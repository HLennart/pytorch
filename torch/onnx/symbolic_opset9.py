--- conflicted
+++ resolved
@@ -2953,18 +2953,11 @@
     quo = g.op("Mul", div, other)
     return g.op("Sub", input, quo)
 
-<<<<<<< HEAD
-
-@parse_args("v", "b")
-def gelu(g, self, approximate):
-    if approximate:
-=======
 @parse_args("v", "s")
 def gelu(g, self, approximate):
     # none approximate : onnx::Constant[value={0}]
     # tanh approximate : onnx::Constant[value={1}]
     if approximate == 'tanh':
->>>>>>> ad38b92f
         kBeta = math.sqrt(2 / math.pi)
         kKappa = 0.044715
 

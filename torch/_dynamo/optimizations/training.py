--- conflicted
+++ resolved
@@ -260,67 +260,6 @@
 aot_mem_efficient_fusion_no_decomp = AOTMemEfficientFusionWithContext(False)
 
 
-<<<<<<< HEAD
-class AotPrimsNvfuser(AotAutogradStrategy):
-    """
-    Use FX graph partitioner + Aten2Prims ref + trace executor + nvFuser
-    """
-
-    def __init__(self, gm: torch.fx.GraphModule, example_inputs):
-        super(AotPrimsNvfuser, self).__init__(gm, example_inputs)
-
-        from functorch.compile import min_cut_rematerialization_partition
-
-        from torch.fx.passes.backends.nvfuser import NvFuserBackend
-
-        self.nvfuser = NvFuserBackend()
-        self.min_cut_rematerialization_partition = min_cut_rematerialization_partition
-        self.populate_aten2aten_decomps()
-
-    def populate_aten2aten_decomps(self):
-        from torch._decomp import get_decompositions
-
-        aten = torch.ops.aten
-        default_decompositions = {
-            aten.detach,
-            aten.gelu_backward,
-            aten.leaky_relu_backward,
-            aten.sigmoid_backward,
-            aten.threshold_backward,
-            aten.hardtanh_backward,
-            aten.hardsigmoid_backward,
-            aten.hardswish_backward,
-            aten.tanh_backward,
-            aten.silu_backward,
-            aten.elu_backward,
-            aten.cudnn_batch_norm,
-            aten.cudnn_batch_norm_backward,
-            aten.masked_fill.Scalar,
-            aten.masked_fill.Tensor,
-            aten.elu,
-            aten.leaky_relu,
-            aten.hardtanh,
-            aten.hardswish,
-            aten.hardsigmoid,
-            aten.rsub,
-            aten.native_batch_norm_backward,
-        }
-
-        self.aten2aten_decompositions = get_decompositions(default_decompositions)
-
-    def candidate(self):
-        return BACKENDS["aot_autograd"](
-            self.gm,
-            self.example_inputs,
-            fw_compiler=wrap_compiler_debug(self.nvfuser, "nvfuser"),
-            partition_fn=self.min_cut_rematerialization_partition,
-            decompositions=self.aten2aten_decompositions,
-        )
-
-
-aot_prims_nvfuser = AotPrimsNvfuser.compile_fn
-
-
 def _has_incompatible_cudagraph_ops(gm):
     from torch._inductor.utils import (
         has_incompatible_cudagraph_ops as has_incompatible_cudagraph_ops_inductor,
@@ -369,12 +308,6 @@
     from functorch.compile import make_boxed_func
 
     from torch._inductor.compile_fx import align_inputs, cudagraphify
-=======
-def prims_executor(gm, inputs, *, executor):
-    # This function is called once per forward/backward pass of a graph in AOT
-    # Autograd. We use it to set up the nvFuser-specific FX graph and return
-    # execute function.
->>>>>>> 0eea05b1
     from torch._prims.context import TorchRefsNvfuserCapabilityMode
     from torch._prims.executor import execute
     from torch.fx.experimental.proxy_tensor import make_fx

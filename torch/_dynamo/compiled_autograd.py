import contextlib
import functools
import itertools
from typing import Dict, List, Optional

import torch
from torch._dynamo.external_utils import call_backward, call_hook
from torch._dynamo.source import GetItemSource, LocalSource
from torch._dynamo.utils import counters, lazy_format_graph_code
from torch._logging import getArtifactLogger, trace_structured
from torch._prims_common import clone_preserve_strides
from torch._subclasses import FakeTensorMode
from torch.fx import GraphModule
from torch.fx.experimental._backward_state import BackwardState
from torch.fx.experimental.proxy_tensor import (
    decompose,
    disable_autocast_cache,
    disable_proxy_modes_tracing,
    fetch_object_proxy,
    ProxyTorchDispatchMode,
    PythonKeyTracer,
    track_tensor_tree,
)
from torch.fx.experimental.symbolic_shapes import DimDynamic, ShapeEnv
from torch.fx.proxy import Proxy

compiled_autograd_log = getArtifactLogger(__name__, "compiled_autograd")


def maybe_clone(x):
    if x is not None:
        return clone_preserve_strides(x)
    return x


class AutogradCompilerInstance:
    def __init__(self, compiler_fn) -> None:
        self.compiler_fn = compiler_fn
        self.stack = contextlib.ExitStack()
        self.close = self.stack.close
        self.shape_env = ShapeEnv()
        self.fake_tensor_mode = FakeTensorMode(
            allow_fallback_kernels=True,
            allow_non_fake_inputs=True,
            shape_env=self.shape_env,
        )
        self.fx_tracer = PythonKeyTracer()
        self.proxy_mode = ProxyTorchDispatchMode(self.fx_tracer, "symbolic")
        self.hooks_proxy: Optional[Proxy] = None

    def wrap_fake(self, x, source):
        assert isinstance(x, torch.Tensor)
        return self.fake_tensor_mode.from_tensor(x, source=source)

    @staticmethod
    def source(name, idx) -> GetItemSource:
        return GetItemSource(LocalSource(name), idx)

    def begin_capture(self, inputs: List[torch.Tensor], sizes: List[int]):
        counters["compiled_autograd"]["captures"] += 1
        self.fx_tracer.root = torch.nn.Module()
        self.fx_tracer.graph = torch.fx.Graph(tracer_cls=PythonKeyTracer)
        self.fx_tracer.tensor_attrs = {}
        args_proxy = self.fx_tracer.create_proxy("placeholder", "inputs", (), {})
        sizes_proxy = self.fx_tracer.create_proxy("placeholder", "sizes", (), {})
        self.hooks_proxy = self.fx_tracer.create_proxy("placeholder", "hooks", (), {})

        # tensor inputs to fake tensors
        inputs = [
            self.wrap_fake(x, self.source("inputs", idx))
            for idx, x in enumerate(inputs)
        ]
        proxies = [args_proxy[i] for i in range(len(inputs))]
        self.bind_tensors_to_proxies(inputs, proxies)

        # size inputs to symints
        sizes = [
            self.shape_env.create_unspecified_symint_and_symbol(
                val,
                self.source("sizes", idx),
                DimDynamic.DYNAMIC,
            )
            for idx, val in enumerate(sizes)
        ]
        self.bind_tensors_to_proxies(sizes, sizes_proxy)

        # TODO(jansel): are all these modes needed?
        self.stack.enter_context(decompose({}))
        self.stack.enter_context(self.fake_tensor_mode)
        self.stack.enter_context(self.proxy_mode.sym_mode)
        self.stack.enter_context(self.proxy_mode)
        self.stack.enter_context(disable_autocast_cache())
        return inputs, sizes

    def proxy_call_backward(
        self,
        inputs,
        output_metadatas,
        saved_tensors,
        backward_idx: int,
    ):
        assert self.hooks_proxy is not None
        backward_fn = self.hooks_proxy[backward_idx]  # type: ignore[index]
        proxies = self.fx_tracer.create_proxy(
            kind="call_function",
            target=call_backward,
            args=(
                backward_fn,
                self.to_proxy(saved_tensors),
                *self.to_proxy(inputs),
            ),
            kwargs={},
        )

        with disable_proxy_modes_tracing():
            # create fake Tensors
            grad_ins: List[Optional[torch.Tensor]] = []
            for output_metadata in output_metadatas:
                if output_metadata is None:
                    grad_ins.append(None)
                    continue

                layout, device, dtype, size = output_metadata
                grad_ins.append(
                    torch.empty(size=size, dtype=dtype, layout=layout, device=device)
                )
            self.bind_tensors_to_proxies(grad_ins, proxies)
        return tuple(grad_ins)

    def proxy_call_hook(self, hook, *args):
        return self.fx_tracer.create_proxy(
            "call_function",
            call_hook,
            (
                hook,
                *[self.to_proxy(x) for x in args],
            ),
            {},
        )

    def tensor_pre_hook(self, inputs, hook_id, i: int):
        assert self.hooks_proxy is not None
        hook = self.hooks_proxy[hook_id]  # type: ignore[index]
        proxy = self.proxy_call_hook(
            hook,
            inputs[i],
        )
        with disable_proxy_modes_tracing():
            inputs[i] = maybe_clone(inputs[i])
            self.bind_tensors_to_proxies([inputs[i]], [proxy])
        return inputs

    def pre_hook(self, inputs, hook_id):
        assert self.hooks_proxy is not None
        hook = self.hooks_proxy[hook_id]  # type: ignore[index]
        proxies = self.proxy_call_hook(
            hook,
            inputs,
        )
        with disable_proxy_modes_tracing():
            inputs = [maybe_clone(x) for x in inputs]
            self.bind_tensors_to_proxies(inputs, proxies)
        return inputs

    def post_hook(self, outputs, inputs, hook_id):
        assert self.hooks_proxy is not None
        hook = self.hooks_proxy[hook_id]  # type: ignore[index]
        proxies = self.proxy_call_hook(
            hook,
            outputs,
            inputs,
        )
        with disable_proxy_modes_tracing():
            outputs = [maybe_clone(x) for x in outputs]
            self.bind_tensors_to_proxies(outputs, proxies)
        return outputs

    def post_acc_grad_hook(self, input, hook_id):
        assert isinstance(input, torch.Tensor)
        assert self.hooks_proxy is not None
        hook = self.hooks_proxy[hook_id]  # type: ignore[index]
        proxies = self.proxy_call_hook(
            hook,
            input,
        )
        with disable_proxy_modes_tracing():
            input = [maybe_clone(input)]
            self.bind_tensors_to_proxies(input, proxies)
        return input

    def end_capture(self, outputs):
        self.stack.close()
        self.fx_tracer.create_node(
            "output",
            "output",
            (self.fx_tracer.create_arg(self.to_proxy(outputs)),),
            {},
        )
        self.reorder_accumulate_grad_nodes()
        graph = GraphModule(
            self.fx_tracer.root, self.fx_tracer.graph, "CompiledAutograd"
        )
        compiled_autograd_log.info(
            "%s", lazy_format_graph_code("Compiled autograd graph", graph)
        )
        trace_structured(
            "compiled_autograd_graph",
            payload_fn=lambda: graph.print_readable(print_output=False),
        )
        return self.compiler_fn(graph)

    def reorder_accumulate_grad_nodes(self):
        """
        Usage of AOTAutograd causes all the accumulate_grad_ nodes to get pushed to the end of
        the graph.  This differs from eager mode, which schedules them as soon as possible. This
        pass attempts to reorder the graph to mimic eager behavior.
        """
        order: Dict[torch.fx.Node, int] = {}
        counter = itertools.count()
        target = torch.ops.inductor.accumulate_grad_.default
<<<<<<< HEAD
        for node in self.fx_tracer.graph.nodes:
            order[node] = next(counter)
            if node.op == "call_function" and node.target == target:
                max(node.args, key=order.get).append(node)  # type: ignore[arg-type]
=======
        last = None
        for node in self.fx_tracer.graph.nodes:
            order[node] = next(counter)
            if node.op == "call_function" and node.target == target:
                arg = max(node.args, key=order.get)  # type: ignore[arg-type]
                if arg is not last:
                    arg.append(node)
            last = node
>>>>>>> 53b229bd

    def to_proxy(self, t):
        if t is None:
            return None
        if isinstance(t, list):
            return [self.to_proxy(x) for x in t]
        if isinstance(t, tuple):
            return tuple(self.to_proxy(x) for x in t)
        assert isinstance(t, (torch.Tensor, torch.SymInt))
        return fetch_object_proxy(self.fx_tracer)(t).proxy

    def bind_tensors_to_proxies(self, tensors, proxies):
        if isinstance(proxies, torch.fx.Proxy):
            proxies = [proxies[i] for i in range(len(tensors))]
        assert len(tensors) == len(proxies)
        track_tensor_tree(tensors, proxies, constant=None, tracer=self.fx_tracer)

    def bind_backward_state(self, index: int):
        assert self.hooks_proxy is not None
        proxy = self.hooks_proxy[index]  # type: ignore[index]
        bw_state = BackwardState()
        track_tensor_tree(bw_state, proxy, constant=None, tracer=self.fx_tracer)
        return bw_state


compiled_autograd_enabled = False

# We may have code like:
# with enable(compiler_fn):
#   ...
#   with disable():
#     ...
#   ...
# The disable() call just want to disable compiled autograd temporarily.
# But overall the feature is enabled.
#
# The code covered by the disable context manager has no way to know if
# compiled autograd is overall eanbled. Use another variable
# compiled_autograd_enabled_count to indicate how many times compiled
# autograd has been enabled in the call stack for this purpose.
compiled_autograd_enabled_count = 0


@contextlib.contextmanager
def enable(compiler_fn):
    prior = torch._C._dynamo.compiled_autograd.set_autograd_compiler(
        functools.partial(AutogradCompilerInstance, compiler_fn)
    )
    global compiled_autograd_enabled, compiled_autograd_enabled_count
    compiled_autograd_enabled = True
    compiled_autograd_enabled_count += 1
    try:
        with torch.autograd.set_multithreading_enabled(False):
            yield
    finally:
        compiled_autograd_enabled_count -= 1
        if not prior:
            compiled_autograd_enabled = False
        torch._C._dynamo.compiled_autograd.set_autograd_compiler(prior)


@contextlib.contextmanager
def disable():
    prior = torch._C._dynamo.compiled_autograd.set_autograd_compiler(None)
    global compiled_autograd_enabled
    compiled_autograd_enabled = False
    try:
        yield
    finally:
        if prior:
            compiled_autograd_enabled = True
        torch._C._dynamo.compiled_autograd.set_autograd_compiler(prior)<|MERGE_RESOLUTION|>--- conflicted
+++ resolved
@@ -218,12 +218,6 @@
         order: Dict[torch.fx.Node, int] = {}
         counter = itertools.count()
         target = torch.ops.inductor.accumulate_grad_.default
-<<<<<<< HEAD
-        for node in self.fx_tracer.graph.nodes:
-            order[node] = next(counter)
-            if node.op == "call_function" and node.target == target:
-                max(node.args, key=order.get).append(node)  # type: ignore[arg-type]
-=======
         last = None
         for node in self.fx_tracer.graph.nodes:
             order[node] = next(counter)
@@ -232,7 +226,6 @@
                 if arg is not last:
                     arg.append(node)
             last = node
->>>>>>> 53b229bd
 
     def to_proxy(self, t):
         if t is None:

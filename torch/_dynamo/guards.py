--- conflicted
+++ resolved
@@ -1826,6 +1826,12 @@
             **CLOSURE_VARS,
         }
         globals_for_guard_fn = {"G": builder.scope["G"]}
+        from torch.utils._triton import has_triton_package
+
+        if has_triton_package():
+            import triton
+
+            globals_for_guard_fn[triton.__name__] = triton
 
         if config.enable_cpp_guard_manager:
             # Guard manager construction is complete
@@ -1853,26 +1859,6 @@
                 raise
             guard_fn = out["___make_guard_fn"](*closure_vars.values())
 
-<<<<<<< HEAD
-=======
-        # We don't put builder.scope as the globals in exec call because
-        # guard_fn.__globals__ becomes equal to builder.scope. This causes
-        # guard_fn to hold a referece to f_locals sitting in builder.scope["L"]
-        globals_for_guard_fn = {"G": builder.scope["G"]}
-        from torch.utils._triton import has_triton_package
-
-        if has_triton_package():
-            import triton
-
-            globals_for_guard_fn[triton.__name__] = triton
-
-        try:
-            exec(pycode, globals_for_guard_fn, out)
-        except SyntaxError as ex:
-            log.exception("Failed to exec guard at line %s.\n%s", ex.lineno, pycode)
-            raise
-        guard_fn = out["___make_guard_fn"](*closure_vars.values())
->>>>>>> 049de8c3
         guard_fn.closure_vars = closure_vars
         # TODO(whc) maybe '.code_parts' was only kept around for the guard callback? so we don't need both
         guard_fn.args = largs

--- conflicted
+++ resolved
@@ -890,20 +890,7 @@
     )
 
 
-<<<<<<< HEAD
-def specialize_args_kwargs(tx, args, kwargs):
-    specialized_args = []
-    specialized_kwargs = {}
-    for x in args:
-        specialized_args.append(x.as_specialized(tx))
-    for k, v in kwargs.items():
-        specialized_kwargs.update({k: v.as_specialized(tx)})
-    return specialized_args, specialized_kwargs
-
-
 dict_keys = type(dict().keys())
-=======
->>>>>>> 2f09da3a
 dict_values = type(dict().values())
 odict_values = type(collections.OrderedDict().values())
 tuple_iterator = type(iter(tuple()))

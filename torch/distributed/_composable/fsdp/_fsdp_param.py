from dataclasses import dataclass, field
from enum import auto, Enum
from typing import cast, List, Optional, Tuple

import torch
import torch.nn as nn

from torch._prims_common import make_contiguous_strides_for
from torch.distributed._functional_collectives import AsyncCollectiveTensor
from torch.distributed._tensor import DTensor, Placement, Replicate, Shard
from torch.distributed._tensor.device_mesh import _mesh_resources
from torch.distributed._tensor.placement_types import DTensorSpec
from ._fsdp_api import MixedPrecisionPolicy, OffloadPolicy
from ._fsdp_common import (
    _chunk_with_empty,
    _from_local_no_grad,
    _get_dim0_chunked_size,
    _raise_assert_with_print,
    _to_dtype_if_needed,
    FSDPMeshInfo,
    HSDPMeshInfo,
)

"""
[Note: FSDP tensors]
FSDP considers the following tensors:
- Original parameter: parameter passed to :class:`FSDPParam`, i.e. the one
  on the module when applying FSDP
- Sharded parameter: sharding the original parameter on dim-0 as a DTensor
  over the main mesh
- All-gather inputs: the ``torch.Tensor`` or ``Tensor`` s passed to all-gather,
  derived from the sharded parameter
- All-gather output: the ``torch.Tensor`` or ``Tensor`` s resulting from
  all-gathering the all-gather inputs
- Unsharded parameter: parameter used for forward/backward computation, derived
  from the all-gather output; autograd leaf

We define these tensors to describe the general framework that can accomodate
extensions, where:
- all-gather-inputs = pre-all-gather-transform(sharded-parameter)
- unsharded-parameter = post-all-gather-transform(all-gather-outputs)

For the default ``torch.Tensor`` case, there is only one all-gather input, and
it shares the same underlying tensor data as the sharded parameter, meaning
that they can be thought of as the same tensors. The same applies for the
all-gather output and unsharded parameter. For non-``torch.Tensor`` extensions,
these equivalences may no longer hold due to the pre/post-all-gather
transforms, and some may have multiple all-gather inputs/outputs (e.g.
quantized data and scales).

[Note: FSDP and autograd]
FSDP dynamically frees and allocates the unsharded parameter. Since autograd
can pack a reference to it or a view to save for backward, we use storage
resizing to implement the freeing/allocation since that preserves the aliasing.
This implies that we construct the unsharded parameter object once and write to
it in-place thereafter. For the default ``torch.Tensor` original parameter
case, the all-gather output and unsharded parameter share the same
data, so we use storage resizing on the all-gather output.
"""


class ShardedState(Enum):
    """
    - ``SHARDED``: The sharded parameter is registered to the module. It is the
      only contributor to parameter memory.
    - ``SHARDED_POST_FORWARD``: The unsharded parameter is resharded to a
      smaller world size. Since this data should not be used for computation,
      we do not register it to the module. Users should reshard the module
      before any in-place modifications. Both it and the sharded parameter
      contribute to parameter memory.
    - ``UNSHARDED``: The unsharded parameter is registered to the module. Both
      it and the sharded parameter contribute to parameter memory.
    """

    SHARDED = auto()
    SHARDED_POST_FORWARD = auto()
    UNSHARDED = auto()


@dataclass
class ParamModuleInfo:
    """
    For a parameter, this stores the module and the parameter name to be able
    to do a parameter swap via ``setattr(module, param_name, ...)`` or to get
    the parameter via ``getattr(module, param_name)``. We additionally save
    shared modules and shared parameter names to update them accordingly.
    """

    # Parameter names are unprefixed, e.g. "weight", not "lin.weight"
    module: nn.Module
    param_name: str
    shared_modules: List[nn.Module] = field(default_factory=list)
    shared_param_names: List[str] = field(default_factory=list)


class FSDPParam:
    """
    This class manages a parameter with FSDP or FSDP variants applied,
    implementing dim-0 per-parameter sharding.
    """

    orig_dtype: torch.dtype
    param_dtype: Optional[torch.dtype]
    reduce_dtype: Optional[torch.dtype]
    _orig_size: torch.Size  # ND
    _contiguous_orig_stride: Tuple[int, ...]
    sharded_size: torch.Size  # ND
    contiguous_sharded_stride: Tuple[int, ...]
    sharded_post_forward_size: torch.Size  # ND
    contiguous_sharded_post_forward_stride: Tuple[int, ...]
    _sharded_param_data: torch.Tensor  # 1D
    sharded_param: nn.Parameter  # ND
    _sharded_post_forward_param_data: Optional[torch.Tensor]  # 1D
    _sharded_post_forward_param: Optional[nn.Parameter]  # ND
    _unsharded_param: nn.Parameter  # ND
    cpu_sharded_grad: torch.Tensor  # unpadded, ND, pinned memory
    _global_placements: Tuple[Placement, ...]
    _global_size: torch.Size
    _global_stride: Tuple[int, ...]
    # DTensor attributes (only defined for DTensor `param`):
    _tp_spec: DTensorSpec

    def __init__(
        self,
        param: nn.Parameter,
        module_info: ParamModuleInfo,
        mesh_info: FSDPMeshInfo,
        post_forward_mesh_info: Optional[FSDPMeshInfo],
        device: torch.device,
        mp_policy: MixedPrecisionPolicy,
        offload_policy: OffloadPolicy,
    ):
        self._module_info: ParamModuleInfo = module_info
        self.mesh_info = mesh_info
        self.post_forward_mesh_info = post_forward_mesh_info
        self.device = device
        self._init_dtype_attrs(param, mp_policy)
        self.offload_to_cpu: bool = offload_policy.offload_type == "cpu"
        self.grad_offload_event: Optional[torch.cuda.Event] = None
        self._init_sharded_param(param, device)
        if self.post_forward_mesh_info:
            self._init_sharded_post_forward_param_metadata(param)
        self.all_gather_outputs: List[torch.Tensor] = []
        self._param_fqn: Optional[str] = None  # prefixed from root module

    def _init_dtype_attrs(self, param: nn.Parameter, mp_policy: MixedPrecisionPolicy):
        param_dtype, reduce_dtype = (mp_policy.param_dtype, mp_policy.reduce_dtype)
        self.orig_dtype = param.dtype
        # Clamp `param_dtype` to `None` if no casting is required
        if param_dtype == self.orig_dtype:
            param_dtype = None
        self.param_dtype = param_dtype
        self.reduce_dtype = reduce_dtype
        # None indicates that the mixed precision is not enabled

    @torch.no_grad()
    def _init_sharded_param(self, param: nn.Parameter, device: torch.device):
        if param.device != device:
            raise AssertionError(
                f"Expects the parameter to already be moved to device {device} but got {param.device}"
            )
        # TODO: Replace the sharded DTensor parameter construction logic with
        # `distribute_tensor` after https://github.com/pytorch/pytorch/issues/116101
        # TODO: Simplify the following sharded parameter padding logic after
        # https://github.com/pytorch/pytorch/issues/113045
        self.is_dtensor = isinstance(param, DTensor)
        if self.is_dtensor:
            self._tp_spec = cast(DTensor, param)._spec
            if (
                self.mesh_info.shard_mesh_dim != 0
                or self.mesh_info.replicate_mesh_dim is not None
            ):
                raise NotImplementedError("Using TP with HSDP is not supported")
            dp_mesh, tp_mesh = (self.mesh_info.mesh, self._tp_spec.mesh)
            dp_global_mesh = _mesh_resources.get_parent_mesh(dp_mesh)
            tp_global_mesh = _mesh_resources.get_parent_mesh(tp_mesh)
            if dp_global_mesh != tp_global_mesh or (
                dp_global_mesh is None or tp_global_mesh is None
            ):
                raise AssertionError(
                    "FSDP requires the DP and TP mesh to have the same parent mesh but got: \n"
                    f"DP's global mesh: {dp_global_mesh}\nTP's global mesh: {tp_global_mesh}"
                )
            self._global_mesh = dp_global_mesh
            if len(self._tp_spec.placements) != 1:
                raise NotImplementedError(
                    f"FSDP only supports 1D TP, not {self._tp_spec.placements}"
                )
            global_placements: List[Placement] = [Replicate(), Replicate()]
            global_dp_mesh_dim = _mesh_resources.get_parent_mesh_dim(dp_mesh)
            global_tp_mesh_dim = _mesh_resources.get_parent_mesh_dim(tp_mesh)
            assert global_dp_mesh_dim is not None  # mypy
            assert global_tp_mesh_dim is not None  # mypy
            # TODO: Hard code FSDP + TP; need to support HSDP + TP
            global_placements[global_dp_mesh_dim] = Shard(0)
            global_placements[global_tp_mesh_dim] = self._tp_spec.placements[0]
            self._global_placements = tuple(global_placements)
            self._global_size = param.size()
            self._global_stride = param.stride()
            param_data = cast(DTensor, param)._local_tensor
        else:
            if _mesh_resources.get_parent_mesh(self.mesh_info.mesh) is not None:
                raise NotImplementedError(
                    "Using a parent mesh with pure FSDP/HSDP is not supported"
                )
            self._global_mesh = self.mesh_info.mesh
            self._global_placements = (Shard(0),)
            self._global_size = param.size()
            self._global_stride = param.stride()
            param_data = param
        self._orig_size = param_data.size()
        self._contiguous_orig_stride = make_contiguous_strides_for(self._orig_size)
        shard_rank = self.mesh_info.shard_mesh_rank
        shard_world_size = self.mesh_info.shard_mesh_size
        chunks = _chunk_with_empty(param_data, shard_world_size, dim=0)
        sharded_param = chunks[shard_rank]
        self.sharded_size = _get_dim0_chunked_size(sharded_param, param_data.size())
        self.contiguous_sharded_stride = make_contiguous_strides_for(self.sharded_size)
        padded_sharded_size = chunks[0].size()  # 0th always padded
        padded_sharded_param = param_data.new_zeros(padded_sharded_size)
        if sharded_param.numel() > 0:
            padded_sharded_param[: sharded_param.size(0)].copy_(sharded_param)
        if self.offload_to_cpu:
            padded_sharded_param = padded_sharded_param.cpu().pin_memory()
            self.cpu_sharded_grad = sharded_param.new_zeros(
                sharded_param.size(), device="cpu", pin_memory=True
            )
        self._sharded_param_data = padded_sharded_param.view(-1)
        self.sharded_param = nn.Parameter(
            self.to_sharded_dtensor(padded_sharded_param[: sharded_param.size(0)])
        )
        self.sharded_param.requires_grad_(param.requires_grad)
        # Let `param_data` be freed normally when its ref count reaches 0 when
        # the `fully_shard` call returns to allow provided parameters to alias
        self._setattr_on_modules(self.sharded_param)
        self.sharded_state = ShardedState.SHARDED

    def _init_sharded_post_forward_param_metadata(self, param: torch.Tensor) -> None:
        mesh_info = self.post_forward_mesh_info
        assert mesh_info is not None  # mypy
        param_data = param._local_tensor if isinstance(param, DTensor) else param
        chunks = _chunk_with_empty(param_data, mesh_info.shard_mesh_size, dim=0)
        self.sharded_post_forward_size = _get_dim0_chunked_size(
            chunks[mesh_info.shard_mesh_rank], param_data.size()
        )
        self.contiguous_sharded_post_forward_stride = make_contiguous_strides_for(
            self.sharded_post_forward_size
        )

    def init_all_gather_outputs(
        self,
        all_gather_input_numels: List[int],
        all_gather_input_dtypes: List[torch.dtype],
        world_size: int,
        device: torch.device,
    ):
        if self.all_gather_outputs:
            return  # already initialized
        self.all_gather_outputs = [
            torch.empty(torch.Size([numel * world_size]), dtype=dtype, device=device)
            for numel, dtype in zip(all_gather_input_numels, all_gather_input_dtypes)
        ]

    def init_unsharded_param(self):
        if hasattr(self, "_unsharded_param"):
            return  # already initialized
        # For the default path (no post-all-gather), the all-gather output
        # gives the unsharded parameter data directly
        assert len(self.all_gather_outputs) == 1
        unsharded_param = torch.as_strided(
            self.all_gather_outputs[0],
            self._orig_size,
            self._contiguous_orig_stride,
            storage_offset=0,
        )
        if self.is_dtensor:
            unsharded_param = _from_local_no_grad(
                unsharded_param,
                self._tp_spec.mesh,
                self._tp_spec.placements,
                self._global_size,
                self._global_stride,
            )
        self._unsharded_param = nn.Parameter(unsharded_param)
        self._unsharded_param.requires_grad_(self.sharded_param.requires_grad)

    def to_sharded(self) -> None:
        self._setattr_on_modules(self.sharded_param)
        self.free_all_gather_outputs()
        self.sharded_state = ShardedState.SHARDED

    def to_sharded_post_forward(self) -> None:
        if self.is_dtensor:
            raise NotImplementedError(
                "Resharding to smaller mesh with TP is not supported yet"
            )
        self._assert_in_states(ShardedState.UNSHARDED)
        assert self.post_forward_mesh_info is not None  # mypy
        assert len(self.all_gather_outputs) == 1
        shard_world_size = self.post_forward_mesh_info.shard_mesh_size
        if (numel := self.all_gather_outputs[0].numel()) % shard_world_size != 0:
            _raise_assert_with_print(
                f"All-gather output size ({numel}) must be divisible by the shard "
                f"world size ({shard_world_size})"
            )
        shard_rank = self.post_forward_mesh_info.shard_mesh_rank
        sharded_numel = numel // shard_world_size
        self._sharded_post_forward_param_data = (
            self.all_gather_outputs[0].narrow(
                0, sharded_numel * shard_rank, sharded_numel
            )
        ).clone()  # clone to be able to free all-gather output
        sharded_post_forward_tensor = torch.as_strided(
            self._sharded_post_forward_param_data,
            size=self.sharded_post_forward_size,
            stride=self.contiguous_sharded_post_forward_stride,
            storage_offset=0,
        )
        self._sharded_post_forward_param = nn.Parameter(
            self.to_sharded_post_forward_dtensor(sharded_post_forward_tensor)
        )
        self._setattr_on_modules(self._sharded_post_forward_param)
        self.free_all_gather_outputs()
        self.sharded_state = ShardedState.SHARDED_POST_FORWARD

    def to_unsharded(self) -> None:
        # Assume that the data has been allocated and all-gathered
        set_requires_grad_if_needed(self.sharded_param, self._unsharded_param)
        self._setattr_on_modules(self._unsharded_param)
        if self.sharded_state == ShardedState.SHARDED_POST_FORWARD:
            # The data is allocated in the default stream via the post-forward
            # reshard and must be kept alive for the next all-gather copy-in.
            # Since we call this method after the copy-out, the data's lifetime
            # is ensured without further synchronization.
            self._sharded_post_forward_param = None
            self._sharded_post_forward_param_data = None  # free
        self.sharded_state = ShardedState.UNSHARDED

    def _setattr_on_modules(self, param: nn.Parameter) -> None:
        unsafe_setattr_param(
            self._module_info.module, self._module_info.param_name, param
        )
        for shared_module, shared_param_name in zip(
            self._module_info.shared_modules, self._module_info.shared_param_names
        ):
            unsafe_setattr_param(shared_module, shared_param_name, param)

    def to_sharded_dtensor(self, tensor: torch.Tensor) -> DTensor:
        """
        Converts a local tensor representing either the sharded parameter or
        sharded gradient to DTensor.
        """
        if tensor.shape != self.sharded_size:
            _raise_assert_with_print(
                f"Expects size {self.sharded_size} but got {tensor.shape}"
            )
        return _from_local_no_grad(
            tensor,
            self._global_mesh,
            self._global_placements,
            self._global_size,
            self._global_stride,
        )

    def to_sharded_post_forward_dtensor(self, tensor: torch.Tensor) -> DTensor:
        if tensor.shape != self.sharded_post_forward_size:
            _raise_assert_with_print(
                f"Expects size {self.sharded_post_forward_size} but got {tensor.shape}"
            )
        assert isinstance(self.post_forward_mesh_info, HSDPMeshInfo)
        # TODO: Prefer this DTensor to be read-only and generalize the
        # placement once we support TP.
        return _from_local_no_grad(
            tensor,
            self.post_forward_mesh_info.mesh,
            (Replicate(), Shard(0)),
            self._global_size,
            self._global_stride,
        )

    def alloc_all_gather_outputs(self) -> None:
        unsafe_alloc_storage(self.all_gather_outputs[0])

    def free_all_gather_outputs(self) -> None:
        unsafe_free_storage(self.all_gather_outputs[0])

    @property
    def all_gather_inputs(self) -> List[torch.Tensor]:  # 1D
        self._assert_in_states(ShardedState.SHARDED, ShardedState.SHARDED_POST_FORWARD)
        if self.sharded_state == ShardedState.SHARDED:
<<<<<<< HEAD
            return [_to_dtype_if_needed(self._sharded_param_data, self.param_dtype)]
=======
            sharded_param_data = self._sharded_param_data
            if self.offload_to_cpu:
                sharded_param_data = sharded_param_data.to(
                    self.device, non_blocking=True
                )
            return _to_dtype_if_needed(sharded_param_data, self.param_dtype)
>>>>>>> d26f0860
        elif self.sharded_state == ShardedState.SHARDED_POST_FORWARD:
            all_gather_input = _to_dtype_if_needed(
                cast(torch.Tensor, self._sharded_post_forward_param_data),
                self.param_dtype,
            )
            return [all_gather_input]
        return [torch.empty(0)]  # mypy

    @property
    def unsharded_param(self) -> nn.Parameter:  # ND
        self._assert_in_states(ShardedState.UNSHARDED)
        return self._unsharded_param

    @property
    def unsharded_grad_data(self) -> torch.Tensor:
        grad = self.unsharded_param.grad
        assert grad is not None, "Expects unsharded_param.grad to not be None"
        return self._get_grad_inner_tensor(grad)

    def _get_grad_inner_tensor(self, grad: torch.Tensor) -> torch.Tensor:
        if self.is_dtensor:
            if isinstance(grad, AsyncCollectiveTensor):
                grad = grad.wait()
            grad = cast(DTensor, grad)._local_tensor
        return grad

    def _assert_in_states(self, *states: ShardedState) -> None:
        if self.sharded_state not in states:
            _raise_assert_with_print(
                f"Expects to be in one of {states}, not {self.sharded_state}"
            )


# NOTE: Unsafe here refers to not checking whether the storage is already
# allocated or freed, respectively. We should be safe to use them since we
# explicitly manage the state transition.
def unsafe_alloc_storage(tensor: torch.Tensor) -> None:
    # Skip the already-allocated check and assume that `tensor` is the base
    # tensor to save CPU overhead
    tensor.untyped_storage().resize_(tensor.numel() * tensor.itemsize)


def unsafe_free_storage(tensor: torch.Tensor) -> None:
    # Skip the already-freed check to save CPU overhead
    tensor.untyped_storage().resize_(0)


# NOTE: These bypass `nn.Module.__setattr__` checks, which incur non-trivial
# CPU overhead, if the module did not override it. For FSDP, we know we do not
# need those checks when transitioning between sharded/unsharded parameters.
def unsafe_setattr_param(
    module: nn.Module, param_name: str, param: nn.Parameter
) -> None:
    if getattr(module.__setattr__, "__func__", None) is nn.Module.__setattr__:
        module._parameters[param_name] = param
        super(nn.Module, module).__setattr__(param_name, param)
    else:  # slow path
        setattr(module, param_name, param)


def set_requires_grad_if_needed(
    src_tensor: torch.Tensor, dst_tensor: torch.Tensor
) -> None:
    # Only call `requires_grad_` if needed to avoid the Python <> C++ context
    # switch overhead
    if src_tensor.requires_grad != dst_tensor.requires_grad:
        dst_tensor.requires_grad_(src_tensor.requires_grad)<|MERGE_RESOLUTION|>--- conflicted
+++ resolved
@@ -388,16 +388,12 @@
     def all_gather_inputs(self) -> List[torch.Tensor]:  # 1D
         self._assert_in_states(ShardedState.SHARDED, ShardedState.SHARDED_POST_FORWARD)
         if self.sharded_state == ShardedState.SHARDED:
-<<<<<<< HEAD
-            return [_to_dtype_if_needed(self._sharded_param_data, self.param_dtype)]
-=======
             sharded_param_data = self._sharded_param_data
             if self.offload_to_cpu:
                 sharded_param_data = sharded_param_data.to(
                     self.device, non_blocking=True
                 )
-            return _to_dtype_if_needed(sharded_param_data, self.param_dtype)
->>>>>>> d26f0860
+            return [_to_dtype_if_needed(sharded_param_data, self.param_dtype)]
         elif self.sharded_state == ShardedState.SHARDED_POST_FORWARD:
             all_gather_input = _to_dtype_if_needed(
                 cast(torch.Tensor, self._sharded_post_forward_param_data),

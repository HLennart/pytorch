import math
from typing import List, Optional, Union

import torch
import torch._prims_common as utils
from torch import Tensor
from torch._C import memory_format
from torch._prims_common import (
    check,
    corresponding_complex_dtype,
    corresponding_real_dtype,
    elementwise_dtypes,
    ELEMENTWISE_TYPE_PROMOTION_KIND,
)

from torch._prims_common.wrappers import out_wrapper
from torch._refs import _broadcast_shapes

from torch._subclasses.fake_tensor import check_no_bool_index_tensors
from torch.utils._pytree import tree_map

from torch._subclasses.fake_tensor import check_no_bool_index_tensors

aten = torch.ops.aten

_meta_lib_dont_use_me_use_register_meta = torch.library.Library("aten", "IMPL", "Meta")

meta_table = {}


def register_meta(op, register_dispatcher=True):
    def wrapper(f):
        def add_func(op):
            meta_table[op] = f
            if register_dispatcher:
                name = (
                    op.__name__
                    if op._overloadname != "default"
                    else op.overloadpacket.__name__
                )
                _meta_lib_dont_use_me_use_register_meta.impl(name, f)

            op.py_impl(torch._C.DispatchKey.Meta)(f)

        tree_map(add_func, op)
        return f

    return wrapper


def toRealValueType(dtype):
    from_complex = {
        torch.complex32: torch.half,
        torch.cfloat: torch.float,
        torch.cdouble: torch.double,
    }
    return from_complex.get(dtype, dtype)


@register_meta(aten._fft_c2c.default)
def meta_fft_c2c(self, dim, normalization, forward):
    assert self.dtype.is_complex
    return self.new_empty(self.size())


@register_meta(aten._fft_r2c.default)
def meta_fft_r2c(self, dim, normalization, onesided):
    assert self.dtype.is_floating_point
    output_sizes = list(self.size())

    if onesided:
        last_dim = dim[-1]
        last_dim_halfsize = (output_sizes[last_dim] // 2) + 1
        output_sizes[last_dim] = last_dim_halfsize

    return self.new_empty(
        output_sizes, dtype=utils.corresponding_complex_dtype(self.dtype)
    )


@register_meta(aten.randperm.generator_out)
def meta_randperm(n, *, generator=None, out):
    assert out.ndim == 1 and out.size(0) == n
    return out

@register_meta(aten.randint.default)
def meta_randint(high, size, *, dtype=torch.long, layout=None, device=None, pin_memory=None):
    return torch.empty(size, dtype=dtype, device=device)

@register_meta(aten.randint.low)
def meta_randint_low(low, high, size, *, dtype=torch.long, layout=None, device=None, pin_memory=None):
    return torch.empty(size, dtype=dtype, device=device)


@register_meta([aten._fft_c2r.default, aten._fft_c2r.out])
@out_wrapper()
def meta_fft_c2r(self, dim, normalization, lastdim):
    assert self.dtype.is_complex
    output_sizes = list(self.size())
    output_sizes[dim[-1]] = lastdim
    return self.new_empty(output_sizes, dtype=toRealValueType(self.dtype))


@register_meta(aten.copy_.default, register_dispatcher=False)
def meta_copy_(self, src, non_blocking=False):
    return self

@register_meta(aten.unsqueeze_.default, register_dispatcher=False)
def meta_unsqueeze_(self, dim):
    wrapped_dim = maybe_wrap_dim(dim, self.dim())
    # new strides
    new_stride = 1 if dim >= self.dim() else self.size(dim) * self.stride(dim)
    strides = list(self.stride())
    strides.insert(dim, new_stride)
    # new size
    size = list(self.size())
    size.insert(dim, 1)
    # return self.as_strided_(size, strides)
    # This is incorrect and self.as_strided_(...) should be returned.
    # However, as_strided_ doesn't have a meta impl and there's no straightforward way
    # to inplace modify the strides from python.
    return self.as_strided(size, strides)


# Implementations below are taken from https://github.com/albanD/subclass_zoo/blob/main/python_meta_tensor.py
@register_meta(aten.index_select.default)
def meta_index_select(self, dim, index):
    result_size = list(self.size())
    if self.dim() > 0:
        result_size[dim] = index.numel()
    return self.new_empty(result_size)


@register_meta(aten.index_select.out)
def meta_index_select_out(self, dim, index, out):
    torch._resize_output_(out, self.size(), self.device)
    return out.copy_(torch.index_select(self, dim, index))


@register_meta([aten.max.default, aten.max.unary_out])
@out_wrapper()
def meta_max(self):
    return self.new_empty(())


@register_meta([aten.max.dim], register_dispatcher=False)
def meta_max_dim(self, dim, keepdim=False):
    result_size = list(self.size())
    if self.dim() > 0:
        if keepdim:
            result_size[dim] = 1
        else:
            del result_size[dim]
    return self.new_empty(result_size), self.new_empty(result_size, dtype=torch.int64)


@register_meta([aten.min.default])
def meta_min(self):
    return self.new_empty(())


@register_meta(aten.angle.default)
def meta_angle(self):
    if self.is_complex():
        result_dtype = corresponding_real_dtype(self.dtype)
    else:
        _, result_dtype = elementwise_dtypes(
            self, type_promotion_kind=ELEMENTWISE_TYPE_PROMOTION_KIND.INT_TO_FLOAT
        )
    return self.new_empty(self.size(), dtype=result_dtype)


@register_meta(aten.angle.out)
def meta_angle_out(self, out):
    torch._resize_output_(out, self.size(), self.device)
    return out.copy_(torch.angle(self))


def squareCheckInputs(self, f_name):
    assert (
        self.dim() >= 2
    ), f"{f_name}: The input tensor must have at least 2 dimensions."
    assert self.size(-1) == self.size(
        -2
    ), f"{f_name}: A must be batches of square matrices, but they are {self.size(-2)} by {self.size(-1)} matrices"


def checkUplo(uplo: str):
    uplo_uppercase = uplo.upper()
    assert (
        len(uplo) == 1 and uplo_uppercase == "U" or uplo_uppercase == "L"
    ), f"Expected UPLO argument to be 'L' or 'U', but got {uplo}"


# @register_meta(aten.linalg_eigh.default)
def meta_linalg_eigh(self, uplo="L"):
    squareCheckInputs(self, "linalg_eigh")
    checkUplo(uplo)
    real_dtype = toRealValueType(self.dtype)
    assert self.dim() >= 2
    values = self.new_empty(self.shape, dtype=real_dtype)
    values.transpose_(-2, -1)
    vectors = self.new_empty(self.shape[:-1])
    return (values, vectors)

# From aten/src/ATen/native/ReflectionPad.cpp
@register_meta([aten.reflection_pad2d_backward.default, aten.replication_pad2d_backward.default])
def meta_pad2d_backward(grad_output, self, padding):
    dim_w = 2
    dim_h = 1
    dim_plane = 0
    nbatch = 1

    self_shape = self.shape
    if self.dim() == 4:
        nbatch = self_shape[0]
        dim_w += 1
        dim_h += 1
        dim_plane += 1

    pad_l = padding[0]
    pad_r = padding[1]
    pad_t = padding[2]
    pad_b = padding[3]

    nplane = self_shape[dim_plane]
    input_h = self_shape[dim_h]
    input_w = self_shape[dim_w]
    output_h = input_h + pad_t + pad_b
    output_w = input_w + pad_l + pad_r

    check(
        output_w == grad_output.shape[dim_w],
        lambda: f"gradOutput width unexpected. Expected: {output_w}, Got: {grad_output.shape[dim_w]}"
    )
    check(
        output_h == grad_output.shape[dim_h],
        lambda: f"gradOutput height unexpected. Expected: {output_h}, Got: {grad_output.shape[dim_h]}"
    )
    return self.new_empty(self.shape)


# From aten/src/ATen/native/ReflectionPad.cpp
@register_meta(
    [aten.reflection_pad2d_backward.default, aten.replication_pad2d_backward.default]
)
def meta_pad2d_backward(grad_output, self, padding):
    dim_w = 2
    dim_h = 1
    dim_plane = 0
    nbatch = 1

    self_shape = self.shape
    if self.dim() == 4:
        nbatch = self_shape[0]
        dim_w += 1
        dim_h += 1
        dim_plane += 1

    pad_l = padding[0]
    pad_r = padding[1]
    pad_t = padding[2]
    pad_b = padding[3]

    nplane = self_shape[dim_plane]
    input_h = self_shape[dim_h]
    input_w = self_shape[dim_w]
    output_h = input_h + pad_t + pad_b
    output_w = input_w + pad_l + pad_r

    check(
        output_w == grad_output.shape[dim_w],
        lambda: f"gradOutput width unexpected. Expected: {output_w}, Got: {grad_output.shape[dim_w]}",
    )
    check(
        output_h == grad_output.shape[dim_h],
        lambda: f"gradOutput height unexpected. Expected: {output_h}, Got: {grad_output.shape[dim_h]}",
    )
    return self.new_empty(self.shape)


@register_meta(aten.reflection_pad2d.default)
def meta_pad2d(self, padding):
    valid_dims = self.size(1) != 0 and self.size(2) != 0
    check(
        (self.ndim == 3 and valid_dims)
        or (self.ndim == 4 and valid_dims and self.size(3) != 0),
        lambda: f"3D or 4D (batch mode) tensor expected for input, but got: {self}",
    )
    if self.ndim == 4:
        nbatch, nplane, input_h, input_w = self.shape
    else:
        nbatch = 1
        nplane, input_h, input_w = self.shape

    pad_l, pad_r, pad_t, pad_b = padding

    output_h = input_h + pad_t + pad_b
    output_w = input_w + pad_l + pad_r

    if self.ndim == 3:
        return self.new_empty((nplane, output_h, output_w))
    else:
        return self.new_empty((nbatch, nplane, output_h, output_w))

@register_meta(aten._fused_moving_avg_obs_fq_helper.default)
def meta__fused_moving_avg_obs_fq_helper(
    self,
    observer_on,
    fake_quant_on,
    running_min,
    running_max,
    scale,
    zero_point,
    averaging_const,
    quant_min,
    quant_max,
    ch_axis,
    per_row_fake_quant=False,
    symmetric_quant=False
):
    check(
        ch_axis < self.dim(),
        lambda: "Error in fused_moving_avg_obs_fake_quant_cpu: ch_axis must be < self.dim()",
    )
    return (self.empty_like(), mask)


@register_meta(aten.bernoulli_.float, register_dispatcher=False)
def meta_bernoulli_(self, p=0.5, generator=None):
    return self


@register_meta(aten._fused_moving_avg_obs_fq_helper.default)
def meta__fused_moving_avg_obs_fq_helper(
    self,
    observer_on,
    fake_quant_on,
    running_min,
    running_max,
    scale,
    zero_point,
    averaging_const,
    quant_min,
    quant_max,
    ch_axis,
    per_row_fake_quant,
    symmetric_quant,
):
    check(
        ch_axis < self.dim(),
        lambda: "Error in fused_moving_avg_obs_fake_quant_cpu: ch_axis must be < self.dim()",
    )
    mask = self.empty_like(dtype=torch.bool)
    return (self.empty_like(), mask)


def dot_check(self, other):
    check(
        self.dim() == 1 and other.dim() == 1,
        lambda: f"1D tensors expected, but got {self.dim()}D and {other.dim()}D tensors",
    )


@register_meta(aten.dot.default)
def meta_dot(self, tensor):
    dot_check(self, tensor)
    return self.new_empty(())


@register_meta([aten.mm.default], register_dispatcher=False)
def meta_mm(a, b):
    check(a.dim() == 2, lambda: "a must be 2D")
    check(b.dim() == 2, lambda: "b must be 2D")
    N, M1 = a.shape
    M2, P = b.shape
    check(M1 == M2, lambda: "a and b must have same reduction dim")
    return a.new_empty(N, P)


def _compute_reduction_shape(self, dims, keepdim):
    if keepdim:
        return tuple(self.shape[i] if i not in dims else 1 for i in range(self.ndim))

    return utils.compute_reduction_output_shape(self.shape, dims)


@register_meta(aten.bernoulli.out)
def meta_bernoulli(self, *, generator=None, out):
    torch._resize_output_(out, self.size(), self.device)
    return out


@register_meta(aten.convolution.default)
def meta_conv(
    input_tensor: torch.Tensor,
    weight: torch.Tensor,
    bias: torch.Tensor,
    stride: List[int],
    padding: List[int],
    dilation: List[int],
    is_transposed: bool,
    output_padding: List[int],
    groups: int,
):
    def _formula(ln: int, p: int, d: int, k: int, s: int) -> int:
        """
        Formula to apply to calculate the length of some dimension of the output

        See: https://pytorch.org/docs/stable/generated/torch.nn.Conv2d.html

        Args:
            ln: length of the dimension
            p: padding in that dim
            d: dilation in that dim
            k: kernel size in that dim
            s: stride in that dim
        Returns:
            The output length
        """
        return (ln + 2 * p - d * (k - 1) - 1) // s + 1

    def _formula_transposed(ln: int, p: int, d: int, k: int, s: int, op: int) -> int:
        """
        Formula to apply to calculate the length of some dimension of the output
        if transposed convolution is used.
        See: https://pytorch.org/docs/stable/generated/torch.nn.ConvTranspose2d.html

        Args:
            ln: length of the dimension
            p: padding in that dim
            d: dilation in that dim
            k: kernel size in that dim
            s: stride in that dim
            op: output padding in that dim

        Returns:
            The output length
        """
        return (ln - 1) * s - 2 * p + d * (k - 1) + op + 1

    def calc_conv_nd_return_shape(
        dims: torch.Size,
        kernel_size: torch.Size,
        stride: Union[List[int], int],
        padding: Union[List[int], int],
        dilation: Union[List[int], int],
        output_padding: Optional[Union[List[int], int]] = None,
    ):
        ret_shape = []
        if isinstance(stride, int):
            stride = [stride] * len(dims)
        elif len(stride) == 1:
            stride = [stride[0]] * len(dims)

        if isinstance(padding, int):
            padding = [padding] * len(dims)
        elif len(padding) == 1:
            padding = [padding[0]] * len(dims)

        if isinstance(dilation, int):
            dilation = [dilation] * len(dims)
        elif len(dilation) == 1:
            dilation = [dilation[0]] * len(dims)

        output_padding_list: Optional[List[int]] = None
        if output_padding:
            if isinstance(output_padding, int):
                output_padding_list = [output_padding] * len(dims)
            elif len(output_padding) == 1:
                output_padding_list = [output_padding[0]] * len(dims)
            else:
                output_padding_list = output_padding

        for i in range(len(dims)):
            # If output_padding is present, we are dealing with a transposed convolution
            if output_padding_list:
                ret_shape.append(
                    _formula_transposed(
                        dims[i],
                        padding[i],
                        dilation[i],
                        kernel_size[i],
                        stride[i],
                        output_padding_list[i],
                    )
                )
            else:
                ret_shape.append(
                    _formula(
                        dims[i], padding[i], dilation[i], kernel_size[i], stride[i]
                    )
                )
        return ret_shape

    def is_channels_last(ten):
        return torch._prims_common.suggest_memory_format(ten) == torch.channels_last

    def pick_memory_format(device_hint):
        if device_hint == "cuda":
            if is_channels_last(input_tensor) or is_channels_last(weight):
                return torch.channels_last
        else:
            if is_channels_last(input_tensor):
                return torch.channels_last
        if input_tensor.is_contiguous(memory_format=torch.contiguous_format):
            return torch.contiguous_format
        elif input_tensor.is_contiguous(memory_format=torch.preserve_format):
            return torch.preserve_format

    kernel_size = weight.shape[2:]
    dims = input_tensor.shape[2:]
    if is_transposed:
        out_channels = groups * weight.shape[1]

        shape_out = calc_conv_nd_return_shape(
            dims,
            kernel_size,
            stride,
            padding,
            dilation,
            output_padding,
        )

    else:
        out_channels = weight.shape[0]
        if weight.shape[1] * groups != input_tensor.shape[1]:
            raise RuntimeError("Invalid channel dimensions")
        shape_out = calc_conv_nd_return_shape(
            dims, kernel_size, stride, padding, dilation
        )
    out = input_tensor.new_empty((input_tensor.shape[0], out_channels, *shape_out))

    from torch._subclasses.fake_tensor import FakeTensor

    if isinstance(input_tensor, FakeTensor):
        device_hint = input_tensor.fake_device.type
    else:
        device_hint = "cuda"  # default to cuda

    mem_fmt = pick_memory_format(device_hint)
    out = out.to(memory_format=mem_fmt)  # type: ignore[call-overload]
    return out

# From div_rtn() in aten/src/ATen/div_rtn.h.
def div_rtn(x, y):
    q = x / y
    r = x % y
    if (r != 0) and ((r < 0) != (y < 0)):
        q -= 1
    return q

# From pooling_output_shape_pad_lr() in aten/src/ATen/native/Pool.h.
def pooling_output_shape_pad_lr(inputSize, kernelSize, pad_l, pad_r, stride, dilation, ceil_mode):
    outputSize = div_rtn(
        inputSize + pad_l + pad_r - dilation * (kernelSize - 1) - 1 + ((stride - 1) if ceil_mode else 0),
        stride,
    ) + 1
    if ceil_mode:
        # ensure that the last pooling starts inside the image
        # needed to avoid problems in ceil mode
        if (outputSize - 1) * stride >= inputSize + pad_l:
            outputSize -= 1

    return outputSize

# From pooling_output_shape() in aten/src/ATen/native/Pool.h.
def pooling_output_shape(inputSize, kernelSize, pad, stride, dilation, ceil_mode):
    check(
        stride != 0,
        lambda: "stride should not be zero"
    )
    check(
        pad >= 0,
        lambda: f"pad must be non-negative, but got pad: {pad}"
    )
    check(
        pad <= kernelSize / 2,
        lambda: f"pad should be at most half of kernel size, but got pad={pad} and kernel_size={kernelSize}"
    )
    return pooling_output_shape_pad_lr(inputSize, kernelSize, pad, pad, stride, dilation, ceil_mode)

# From pool2d_shape_check() in aten/src/ATen/native/Pool.h.
def pool2d_shape_check(
    input, kH, kW, dH, dW, padH, padW, dilationH, dilationW,
    nInputPlane, inputHeight, inputWidth, outputHeight, outputWidth, mem_format
):
    ndim = input.dim()
    nOutputPlane = nInputPlane

    check(
        kW > 0 and kH > 0,
        lambda: f"kernel size should be greater than zero, but got kH: {kH} kW: {kW}"
    )
    check(
        dW > 0 and dH > 0,
        lambda: f"stride should be greater than zero, but got dH: {dH} dW: {dW}"
    )
    check(
        dW > 0 and dH > 0,
        lambda: f"dilation should be greater than zero, but got dilationH: {dilationH} dilationW: {dilationW}"
    )

    input_shape = input.shape
    valid_dims = input_shape[1] != 0 and input_shape[2] != 0

    if mem_format == torch.channels_last:
        # Expect tensor in NHWC format and allow 0-dim only for N.
        check(
            ndim == 4 and valid_dims and input_shape[3] != 0,
            lambda: "Expected 4D (batch mode) tensor expected for input with channels_last layout " +
                    f" with optional 0 dim batch size for input, but got: {input_shape}"
        )
    else:
        check(
            (ndim == 3 and input_shape[0] != 0 and valid_dims) or (ndim == 4 and valid_dims and input_shape[3] != 0),
            lambda: f"Expected 3D or 4D (batch mode) tensor with optional 0 dim batch size for input, but got:{input_shape}"
        )
    check(
        kW / 2 >= padW and kH / 2 >= padH,
        lambda: "pad should be smaller than or equal to half of kernel size, but got " +
                f"padW = {padW}, padH = {padH}, kW = {kW}, kH = {kH}"
    )
    check(
        outputWidth >= 1 and outputHeight >= 1,
        lambda: f"Given input size: ({nInputPlane}x{inputHeight}x{inputWidth}). " +
                f"Calculated output size: ({nOutputPlane}x{outputHeight}x{outputWidth}). " +
                "Output size is too small"
    )

# from check_dim_size() in aten/src/ATen/TensorUtils.cpp.
def check_dim_size(tensor, dim, dim_size, size):
    check(
        tensor.dim() == dim and tensor.shape[dim_size] == size,
        lambda: f"Expected a tensor of dimension {dim} and tensor.size[{dim_size}] == {size}, " +
                f"but got : dimension {tensor.dim()} and tensor.size[{dim_size}] = {tensor.shape[dim_size]}"
    )

# from avg_pool2d_backward_shape_check() in aten/src/ATen/native/Pool.h.
def avg_pool2d_backward_shape_check(
    input,
    gradOutput,
    nbatch,
    kH, kW, dH, dW, padH, padW,
    nInputPlane,
    inputHeight, inputWidth,
    outputHeight, outputWidth,
    mem_format
):
    pool2d_shape_check(
        input,
        kH, kW, dH, dW, padH, padW, 1, 1,
        nInputPlane, inputHeight, inputWidth, outputHeight, outputWidth,
        memory_format)

    ndim = input.dim()
    nOutputPlane = nInputPlane

    check_dim_size(gradOutput, ndim, ndim - 3, nOutputPlane)
    check_dim_size(gradOutput, ndim, ndim - 2, outputHeight)
    check_dim_size(gradOutput, ndim, ndim - 1, outputWidth)

# Don't override the C++ registration.
@register_meta(aten.avg_pool2d_backward.default, register_dispatcher=False)
def meta_avg_pool2d_backward(gradOutput_, input, kernel_size, stride, padding, ceil_mode, count_include_pad, divisor_override):
    # From aten/src/ATen/native/AveragePool2d.cpp structured kernel meta func.
    check(
        len(kernel_size) == 1 or len(kernel_size) == 2,
        lambda: "avg_pool2d: kernel_size must either be a single int, or a tuple of two ints"
    )
    kH = kernel_size[0]
    kW = kH if len(kernel_size) == 1 else kernel_size[1]
    check(
        len(stride) == 0 or len(stride) == 1 or len(stride) == 2,
        lambda: "avg_pool2d: stride must either be omitted, a single int, or a tuple of two ints"
    )
    dH = kH if len(stride) == 0 else stride[0]
    dW = kW if len(stride) == 0 else dH if len(stride) == 1 else stride[1]
    check(
        len(padding) == 1 or len(padding) == 2,
        lambda: "avg_pool2d: padding must either be a single int, or a tuple of two ints"
    )
    padH = padding[0]
    padW = padH if len(padding) == 1 else padding[1]

    check(
        divisor_override is None or divisor_override != 0,
        lambda: "divisor must be not zero"
    )

    input_size = input.shape
    nbatch = input_size[-4] if input.dim() == 4 else 1
    nInputPlane = input_size[-3]
    inputHeight = input_size[-2]
    inputWidth = input_size[-1]

    outputHeight = pooling_output_shape(inputHeight, kH, padH, dH, 1, ceil_mode)
    outputWidth = pooling_output_shape(inputWidth, kW, padW, dW, 1, ceil_mode)

    mem_format = utils.suggest_memory_format(input)

    avg_pool2d_backward_shape_check(
        input,
        gradOutput_,
        nbatch,
        kH, kW, dH, dW, padH, padW,
        nInputPlane,
        inputHeight, inputWidth,
        outputHeight, outputWidth,
        mem_format)

    # TODO: should new_empty() get a memory_format kwarg?
    return input.new_empty((input_size)).to(memory_format=mem_format)

# Don't override the C++ registration.
@register_meta(aten.avg_pool2d.default, register_dispatcher=False)
def meta_avg_pool2d(self, kernel_size, stride, padding, ceil_mode, count_include_pad, divisor_override):
    # From aten/src/ATen/native/AveragePool2d.cpp structured kernel meta func.
    check(
        len(kernel_size) == 1 or len(kernel_size) == 2,
        lambda: "avg_pool2d: kernel_size must either be a single int, or a tuple of two ints"
    )
    check(
        len(stride) == 0 or len(stride) == 1 or len(stride) == 2,
        lambda: "avg_pool2d: stride must either be omitted, a single int, or a tuple of two ints"
    )
    check(
        len(padding) == 1 or len(padding) == 2,
        lambda: "avg_pool2d: padding must either be a single int, or a tuple of two ints"
    )

    padH = padding[0]
    padW = padH if len(padding) == 1 else padding[1]

    check(
        divisor_override is None or divisor_override != 0,
        lambda: "divisor must be not zero"
    )

    input_size = input.shape
    nbatch = input_size[-4] if input.dim() == 4 else 1
    nInputPlane = input_size[-3]
    inputHeight = input_size[-2]
    inputWidth = input_size[-1]

    outputHeight = pooling_output_shape(inputHeight, kH, padH, dH, 1, ceil_mode)
    outputWidth = pooling_output_shape(inputWidth, kW, padW, dW, 1, ceil_mode)

    mem_format = utils.suggest_memory_format(input)

    pool2d_shape_check(
        input,
        kH,
        kW,
        dH,
        dW,
        padH,
        padW,
        1,
        1,
        nInputPlane,
        inputHeight,
        inputWidth,
        outputHeight,
        outputWidth,
        mem_format)

    if input.dim() == 3:
        return self.new_empty((nInputPlane, outputHeight, outputWidth))
    else:
        # TODO: should new_empty() get a memory_format kwarg?
        return self.new_empty((nbatch, nInputPlane, outputHeight, outputWidth)).to(memory_format=mem_format)

# from check_dim_size() in aten/src/ATen/TensorUtils.cpp.
def check_dim_size(tensor, dim, dim_size, size):
    check(
        tensor.dim() == dim and tensor.shape[dim_size] == size,
        lambda: f"Expected a tensor of dimension {dim} and tensor.size[{dim_size}] == {size}, "
        + f"but got : dimension {tensor.dim()} and tensor.size[{dim_size}] = {tensor.shape[dim_size]}",
    )


@register_meta(aten.avg_pool2d.default, register_dispatcher=False)
def meta_avg_pool2d(
    input,
    kernel_size,
    stride=(),
    padding=(0,),
    ceil_mode=False,
    count_include_pad=True,
    divisor_override=None,
):
    def unpack(name, val):
        check(
            len(val) in [1, 2],
            lambda: f"avg_pool2d: {name} must either be a single int, or a tuple of two ints",
        )
        H = val[0]
        W = H if len(val) == 1 else val[1]
        return H, W

    kH, kW = unpack("kernel_size", kernel_size)
    check(
        len(stride) in [0, 1, 2],
        lambda: "avg_pool2d: stride must either be omitted, a single int, or a tuple of two ints",
    )
    if len(stride) == 0:
        dH, dW = kH, kW
    elif len(stride) == 1:
        dH, dW = stride[0], stride[0]
    else:
        dH, dW = unpack("stride", stride)

    padH, padW = unpack("padding", padding)

    check(
        divisor_override is None or divisor_override != 0,
        lambda: "divisor must be not zero",
    )

    nbatch = input.size(-4) if input.dim() == 4 else 1
    nInputPlane = input.size(-3)
    inputHeight = input.size(-2)
    inputWidth = input.size(-1)

    outputHeight = pooling_output_shape(inputHeight, kH, padH, dH, 1, ceil_mode)
    outputWidth = pooling_output_shape(inputWidth, kW, padW, dW, 1, ceil_mode)

    memory_format = utils.suggest_memory_format(input)
    pool2d_shape_check(
        input,
        kH,
        kW,
        dH,
        dW,
        padH,
        padW,
        1,
        1,
        nInputPlane,
        inputHeight,
        inputWidth,
        outputHeight,
        outputWidth,
        memory_format,
    )

    if input.dim() == 3:
        size = [nInputPlane, outputHeight, outputWidth]
    else:
        size = [nbatch, nInputPlane, outputHeight, outputWidth]
    return torch.empty(
        size, dtype=input.dtype, device=input.device, memory_format=memory_format
    )


# from avg_pool2d_backward_shape_check() in aten/src/ATen/native/Pool.h.
def avg_pool2d_backward_shape_check(
    input,
    gradOutput,
    nbatch,
    kH,
    kW,
    dH,
    dW,
    padH,
    padW,
    nInputPlane,
    inputHeight,
    inputWidth,
    outputHeight,
    outputWidth,
    mem_format,
):
    pool2d_shape_check(
        input,
        kH,
        kW,
        dH,
        dW,
        padH,
        padW,
        1,
        1,
        nInputPlane,
        inputHeight,
        inputWidth,
        outputHeight,
        outputWidth,
        mem_format,
    )

    ndim = input.dim()
    nOutputPlane = nInputPlane

    check_dim_size(gradOutput, ndim, ndim - 3, nOutputPlane)
    check_dim_size(gradOutput, ndim, ndim - 2, outputHeight)
    check_dim_size(gradOutput, ndim, ndim - 1, outputWidth)


# Don't override the C++ registration.
@register_meta(aten.avg_pool2d_backward.default, register_dispatcher=False)
def meta_avg_pool2d_backward(
    gradOutput_,
    input,
    kernel_size,
    stride,
    padding,
    ceil_mode,
    count_include_pad,
    divisor_override,
):
    # From aten/src/ATen/native/AveragePool2d.cpp structured kernel meta func.
    check(
        len(kernel_size) == 1 or len(kernel_size) == 2,
        lambda: "avg_pool2d: kernel_size must either be a single int, or a tuple of two ints",
    )
    kH = kernel_size[0]
    kW = kH if len(kernel_size) == 1 else kernel_size[1]
    check(
        len(stride) == 0 or len(stride) == 1 or len(stride) == 2,
        lambda: "avg_pool2d: stride must either be omitted, a single int, or a tuple of two ints",
    )
    dH = kH if len(stride) == 0 else stride[0]
    dW = kW if len(stride) == 0 else dH if len(stride) == 1 else stride[1]
    check(
        len(padding) == 1 or len(padding) == 2,
        lambda: "avg_pool2d: padding must either be a single int, or a tuple of two ints",
    )
    padH = padding[0]
    padW = padH if len(padding) == 1 else padding[1]

    check(
        divisor_override is None or divisor_override != 0,
        lambda: "divisor must be not zero",
    )

    input_size = input.shape
    nbatch = input_size[-4] if input.dim() == 4 else 1
    nInputPlane = input_size[-3]
    inputHeight = input_size[-2]
    inputWidth = input_size[-1]

    outputHeight = pooling_output_shape(inputHeight, kH, padH, dH, 1, ceil_mode)
    outputWidth = pooling_output_shape(inputWidth, kW, padW, dW, 1, ceil_mode)

    mem_format = utils.suggest_memory_format(input)

    avg_pool2d_backward_shape_check(
        input,
        gradOutput_,
        nbatch,
        kH,
        kW,
        dH,
        dW,
        padH,
        padW,
        nInputPlane,
        inputHeight,
        inputWidth,
        outputHeight,
        outputWidth,
        mem_format,
    )

    return torch.empty(
        input_size, dtype=input.dtype, device=input.device, memory_format=mem_format
    )


@register_meta(aten._adaptive_avg_pool2d.default)
def meta_adaptive_avg_pool2d(self, output_size):
    check(
        self.ndim == 3 or self.ndim == 4,
        lambda: f"Expected 3D or 4D tensor, but got {self.shape}",
    )
    return self.new_empty(self.shape[:-2] + tuple(output_size))


@register_meta(aten._adaptive_avg_pool3d.default)
def meta_adaptive_avg_pool3d(self, output_size):
    check(
        self.ndim == 4 or self.ndim == 5,
        lambda: f"Expected 4D or 5D tensor, but got {self.shape}",
    )
    return self.new_empty(self.shape[:-3] + tuple(output_size))


@register_meta(aten._adaptive_avg_pool2d_backward.default)
def meta__adaptive_avg_pool2d_backward(grad_out, self):
    ndim = grad_out.ndim
    for i in range(1, ndim):
        check(
            grad_out.size(i) > 0,
            lambda: f"adaptive_avg_pool2d_backward(): Expected grad_output to have non-zero \
                      size for non-batch dimensions, {grad_out.shape} with dimension {i} being empty",
        )
    check(
        ndim == 3 or ndim == 4,
        lambda: f"adaptive_avg_pool2d_backward(): Expected 3D or 4D tensor, but got {self.shape}",
    )
    check(
        self.dtype == grad_out.dtype,
        lambda: f"expected dtype {self.dtype} for `grad_output` but got dtype {grad_out.dtype}",
    )
    return self.new_empty(self.shape)


@register_meta(aten.repeat_interleave.Tensor)
def meta_repeat_interleave_Tensor(repeats, output_size=None):
    if output_size is None:
        raise RuntimeError("cannot repeat_interleave a meta tensor without output_size")
    return repeats.new_empty(output_size)


@register_meta([aten.complex.default, aten.complex.out])
@out_wrapper()
def meta_complex(real, imag):
    assert real.dtype.is_floating_point
    assert imag.dtype.is_floating_point
    out_shape = _broadcast_shapes(real.shape, imag.shape)
    return real.new_empty(out_shape, dtype=corresponding_complex_dtype(real.dtype))


@register_meta(aten.vdot.default)
def vdot(self, other):
    if not self.is_complex:
        return torch.dot(self, other)

    if self.is_conj():
        if other.is_conj():
            return torch.vdot(other.conj(), self.conj())
        else:
            return torch.dot(self.conj(), other)
    elif other.is_conj():
        return torch.dot(self, other.conj()).conj()

    dot_check(self, other)
    return self.new_empty(())


# Leaving this function around because a python implementation
# of indexing shape inference is useful,
# but not registering it to the dispatcher because we already
# get shape inference through structured kernels
@register_meta(aten.index.Tensor, register_dispatcher=False)
def meta_index_Tensor(self, indices):
    check_no_bool_index_tensors(aten.index.Tensor, self, indices)
    check(indices, lambda: "at least one index must be provided")
    # aten::index is the internal advanced indexing implementation
    # checkIndexTensorTypes and expandTensors
    result: List[Optional[Tensor]] = []
    for i, index in enumerate(indices):
        if index is not None:
            check(
                index.dtype in [torch.long, torch.int, torch.int8, torch.bool],
                lambda: "tensors used as indices must be long, int, byte or bool tensors",
            )
            if index.dtype in [torch.int8, torch.bool]:
                nonzero = index.nonzero()
                k = len(result)
                check(
                    k + index.ndim <= self.ndim,
                    lambda: f"too many indices for tensor of dimension {self.ndim}",
                    IndexError,
                )
                for j in range(index.ndim):
                    check(
                        index.shape[j] == self.shape[k + j],
                        lambda: f"The shape of the mask {index.shape} at index {i} "
                        f"does not match the shape of the indexed tensor {self.shape} at index {k + j}",
                        IndexError,
                    )
                    result.append(nonzero.select(1, j))
            else:
                result.append(index)
        else:
            result.append(index)
    indices = result
    check(
        len(indices) <= self.ndim,
        lambda: f"too many indices for tensor of dimension {self.ndim} (got {len(indices)})",
    )
    # expand_outplace
    import torch._refs as refs  # avoid import cycle in mypy

    indices = list(refs._maybe_broadcast(*indices))
    # add missing null tensors
    while len(indices) < self.ndim:
        indices.append(None)

    # hasContiguousSubspace
    #   true if all non-null tensors are adjacent
    # See:
    # https://numpy.org/doc/stable/user/basics.indexing.html#combining-advanced-and-basic-indexing
    # https://stackoverflow.com/questions/53841497/why-does-numpy-mixed-basic-advanced-indexing-depend-on-slice-adjacency
    state = 0
    has_contiguous_subspace = False
    for index in indices:
        if state == 0:
            if index is not None:
                state = 1
        elif state == 1:
            if index is None:
                state = 2
        else:
            if index is not None:
                break
    else:
        has_contiguous_subspace = True

    # transposeToFront
    # This is the logic that causes the newly inserted dimensions to show up
    # at the beginning of the tensor, if they're not contiguous
    if not has_contiguous_subspace:
        dims = []
        transposed_indices = []
        for i, index in enumerate(indices):
            if index is not None:
                dims.append(i)
                transposed_indices.append(index)
        for i, index in enumerate(indices):
            if index is None:
                dims.append(i)
                transposed_indices.append(index)
        self = self.permute(dims)
        indices = transposed_indices

    # AdvancedIndex::AdvancedIndex
    # Now we can assume the indices have contiguous subspace
    # This is simplified from AdvancedIndex which goes to more effort
    # to put the input and indices in a form so that TensorIterator can
    # take them.  If we write a ref for this, probably that logic should
    # get implemented
    before_shape: List[int] = []
    after_shape: List[int] = []
    replacement_shape: List[int] = []
    for dim, index in enumerate(indices):
        if index is None:
            if replacement_shape:
                after_shape.append(self.shape[dim])
            else:
                before_shape.append(self.shape[dim])
        else:
            replacement_shape = list(index.shape)
    return self.new_empty(before_shape + replacement_shape + after_shape)


<<<<<<< HEAD
@register_meta([aten.add.Tensor], register_dispatcher=False)
def meta_add(self, other, *, alpha=1):
    check(
        torch.is_tensor(self),
        lambda: f"expected self to be tensor but got {type(self)}",
    )
    out_shape = self.shape
    if torch.is_tensor(other):
        out_shape = _broadcast_shapes(self.shape, other.shape)
    _, out_dtype = elementwise_dtypes(
        self, other, type_promotion_kind=ELEMENTWISE_TYPE_PROMOTION_KIND.DEFAULT
    )
    return self.new_empty(out_shape, dtype=out_dtype)


@register_meta([aten.add_.Tensor], register_dispatcher=False)
def meta_add_(self, other, *, alpha=1):
    self = meta_add(self, other, alpha=alpha)
    return self


=======
>>>>>>> 8ca7820e
@register_meta([aten.convolution_backward.default])
def meta_convolution_backward(
    grad_output_,
    input_,
    weight_,
    bias_sizes_opt,
    stride,
    padding,
    dilation,
    transposed,
    output_padding,
    groups,
    output_mask,
):
<<<<<<< HEAD
    # TODO: THIS IS SUPER WRONG AND WOULD WORK FOR SOME MODELS!!!!
=======
    # High level logic taken from slow_conv3d_backward_cpu which should
    # be representative of all convolution_backward impls
>>>>>>> 8ca7820e
    backend_grad_input = None
    backend_grad_weight = None
    backend_grad_bias = None

    if output_mask[0]:
<<<<<<< HEAD
        backend_grad_input = aten.empty_like.default(input_)
    if output_mask[1]:
        backend_grad_weight = aten.empty_like.default(weight_)
    if output_mask[2]:
        backend_grad_bias = aten.new_empty.default(
            input_, bias_sizes_opt, dtype=weight_.dtype, layout=weight_.layout
        )
=======
        backend_grad_input = grad_output_.new_empty(input_.size())
    if output_mask[1]:
        backend_grad_weight = grad_output_.new_empty(weight_.size())
    if output_mask[2]:
        backend_grad_bias = grad_output_.new_empty(bias_sizes_opt)
>>>>>>> 8ca7820e

    return (backend_grad_input, backend_grad_weight, backend_grad_bias)


@register_meta([aten.addbmm.default, aten.addbmm.out])
@out_wrapper()
def meta_addbmm(self, batch1, batch2, *, beta=1, alpha=1):
    dim1 = batch1.size(1)
    dim2 = batch2.size(2)
    self = self.expand((dim1, dim2))
    check(batch1.dim() == 3, lambda: "batch1 must be a 3D tensor")
    check(batch2.dim() == 3, lambda: "batch2 must be a 3D tensor")
    check(
        batch1.size(0) == batch2.size(0),
        lambda: f"batch1 and batch2 must have same number of batches, got {batch1.size(0)} and {batch2.size(0)}",
    )
    check(
        batch1.size(2) == batch2.size(1),
        lambda: (
            f"Incompatible matrix sizes for bmm ({batch1.size(1)}x{batch1.size(2)} "
            f"and {batch2.size(1)}x{batch2.size(2)})"
        ),
    )
    check(
        self.size(0) == dim1 and self.size(1) == dim2,
        lambda: "self tensor does not match matmul output shape",
    )
    return self.new_empty(self.size())


@register_meta(aten._cdist_forward.default)
def meta_cdist_forward(x1, x2, p, compute_mode):
    check(
        x1.dim() >= 2,
        lambda: f"cdist only supports at least 2D tensors, X1 got: {x1.dim()}D",
    )
    check(
        x2.dim() >= 2,
        lambda: f"cdist only supports at least 2D tensors, X2 got: {x2.dim()}D",
    )
    check(
        x1.size(-1) == x2.size(-1),
        lambda: f"X1 and X2 must have the same number of columns. X1: {x1.size(-1)} X2: {x2.size(-1)}",
    )
    check(
        utils.is_float_dtype(x1.dtype),
        lambda: "cdist only supports floating-point dtypes, X1 got: {x1.dtype}",
    )
    check(
        utils.is_float_dtype(x2.dtype),
        lambda: "cdist only supports floating-point dtypes, X2 got: {x2.dtype}",
    )
    check(p >= 0, lambda: "cdist only supports non-negative p values")
    check(
        compute_mode >= 0 and compute_mode <= 2,
        lambda: f"possible modes: 0, 1, 2, but was: {compute_mode}",
    )
    r1 = x1.size(-2)
    r2 = x2.size(-2)
    batch_tensor1 = x1.shape[:-2]
    batch_tensor2 = x2.shape[:-2]
    output_shape = list(torch.broadcast_shapes(batch_tensor1, batch_tensor2))
    output_shape.extend([r1, r2])
    return x1.new_empty(output_shape)


@register_meta(aten._embedding_bag.default)
def meta_embedding_bag(
    weight,
    indices,
    offsets,
    scale_grad_by_freq=False,
    mode=0,
    sparse=False,
    per_sample_weights=None,
    include_last_offset=False,
    padding_idx=-1,
):
    check(
        indices.dtype in (torch.long, torch.int),
        lambda: f"expected indices to be long or int, got {indices.dtype}",
    )
    check(
        offsets.dtype in (torch.long, torch.int),
        lambda: f"expected offsets to be long or int, got {offsets.dtype}",
    )
    check(
        utils.is_float_dtype(weight.dtype),
        lambda: f"expected weight to be floating point type, got {weight.dtype}",
    )

    num_bags = offsets.size(0)
    if include_last_offset:
        check(
            num_bags >= 1, lambda: "include_last_offset: numBags should be at least 1"
        )
        num_bags -= 1

    output = weight.new_empty(num_bags, weight.size(1))
    MODE_SUM, MODE_MEAN, MODE_MAX = range(3)

    if per_sample_weights is not None:
        check(
            mode == MODE_SUM,
            lambda: "embedding_bag: per_sample_weights only supported with mode='sum'",
        )
        check(
            per_sample_weights.dtype == weight.dtype,
            lambda: f"expected weight ({weight.dtype}) and per_sample_weights ({per_sample_weights.dtype}) to have same dtype",
        )
        check(
            per_sample_weights.ndim == 1,
            lambda: f"expected per_sample_weights to be 1D tensor, got {per_sample_weights.ndim}D",
        )
        check(
            per_sample_weights.numel() == indices.numel(),
            lambda: (
                f"expected per_sample_weights.numel() ({per_sample_weights.numel()} "
                f"to be the same as indices.numel() ({indices.numel()})"
            ),
        )

    def is_fast_path_index_select_scale(src, scale, output, padding_idx):
        return (
            is_fast_path_index_select(src, output, padding_idx) and scale.stride(0) == 1
        )

    def is_fast_path_index_select(src, output, padding_idx):
        return (
            (src.dtype == torch.float or src.dtype == torch.half)
            and src.stride(1) == 1
            and output.stride(1) == 1
            and padding_idx < 0
        )

    def is_fast_path(src, scale, output, padding_idx):
        if scale is not None:
            return is_fast_path_index_select_scale(src, scale, output, padding_idx)
        else:
            return is_fast_path_index_select(src, output, padding_idx)

    if offsets.device.type != "cpu":
        offset2bag = indices.new_empty(indices.size(0))
        bag_size = indices.new_empty(offsets.size())
        if mode == MODE_MAX:
            max_indices = indices.new_empty(num_bags, weight.size(1))
        else:
            max_indices = indices.new_empty(0)
    else:
        fast_path_sum = is_fast_path(weight, per_sample_weights, output, padding_idx)
        if mode == MODE_MEAN or mode == MODE_MAX or not fast_path_sum:
            offset2bag = offsets.new_empty(indices.size(0))
        else:
            offset2bag = offsets.new_empty(0)
        bag_size = offsets.new_empty(num_bags)
        max_indices = offsets.new_empty(bag_size.size())
    return output, offset2bag, bag_size, max_indices


@register_meta([aten.diag.default, aten.diag.out])
@out_wrapper()
def meta_diag(self, dim=0):
    check(self.dim() in (1, 2), lambda: "matrix or a vector expected")
    if self.dim() == 1:
        sz = self.size(0) + abs(dim)
        return self.new_empty((sz, sz))

    # case: dim is 2
    if dim >= 0:
        sz = min(self.size(0), self.size(1) - dim)
    else:
        sz = min(self.size(0) + dim, self.size(1))
    return self.new_empty((sz,))


@register_meta(aten.diagonal_scatter.default)
def diagonal_scatter(self, src, offset=0, dim1=0, dim2=1):
    return self.clone()


@register_meta(aten._embedding_bag_forward_only.default)
def meta_embedding_bag_forward_only(weight, indices, offsets, *args):
    output, offset2bag, bag_size, max_indices = meta_embedding_bag(
        weight, indices, offsets, *args
    )
    if offsets.device.type == "cpu":
        bag_size = offsets.new_empty(offsets.size())
    return output, offset2bag, bag_size, max_indices


def _get_reduction_dtype(input, dtype, promote_int_to_long=True):
    # if specified, dtype takes precedence
    if dtype:
        return dtype

    if input.dtype.is_floating_point or input.dtype.is_complex:
        return input.dtype
    elif promote_int_to_long:
        return torch.long

    return input.dtype


@register_meta([aten.nansum.default, aten.nansum.out])
@out_wrapper()
def meta_nansum(input, dims=None, keepdim=False, *, dtype=None):
    output_dtype = _get_reduction_dtype(input, dtype, promote_int_to_long=True)
    dims = utils.reduction_dims(input.shape, dims)
    output_shape = _compute_reduction_shape(input, dims, keepdim)
    return input.new_empty(output_shape, dtype=output_dtype)


@register_meta(aten.nanmedian.default)
def meta_nanmedian(input):
    output_shape = utils.compute_reduction_output_shape(
        input.shape, tuple(range(input.dim()))
    )
    return input.new_empty(output_shape)


@register_meta([aten.nanmedian.dim, aten.nanmedian.dim_values])
@out_wrapper("values", "indices")
def meta_nanmedian_dim(input, dim=-1, keepdim=False):
    dim = utils.reduction_dims(input.shape, (dim,))
    output_shape = _compute_reduction_shape(input, dim, keepdim)
    return (
        input.new_empty(output_shape),
        input.new_empty(output_shape, dtype=torch.long),
    )


@register_meta(aten.logical_not_.default)
def meta_logical_not_(self):
    return self


@register_meta(aten.repeat.default)
def meta_repeat(self, repeats):
    check(
        len(repeats) >= self.dim(),
        lambda: "Number of dimensions of repeat dims can not be smaller than number of dimensions of tensor",
    )
    # Add new leading dimensions to the tensor if the
    # number of target dimensions is larger than the
    # number of source dimensions.
    num_new_dimensions = len(repeats) - self.dim()
    padded_size = (1,) * num_new_dimensions + tuple(self.shape)
    target_size = [padded_size[i] * repeats[i] for i in range(len(repeats))]
    return self.new_empty(target_size)


@register_meta(aten.zero_.default, register_dispatcher=False)
def meta_zero_(self):
    return self


@register_meta(
    [aten.fill.Tensor, aten.fill.Scalar, aten.fill_.Tensor, aten.fill_.Scalar],
    register_dispatcher=False,
)
def meta_fill_(self, val):
    return self


@register_meta(aten.relu_.default, register_dispatcher=False)
def meta_relu_(self):
    return self


@register_meta(aten.index_put.default, register_dispatcher=False)
def meta_index_put(self, indices, values, accumulate=False):
    return self.new_empty(self.size())


@register_meta(aten.masked_fill_.Scalar, register_dispatcher=False)
def meta_masked_fill_(self, mask, value):
    return self


@register_meta(aten.index_put_.default, register_dispatcher=False)
def meta_index_put_(self, indices, values, accumulate=False):
    return self


@register_meta(aten.alias.default, register_dispatcher=False)
def meta_alias(self):
    return self.view(self.shape)


def common_meta_baddbmm_bmm(batch1, batch2, is_bmm, self_baddbmm=None):
    check(batch1.dim() == 3, lambda: "batch1 must be a 3D tensor")
    check(batch2.dim() == 3, lambda: "batch2 must be a 3D tensor")

    batch1_sizes = batch1.size()
    batch2_sizes = batch2.size()

    bs = batch1_sizes[0]
    contraction_size = batch1_sizes[2]
    res_rows = batch1_sizes[1]
    res_cols = batch2_sizes[2]
    output_size = (bs, res_rows, res_cols)

    check(
        batch2_sizes[0] == bs and batch2_sizes[1] == contraction_size,
        lambda: f"Expected size for first two dimensions of batch2 tensor to be: [{bs}"
        f", {contraction_size}] but got: [{batch2_sizes[0]}, {batch2_sizes[1]}].",
    )

    # TODO: handle out

    output = batch2.new_empty(output_size)

    if not is_bmm and self_baddbmm is not None:
        check(self_baddbmm.dim() == 3, lambda: "self must be a 3D tensor")
        check(
            self_baddbmm.size() == output_size,
            lambda: "Expected an input tensor shape with shape {output_size} but got shape: {self.size()}",
        )

    return output


@register_meta(aten.bmm.default, register_dispatcher=False)
def meta_bmm(self, mat2):
    return common_meta_baddbmm_bmm(self, mat2, True)


def div_rtn(x, y):
    q = x // y
    r = x % y
    # WARNING: explicit bool conversion here is necessary;
    # would be fixed by SymBool
    if r != 0 and (bool(r < 0) != bool(y < 0)):
        q -= 1
    return q


def pooling_output_shape_pad_lr(
    inputSize, kernelSize, pad_l, pad_r, stride, dilation, ceil_mode
):
    outputSize = (
        div_rtn(
            inputSize
            + pad_l
            + pad_r
            - dilation * (kernelSize - 1)
            - 1
            + (stride - 1 if ceil_mode else 0),
            stride,
        )
        + 1
    )
    if ceil_mode:
        if (outputSize - 1) * stride >= inputSize + pad_l:
            outputSize -= 1
    return outputSize


def pooling_output_shape(inputSize, kernelSize, pad, stride, dilation, ceil_mode):
    check(stride != 0, lambda: "stride should not be zero")
    check(pad >= 0, lambda: f"pad must be non-negative, but got pad: {pad}")
    check(
        pad <= kernelSize // 2,
        lambda: f"pad should be at most half of kernel size, but got pad={pad} and kernel_size={kernelSize}",
    )
    return pooling_output_shape_pad_lr(
        inputSize, kernelSize, pad, pad, stride, dilation, ceil_mode
    )


def pool2d_shape_check(
    input,
    kH,
    kW,
    dH,
    dW,
    padH,
    padW,
    dilationH,
    dilationW,
    nInputPlane,
    inputHeight,
    inputWidth,
    outputHeight,
    outputWidth,
    memory_format,
):
    ndim = input.dim()
    nOutputPlane = nInputPlane

    check(
        kW > 0 and kH > 0,
        lambda: "kernel size should be greater than zero, but got kH: {kH}, kW: {kW}",
    )
    check(
        dW > 0 and dH > 0,
        lambda: "stride should be greater than zero, but got dH: {dH}, dW: {dW}",
    )
    check(
        dilationH > 0 and dilationW > 0,
        lambda: "dilation should be greater than zero, but got dilationH: {dilationH}, dilationW: {dilationW}",
    )

    valid_dims = input.size(1) != 0 and input.size(2) != 0

    if memory_format == torch.channels_last:
        check(
            ndim == 4 and valid_dims and input.size(3) != 0,
            lambda: "Expected 4D (batch mode) tensor expected for input with channels_last layout"
            " with optional 0 dim batch size for input, but got: {input.size()}",
        )
    else:
        check(
            (ndim == 3 and input.size(0) != 0 and valid_dims)
            or (ndim == 4 and valid_dims and input.size(3) != 0),
            lambda: f"Expected 3D or 4D (batch mode) tensor with optional 0 dim batch size for input, but got: {input.size()}",
        )

    check(
        kW // 2 >= padW and kH // 2 >= padH,
        lambda: "pad should be smaller than or equal to half of kernel size, but got "
        f"padW = {padW}, padH = {padH}, kW = {kW}, kH = {kH}",
    )

    check(
        outputWidth >= 1 and outputHeight >= 1,
        lambda: f"Given input size: ({nInputPlane}x{inputHeight}x{inputWidth}). "
        f"Calculated output size: ({nOutputPlane}x{outputHeight}x{outputWidth}). "
        "Output size is too small",
    )


@register_meta(aten.max_pool2d_with_indices_backward.default, register_dispatcher=False)
def meta_max_pool2d_with_indices_backward(
    grad_output, self, kernel_size, stride, padding, dilation, ceil_mode, indices
):
    # Reference: aten/src/ATen/native/cpu/MaxPoolKernel.cpp
    memory_format = utils.suggest_memory_format(self)
    if memory_format == torch.contiguous_format:
        pass
    elif memory_format == torch.channels_last:
        check(
            self.ndim == 4,
            lambda: "max pooling backward with channels last format supports tensors with 4 dims.",
        )
    else:
        check(
            False,
            lambda: "Unsupport memory format. Supports only ChannelsLast, Contiguous",
        )
    return self.new_empty(self.shape)


@register_meta(aten.max_pool2d_with_indices.default, register_dispatcher=False)
def meta_max_pool2d_with_indices(
    input, kernel_size, stride=(), padding=(0,), dilation=(1,), ceil_mode=False
):
    # Reference: aten/src/ATen/native/DilatedMaxPool2d.cpp
    def unpack(name, val):
        check(
            len(val) in [1, 2],
            lambda: f"max_pool2d: {name} must either be a single int, or a tuple of two ints",
        )
        H = val[0]
        W = H if len(val) == 1 else val[1]
        return H, W

    kH, kW = unpack("kernel_size", kernel_size)

    check(
        len(stride) in [0, 1, 2],
        lambda: "max_pool2d: stride must either be omitted, a single int, or a tuple of two ints",
    )
    if len(stride) == 0:
        dH, dW = kH, kW
    else:
        dH, dW = unpack("stride", stride)

    padH, padW = unpack("padding", padding)
    dilationH, dilationW = unpack("dilation", dilation)

    memory_format = utils.suggest_memory_format(input)
    if memory_format == torch.channels_last:
        check(
            input.dim() == 4,
            lambda: "non-empty 4D (batch mode) tensor expected for input with channels_last layout",
        )
    elif memory_format == torch.contiguous_format:
        check(
            input.dim() in [3, 4],
            lambda: "non-empty 3D or 4D (batch mode) tensor expected for input",
        )
    else:
        check(
            False,
            lambda: "Unsupport memory format. Supports only ChannelsLast, Contiguous",
        )

    nbatch = input.size(-4) if input.dim() == 4 else 1
    nInputPlane = input.size(-3)
    inputHeight = input.size(-2)
    inputWidth = input.size(-1)

    outputHeight = pooling_output_shape(inputHeight, kH, padH, dH, dilationH, ceil_mode)
    outputWidth = pooling_output_shape(inputWidth, kW, padW, dW, dilationW, ceil_mode)

    pool2d_shape_check(
        input,
        kH,
        kW,
        dH,
        dW,
        padH,
        padW,
        dilationH,
        dilationW,
        nInputPlane,
        inputHeight,
        inputWidth,
        outputHeight,
        outputWidth,
        memory_format,
    )

    if input.dim() == 3:
        size = [nInputPlane, outputHeight, outputWidth]
    else:
        size = [nbatch, nInputPlane, outputHeight, outputWidth]
    return (
        torch.empty(
            size, dtype=input.dtype, device=input.device, memory_format=memory_format
        ),
        torch.empty(
            size, dtype=torch.int64, device=input.device, memory_format=memory_format
        ),
    )


@register_meta([aten.full.default])
def full(size, fill_value, *args, **kwargs):
    return torch.empty(size, *args, **kwargs)


@register_meta(
    [
        aten.randint_like.default,
        aten.randint_like.low_dtype,
        aten.randn_like.default,
        aten.rand_like.default,
        aten.full_like.default,
        aten.zeros_like.default,
        aten.ones_like.default,
    ]
)
def meta_like(self, *args, **kwargs):
    return aten.empty_like.default(self, **kwargs)


def maybe_wrap_dim(dim: int, dim_post_expr: int, wrap_scalar: bool = True):
    if dim_post_expr <= 0:
        assert wrap_scalar
        dim_post_expr = 1
    min = -dim_post_expr
    max = dim_post_expr - 1
    assert not (dim < min or dim > max)
    if dim < 0:
        dim += dim_post_expr
    return dim

def ensure_nonempty_size(t, dim):
    return 1 if t.dim() == 0 else t.shape[dim]

# From aten/src/ATen/native/ScatterGatherChecks.h
def gather_shape_check(self, dim, index):
    self_dims = max(self.dim(), 1)
    index_dims = max(index.dim(), 1)
    check(
        self_dims == index_dims,
        lambda: "Index tensor must have the same number of dimensions as input tensor"
    )
    for i in range(self_dims):
        if i != dim:
            check(
                ensure_nonempty_size(index, i) <= ensure_nonempty_size(self, i),
                lambda: f"Size does not match at dimension {i} expected index {index.shape}" +
                        f" to be smaller than self {self.shape} apart from dimension {dim}"
            )

@register_meta(aten.gather.default, register_dispatcher=False)
def meta_gather(self, dim, index, sparse_grad=False):
    wrapped_dim = maybe_wrap_dim(dim, self.dim())
    is_index_empty = index.numel() == 0
    if not is_index_empty:
        check(
            index.dtype == torch.long,
            lambda: f"gather(): Expected dtype int64 for index but got {index.dtype}",
        )
        gather_shape_check(self, wrapped_dim, index)
    return self.new_empty(index.shape)

# From aten/src/ATen/native/TensorAdvancedIndexing.cpp
def get_operator_enum(reduce_, use_new_options=False):
    if use_new_options:
        if reduce_ == "sum":
            return "REDUCE_ADD"
        elif reduce_ == "prod":
            return "REDUCE_MULTIPLY"
        elif reduce_ == "mean":
            return "REDUCE_MEAN"
        elif reduce_ == "amax":
            return "REDUCE_MAXIMUM"
        elif reduce_ == "amin":
            return "REDUCE_MINIMUM"
        check(
            False,
            "reduce argument must be either sum, prod, mean, amax or amin."
        )
        return
    else:
        if reduce_ == "add":
            return "REDUCE_ADD"
        elif reduce_ == "multiply":
            return "REDUCE_MULTIPLY"
        check(
            False,
            "reduce argument must be either add or multiply."
        )
        return
# From aten/src/ATen/native/ScatterGatherChecks.h
def scatter_gather_dtype_check(method_name, self, index, src_opt=None):
    if index.numel() != 0:
        check(
            index.dtype == torch.long,
            f"{method_name}(): Expected dtype int64 for index"
        )

    if src_opt is not None:
        check(
            self.dtype == src_opt.dtype,
            f"{method_name}(): Expected self.dtype to be equal to src.dtype"
        )


def ensure_nonempty_dim(dim):
    return max(dim, 1)

# From aten/src/ATen/native/ScatterGatherChecks.h
def scatter_shape_check(self, dim, index, src_opt=None):
    if index.numel() == 0:
        return
    check(
        ensure_nonempty_dim(self.dim()) == ensure_nonempty_dim(index.dim()),
        "Index tensor must have the same number of dimensions as self tensor"
    )

    is_wrong_shape = False
    self_dims = ensure_nonempty_dim(self.dim())

    # Check: index.size(d) <= self.size(d) for all d != dim
    for d in range(self_dims):
        index_d_size = ensure_nonempty_size(index, d)
        if d == dim:
            continue
        if index_d_size > ensure_nonempty_size(self, d):
            is_wrong_shape = true
            break

    # Check: index.size(d) <= src.size(d) for all d if src is Tensor
    if not is_wrong_shape and src_opt is not None:
        for d in range(self_dims):
            index_d_size = ensure_nonempty_size(index, d)
            if index_d_size > ensure_nonempty_size(src_opt, d):
                is_wrong_shape = true
                break

    if src_opt is not None:
        check(
            ensure_nonempty_dim(self.dim()) == ensure_nonempty_dim(index.dim()),
            "Index tensor must have the same number of dimensions as self tensor"
        )
        check(
            not is_wrong_shape,
            f"Expected index {index.shape} to be smaller than self {self.shape}" +
            f" apart from dimension {dim} and to be smaller than src {src_opt.shape}"
        )
    else:
        check(
            not is_wrong_shape,
            f"Expected index {index.shape} to be smaller than self {self.shape}" +
            f" apart from dimension {dim}"
        )

# From aten/src/ATen/native/TensorAdvancedIndexing.cpp
def scatter_meta_impl(self, dim, index, src=None, reduce_=None, use_new_options=False):
    wrapped_dim = maybe_wrap_dim(dim, self.dim())
    scatter_gather_dtype_check("scatter", self, index, src)
    scatter_shape_check(self, wrapped_dim, index, src)
    if reduce_ is not None:
        # Check if we have a valid reduce operator.
        get_operator_enum(reduce_, use_new_options)

@register_meta(aten.scatter_add.default, register_dispatcher=False)
def meta_scatter_add(self, dim, index, src):
    scatter_meta_impl(self, dim, index, src, "add")
    return self.new_empty(self.shape)

@register_meta(aten.scatter.value, register_dispatcher=False)
def scatter_value(self, dim, index, value):
    scatter_meta_impl(self, dim, index)
    return self.new_empty(self.shape)

# hacky: Please remove after math.ceil works with arange
@register_meta(aten.arange.default)
def arange(end, **kwargs):
    if isinstance(end, float):
        end = math.ceil(end)

    def is_integral(x):
        return isinstance(x, int) or isinstance(x, bool)

    set_to_integral_dtype = kwargs.get("dtype", None) is None and is_integral(end)
    if set_to_integral_dtype:
        kwargs["dtype"] = torch.int64

    return aten.empty([end], **kwargs)


@register_meta(aten.arange.start)
def arange_start(start, end, **kwargs):
    return aten.arange(end - start, **kwargs)


@register_meta(aten.select.int)
def meta_select(self, dim, index):
    ndim = self.dim()
    check(
        ndim != 0, lambda: "select() cannot be applied to a 0-dim tensor.", IndexError
    )

    dim = dim if dim >= 0 else dim + ndim
    size = self.size(dim)

    check(
        not (-index > size or index >= size),
        lambda: f"select(): index {index} out of range for tensor of size "
        f"{self.size()} at dimension {dim}",
        IndexError,
    )

    index = index if index >= 0 else index + size

    new_size = list(self.size())
    new_stride = list(self.stride())

    new_storage_offset = self.storage_offset() + index * new_stride[dim]
    del new_size[dim]
    del new_stride[dim]

    return self.as_strided(new_size, new_stride, new_storage_offset)


@register_meta(aten.select_scatter.default)
def meta_select_scatter(self, src, dim, index):
    return torch.empty_like(self)


@register_meta(aten.slice_scatter.default)
def meta_slice_scatter(self, src, dim=0, start=None, end=None, step=1):
    return torch.empty_like(self)


def maybe_wrap_dim(dim: int, dim_post_expr: int, wrap_scalar: bool = True):
    if dim_post_expr <= 0:
        assert wrap_scalar
        dim_post_expr = 1
    min = -dim_post_expr
    max = dim_post_expr - 1
    assert not (dim < min or dim > max)
    if dim < 0:
        dim += dim_post_expr
    return dim


def ensure_nonempty_size(t, dim):
    return 1 if t.dim() == 0 else t.shape[dim]


# From aten/src/ATen/native/ScatterGatherChecks.h
def gather_shape_check(self, dim, index):
    self_dims = max(self.dim(), 1)
    index_dims = max(index.dim(), 1)
    check(
        self_dims == index_dims,
        lambda: "Index tensor must have the same number of dimensions as input tensor",
    )
    for i in range(self_dims):
        if i != dim:
            check(
                ensure_nonempty_size(index, i) <= ensure_nonempty_size(self, i),
                lambda: f"Size does not match at dimension {i} expected index {index.shape}"
                + f" to be smaller than self {self.shape} apart from dimension {dim}",
            )


@register_meta(aten.gather.default, register_dispatcher=False)
def meta_gather(self, dim, index, sparse_grad=False):
    wrapped_dim = maybe_wrap_dim(dim, self.dim())
    is_index_empty = index.numel() == 0
    if not is_index_empty:
        check(
            index.dtype == torch.long,
            lambda: "gather(): Expected dtype int64 for index",
        )
        gather_shape_check(self, wrapped_dim, index)
    return self.new_empty(index.shape)


# From aten/src/ATen/native/TensorAdvancedIndexing.cpp
def get_operator_enum(reduce_, use_new_options=False):
    if use_new_options:
        if reduce_ == "sum":
            return "REDUCE_ADD"
        elif reduce_ == "prod":
            return "REDUCE_MULTIPLY"
        elif reduce_ == "mean":
            return "REDUCE_MEAN"
        elif reduce_ == "amax":
            return "REDUCE_MAXIMUM"
        elif reduce_ == "amin":
            return "REDUCE_MINIMUM"
        check(
            False,
            lambda: "reduce argument must be either sum, prod, mean, amax or amin.",
        )
        return
    else:
        if reduce_ == "add":
            return "REDUCE_ADD"
        elif reduce_ == "multiply":
            return "REDUCE_MULTIPLY"
        check(False, lambda: "reduce argument must be either add or multiply.")
        return


# From aten/src/ATen/native/ScatterGatherChecks.h
def scatter_gather_dtype_check(method_name, self, index, src_opt=None):
    if index.numel() != 0:
        check(
            index.dtype == torch.long,
            lambda: f"{method_name}(): Expected dtype int64 for index",
        )

    if src_opt is not None:
        check(
            self.dtype == src_opt.dtype,
            lambda: f"{method_name}(): Expected self.dtype to be equal to src.dtype",
        )


def ensure_nonempty_dim(dim):
    return max(dim, 1)


# From aten/src/ATen/native/ScatterGatherChecks.h
def scatter_shape_check(self, dim, index, src_opt=None):
    if index.numel() == 0:
        return
    check(
        ensure_nonempty_dim(self.dim()) == ensure_nonempty_dim(index.dim()),
        lambda: "Index tensor must have the same number of dimensions as self tensor",
    )

    is_wrong_shape = False
    self_dims = ensure_nonempty_dim(self.dim())

    # Check: index.size(d) <= self.size(d) for all d != dim
    for d in range(self_dims):
        index_d_size = ensure_nonempty_size(index, d)
        if d == dim:
            continue
        if index_d_size > ensure_nonempty_size(self, d):
            is_wrong_shape = True
            break

    # Check: index.size(d) <= src.size(d) for all d if src is Tensor
    if not is_wrong_shape and src_opt is not None:
        for d in range(self_dims):
            index_d_size = ensure_nonempty_size(index, d)
            if index_d_size > ensure_nonempty_size(src_opt, d):
                is_wrong_shape = True
                break

    if src_opt is not None:
        check(
            ensure_nonempty_dim(self.dim()) == ensure_nonempty_dim(index.dim()),
            lambda: "Index tensor must have the same number of dimensions as self tensor",
        )
        check(
            not is_wrong_shape,
            lambda: f"Expected index {index.shape} to be smaller than self {self.shape}"
            + f" apart from dimension {dim} and to be smaller than src {src_opt.shape}",
        )
    else:
        check(
            not is_wrong_shape,
            lambda: f"Expected index {index.shape} to be smaller than self {self.shape}"
            + f" apart from dimension {dim}",
        )


# From aten/src/ATen/native/TensorAdvancedIndexing.cpp
def scatter_meta_impl(self, dim, index, src=None, reduce_=None, use_new_options=False):
    wrapped_dim = maybe_wrap_dim(dim, self.dim())
    scatter_gather_dtype_check("scatter", self, index, src)
    scatter_shape_check(self, wrapped_dim, index, src)
    if reduce_ is not None:
        # Check if we have a valid reduce operator.
        get_operator_enum(reduce_, use_new_options)


@register_meta(aten.scatter_add.default, register_dispatcher=False)
def meta_scatter_add(self, dim, index, src):
    scatter_meta_impl(self, dim, index, src, "add")
    return self.new_empty(self.shape)


@register_meta(aten.upsample_nearest2d.vec)
def upsample_nearest2d_vec(input, output_size, scale_factors):
    mem_format = utils.suggest_memory_format(input)
<<<<<<< HEAD
    if output_size is not None:
        assert scale_factors is None
        return input.new_empty(input.size()).to(memory_format=mem_format)

    assert output_size is None
    out_size = list(input.size())

    for i in range(len(out_size) - 2):
        sym_float = (out_size[i + 2] / 1) * scale_factors[i]
        assert sym_float >= 0
        out_size[i + 2] = math.floor(sym_float)
    return input.new_empty(out_size).to(memory_format=mem_format)


@register_meta(aten.upsample_nearest2d_backward.vec)
def upsample_nearest2d_backward_vec(grad_output, output_size, input_size, scale_factors):
    mem_format = utils.suggest_memory_format(grad_output)
    return grad_output.new_empty(input_size).to(memory_format=mem_format)

@register_meta(aten._to_copy.default)
def _to_copy(x, *, dtype=None, layout=None, device=None, pin_memory=False,
                non_blocking=False, memory_format=None):
    assert device is not None or dtype is not None or memory_format is not None
    dtype = x.dtype if dtype is None else dtype
    device = x.device if device is None else device
    return torch.empty(x.size(), dtype=dtype, layout=layout, device=device, memory_format=memory_format)
=======
    spatial_dimensions = input.dim() - 2

    input_shape = input.shape
    if output_size is not None:
        assert scale_factors is None
        out_size = output_size
    elif scale_factors is not None:
        assert output_size is None
        out_size = []
        for i in range(spatial_dimensions):
            sym_float = (input_shape[i + 2] / 1) * scale_factors[i]
            assert sym_float >= 0
            out_size.append(math.floor(sym_float))

    output_height = out_size[0]
    output_width = out_size[1]
    nbatch = input_shape[0]
    channels = input_shape[1]
    return input.new_empty((nbatch, channels, output_height, output_width)).to(
        memory_format=mem_format
    )

>>>>>>> 8ca7820e

# We must also trigger meta registrations from PrimTorch ref
# decompositions
import torch._refs
import torch._refs.nn.functional
import torch._refs.special<|MERGE_RESOLUTION|>--- conflicted
+++ resolved
@@ -1147,7 +1147,6 @@
     return self.new_empty(before_shape + replacement_shape + after_shape)
 
 
-<<<<<<< HEAD
 @register_meta([aten.add.Tensor], register_dispatcher=False)
 def meta_add(self, other, *, alpha=1):
     check(
@@ -1169,8 +1168,6 @@
     return self
 
 
-=======
->>>>>>> 8ca7820e
 @register_meta([aten.convolution_backward.default])
 def meta_convolution_backward(
     grad_output_,
@@ -1185,32 +1182,18 @@
     groups,
     output_mask,
 ):
-<<<<<<< HEAD
-    # TODO: THIS IS SUPER WRONG AND WOULD WORK FOR SOME MODELS!!!!
-=======
     # High level logic taken from slow_conv3d_backward_cpu which should
     # be representative of all convolution_backward impls
->>>>>>> 8ca7820e
     backend_grad_input = None
     backend_grad_weight = None
     backend_grad_bias = None
 
     if output_mask[0]:
-<<<<<<< HEAD
-        backend_grad_input = aten.empty_like.default(input_)
-    if output_mask[1]:
-        backend_grad_weight = aten.empty_like.default(weight_)
-    if output_mask[2]:
-        backend_grad_bias = aten.new_empty.default(
-            input_, bias_sizes_opt, dtype=weight_.dtype, layout=weight_.layout
-        )
-=======
         backend_grad_input = grad_output_.new_empty(input_.size())
     if output_mask[1]:
         backend_grad_weight = grad_output_.new_empty(weight_.size())
     if output_mask[2]:
         backend_grad_bias = grad_output_.new_empty(bias_sizes_opt)
->>>>>>> 8ca7820e
 
     return (backend_grad_input, backend_grad_weight, backend_grad_bias)
 
@@ -1982,6 +1965,15 @@
     return torch.empty_like(self)
 
 
+@register_meta(aten._to_copy.default)
+def _to_copy(x, *, dtype=None, layout=None, device=None, pin_memory=False,
+                non_blocking=False, memory_format=None):
+    assert device is not None or dtype is not None or memory_format is not None
+    dtype = x.dtype if dtype is None else dtype
+    device = x.device if device is None else device
+    return torch.empty(x.size(), dtype=dtype, layout=layout, device=device, memory_format=memory_format)
+
+
 def maybe_wrap_dim(dim: int, dim_post_expr: int, wrap_scalar: bool = True):
     if dim_post_expr <= 0:
         assert wrap_scalar
@@ -2140,34 +2132,6 @@
 @register_meta(aten.upsample_nearest2d.vec)
 def upsample_nearest2d_vec(input, output_size, scale_factors):
     mem_format = utils.suggest_memory_format(input)
-<<<<<<< HEAD
-    if output_size is not None:
-        assert scale_factors is None
-        return input.new_empty(input.size()).to(memory_format=mem_format)
-
-    assert output_size is None
-    out_size = list(input.size())
-
-    for i in range(len(out_size) - 2):
-        sym_float = (out_size[i + 2] / 1) * scale_factors[i]
-        assert sym_float >= 0
-        out_size[i + 2] = math.floor(sym_float)
-    return input.new_empty(out_size).to(memory_format=mem_format)
-
-
-@register_meta(aten.upsample_nearest2d_backward.vec)
-def upsample_nearest2d_backward_vec(grad_output, output_size, input_size, scale_factors):
-    mem_format = utils.suggest_memory_format(grad_output)
-    return grad_output.new_empty(input_size).to(memory_format=mem_format)
-
-@register_meta(aten._to_copy.default)
-def _to_copy(x, *, dtype=None, layout=None, device=None, pin_memory=False,
-                non_blocking=False, memory_format=None):
-    assert device is not None or dtype is not None or memory_format is not None
-    dtype = x.dtype if dtype is None else dtype
-    device = x.device if device is None else device
-    return torch.empty(x.size(), dtype=dtype, layout=layout, device=device, memory_format=memory_format)
-=======
     spatial_dimensions = input.dim() - 2
 
     input_shape = input.shape
@@ -2190,7 +2154,6 @@
         memory_format=mem_format
     )
 
->>>>>>> 8ca7820e
 
 # We must also trigger meta registrations from PrimTorch ref
 # decompositions

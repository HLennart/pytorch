--- conflicted
+++ resolved
@@ -533,15 +533,9 @@
     )
 
     # Match against all conv dimensions and cuda variants
-<<<<<<< HEAD
     for (conv_fn, example_inputs), is_cuda, relu_is_inplace in combinations:  # type: ignore[misc]
         pattern = get_pattern(conv_fn, relu_is_inplace)  # type: ignore[has-type]
-        pattern = get_aten_graph_module(pattern, example_inputs, is_cuda)  # type: ignore[has-type]
-=======
-    for (conv_fn, example_inputs), is_cuda, relu_is_inplace in combinations:
-        pattern = get_pattern(conv_fn, relu_is_inplace)
-        pattern = _get_aten_graph_module_for_pattern(pattern, example_inputs, is_cuda)
->>>>>>> c3563398
+        pattern = _get_aten_graph_module_for_pattern(pattern, example_inputs, is_cuda)  # type: ignore[has-type]
         pattern.graph.eliminate_dead_code()
         pattern.recompile()
         matcher = SubgraphMatcherWithNameNodeMap(pattern, ignore_literals=True)

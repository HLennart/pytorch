# mypy: ignore-errors

# Copyright (c) Meta Platforms, Inc. and affiliates

import itertools
import sys
from dataclasses import dataclass
from functools import wraps
from typing import Any, Callable, cast, Dict, Iterator, List, Sequence, Tuple, TypeVar

import torch
import torch.distributed as dist
import torch.nn as nn
import torch.nn.functional as F

from torch.distributed._tensor import DeviceMesh, distribute_tensor, Replicate, Shard
from torch.distributed._tensor.placement_types import Placement
from torch.distributed.tensor.parallel import (
    ColwiseParallel,
    parallelize_module,
    PrepareModuleInput,
    RowwiseParallel,
    SequenceParallel,
)
from torch.testing._internal.common_distributed import (
    MultiProcessTestCase,
    MultiThreadedTestCase,
    skip_if_lt_x_gpu,
    TEST_SKIPS,
)

<<<<<<< HEAD

from torch.distributed._tensor import (
    DeviceMesh,
    Shard,
    Replicate,
    distribute_tensor,
)
from torch.distributed._tensor.placement_types import Placement
=======
from torch.utils._pytree import tree_flatten, tree_unflatten, TreeSpec
>>>>>>> 5b900745

DEVICE_TYPE = (
    "cuda" if torch.cuda.is_available() and torch.cuda.device_count() > 1 else "cpu"
)
PG_BACKEND = "nccl" if DEVICE_TYPE == "cuda" else "gloo"

NUM_DEVICES = 4

# We use this as a proxy for "multiple GPUs exist"
if torch.cuda.is_available() and torch.cuda.device_count() > 1:
    # when we actually have multiple GPUs, relax the requirement to smaller counts.
    NUM_DEVICES = min(NUM_DEVICES, torch.cuda.device_count())

T = TypeVar("T")


# simple RMSNorm layer for testing
class RMSNormPython(torch.nn.Module):
    def __init__(self, dim: int, eps: float = 1e-6):
        super().__init__()
        self.eps = eps
        self.weight = torch.nn.Parameter(torch.ones(dim))

    def _norm(self, x):
        return x * torch.rsqrt(x.pow(2).mean(-1, keepdim=True) + self.eps)

    def forward(self, x):
        output = self._norm(x)
        return output * self.weight

<<<<<<< HEAD
=======

>>>>>>> 5b900745
class MLPModule(nn.Module):
    def __init__(self, device):
        super().__init__()
        torch.manual_seed(5)
        self.net1 = nn.Linear(10, 16, device=device)
        self.relu = nn.ReLU()
        self.net2 = nn.Linear(16, 10, device=device)

    def forward(self, x):
        return self.net2(self.relu(self.net1(x)))

    def reset_parameters(self):
        self.net1.reset_parameters()
        self.net2.reset_parameters()


@dataclass
class ModelArgs:
    n_layers: int = 2
    vocab_size: int = 16
    max_seq_len: int = 16
    dim: int = 8
    n_heads: int = 4
    dropout_p: float = 0.1
    use_attn_mask: bool = True
    weight_tying: bool = True
    checkpoint_activations: bool = False


class Attention(nn.Module):
    def __init__(self, args: ModelArgs):
        super().__init__()
        assert args.dim % args.n_heads == 0
        self.head_dim = args.dim // args.n_heads
        self.n_heads = args.n_heads
        self.dropout_p = args.dropout_p
        self.resid_dropout = nn.Dropout(args.dropout_p)
        self.use_attn_mask = args.use_attn_mask

        self.wq = nn.Linear(args.dim, args.dim, bias=False)
        self.wk = nn.Linear(args.dim, args.dim, bias=False)
        self.wv = nn.Linear(args.dim, args.dim, bias=False)
        self.wo = nn.Linear(args.dim, args.dim, bias=False)

    def forward(self, x):
        bsz, seq_len, _ = x.size()
        queries, keys, values = self.wq(x), self.wk(x), self.wv(x)
        queries = queries.view(bsz, seq_len, self.n_heads, self.head_dim)
        keys = keys.view(bsz, seq_len, self.n_heads, self.head_dim)
        values = values.view(bsz, seq_len, self.n_heads, self.head_dim)

        queries = queries.transpose(1, 2)  # (bsz, n_heads, seq_len, head_dim)
        keys = keys.transpose(1, 2)  # (bsz, n_heads, seq_len, head_dim)
        values = values.transpose(1, 2)  # (bsz, n_heads, seq_len, head_dim)

        output = F.scaled_dot_product_attention(
            queries,
            keys,
            values,
            None,
            self.dropout_p if self.training else 0,
            self.use_attn_mask,
        )
        output = output.transpose(1, 2).contiguous().view(bsz, seq_len, -1)
        return self.resid_dropout(self.wo(output))


class FeedForward(nn.Module):
    def __init__(self, dim, hidden_dim, dropout_p):
        super().__init__()
        self.w1 = nn.Linear(dim, hidden_dim)
        self.gelu = nn.GELU()
        self.w2 = nn.Linear(hidden_dim, dim)
        self.resid_dropout = nn.Dropout(dropout_p)

    def forward(self, x):
        return self.resid_dropout(self.w2(self.gelu(self.w1(x))))


class TransformerBlock(nn.Module):
    def __init__(self, args: ModelArgs):
        super().__init__()
        self.attention_norm = nn.LayerNorm(args.dim)
        self.attention = Attention(args)
        self.ffn_norm = nn.LayerNorm(args.dim)
        self.feed_forward = FeedForward(
            args.dim, hidden_dim=4 * args.dim, dropout_p=args.dropout_p
        )

    def forward(self, x):
        h = x + self.attention(self.attention_norm(x))
        out = h + self.feed_forward(self.ffn_norm(h))
        return out


# A toy transformer model, partly inspired by the nanoGPT model:
# https://github.com/karpathy/nanoGPT.
class Transformer(nn.Module):
    def __init__(self, args: ModelArgs):
        super().__init__()
        assert args.vocab_size is not None
        assert args.max_seq_len is not None
        self.model_args = args
        self.max_seq_len = args.max_seq_len
        self.tok_embeddings = nn.Embedding(args.vocab_size, args.dim)
        self.pos_embeddings = nn.Embedding(args.max_seq_len, args.dim)
        self.dropout = nn.Dropout(args.dropout_p)
        self.layers = nn.ModuleList()
        for _ in range(args.n_layers):
            self.layers.append(TransformerBlock(args))
        self.norm = nn.LayerNorm(args.dim)
        self.output = nn.Linear(args.dim, args.vocab_size, bias=False)
        if args.weight_tying:
            self.output.weight = self.tok_embeddings.weight
        self.checkpoint_activations = args.checkpoint_activations

    def forward(self, tokens):
        _bsz, seq_len = tokens.size()
        assert seq_len <= self.max_seq_len
        h = self.tok_embeddings(tokens)
        pos = torch.arange(0, seq_len, device=tokens.device)
        p = self.pos_embeddings(pos)  # positional embeddings of shape (seq_len, dim)
        h = h + p
        h = self.dropout(h)
        for layer in self.layers:
            if self.checkpoint_activations:
                h = torch.utils.checkpoint.checkpoint(layer, h, use_reentrant=False)
            else:
                h = layer(h)
        h = self.norm(h)
        output = self.output(h).float()
        return output

    @staticmethod
    def parallelize(
        module: "Transformer", device_mesh: DeviceMesh, use_seq_parallel: bool
    ) -> nn.Module:
        assert isinstance(module, Transformer), f"Requires Transformer but got {module}"
        # Parallelize the root submodules.
        if use_seq_parallel:
            root_plan = {
                "tok_embeddings": ColwiseParallel(output_layouts=Shard(1)),
                "pos_embeddings": ColwiseParallel(output_layouts=Shard(0)),
                "norm": SequenceParallel(),
            }
        else:
            root_plan = {
                "tok_embeddings": ColwiseParallel(output_layouts=Replicate()),
                "pos_embeddings": ColwiseParallel(output_layouts=Replicate()),
            }

        module_tp = parallelize_module(module, device_mesh, root_plan)
        # Parallelize the attention and feed forward submodules.
        for layer in module_tp.layers:
            layer_parallelize_plan = {}
            if use_seq_parallel:
                layer_parallelize_plan["attention"] = PrepareModuleInput(
                    input_layouts=Shard(1),
                    desired_input_layouts=Replicate(),
                )
                # shard the RMSNorms
                layer_parallelize_plan["attention_norm"] = SequenceParallel()
                layer_parallelize_plan["ffn_norm"] = SequenceParallel()
            layer_parallelize_plan["attention.wq"] = ColwiseParallel()
            layer_parallelize_plan["attention.wk"] = ColwiseParallel()
            layer_parallelize_plan["attention.wv"] = ColwiseParallel()
            layer_parallelize_plan["attention.wo"] = (
                RowwiseParallel(output_layouts=Shard(1))
                if use_seq_parallel
                else RowwiseParallel()
            )

            layer_parallelize_plan["feed_forward.w1"] = (
                ColwiseParallel(input_layouts=Shard(1))
                if use_seq_parallel
                else ColwiseParallel()
            )
            layer_parallelize_plan["feed_forward.w2"] = (
                RowwiseParallel(output_layouts=Shard(1))
                if use_seq_parallel
                else RowwiseParallel()
            )

            parallelize_module(layer, device_mesh, layer_parallelize_plan)

        # Parallelize the output submodule. If weight tying is enabled, we need to
        # make sure output.weight is sharded consistently as tok_embeddings.weight,
        # at the cost of the all_reduce operation using RowwiseParallel.
        output_parallelize_plan = None
        if not module_tp.model_args.weight_tying:
            output_parallelize_plan = (
                ColwiseParallel(
                    input_layouts=Shard(1),
                    output_layouts=Replicate(),
                )
                if use_seq_parallel
                else ColwiseParallel(output_layouts=Replicate())
            )
        else:
            output_parallelize_plan = (
                RowwiseParallel(
                    input_layouts=Shard(1),
                    output_layouts=Replicate(),
                )
                if use_seq_parallel
                else RowwiseParallel(input_layouts=Replicate())
            )
        parallelize_module(module_tp.output, device_mesh, output_parallelize_plan)

        # Do manual setup on features that DTensor does not support yet.

        # Manually adjust the number of heads after sharding the attention modules.
        for layer in module_tp.layers:
            layer.attention.n_heads = module_tp.model_args.n_heads // device_mesh.size()

        # Manually set output.weight so that parameters and gradients are shared.
        if module_tp.model_args.weight_tying:
            module_tp.output.weight = module_tp.tok_embeddings.weight

        return module_tp


def skip_unless_torch_gpu(method: T) -> T:
    """
    Test decorator which skips the test unless there's a GPU available to torch.

    >>> # xdoctest: +SKIP
    >>> @skip_unless_torch_gpu
    >>> def test_some_method(self) -> None:
    >>>   ...
    """
    # The builtin @skip_if_no_gpu relies on os.environ['WORLD_SIZE'] being set.
    return cast(T, skip_if_lt_x_gpu(NUM_DEVICES)(method))


class DTensorTestBase(MultiProcessTestCase):
    @property
    def world_size(self) -> int:
        return NUM_DEVICES

    @property
    def backend(self) -> str:
        return PG_BACKEND

    def build_device_mesh(self) -> DeviceMesh:
        return DeviceMesh(DEVICE_TYPE, list(range(self.world_size)))

    def init_pg(self) -> None:
        if "nccl" in self.backend and torch.cuda.device_count() < self.world_size:
            sys.exit(TEST_SKIPS[f"multi-gpu-{self.world_size}"].exit_code)

        if self.backend not in ["nccl", "gloo", "mpi", "cpu:gloo,cuda:nccl"]:
            raise RuntimeError(f"Backend {self.backend} not supported!")

        dist.init_process_group(
            backend=self.backend,
            world_size=self.world_size,
            rank=self.rank,  # pyre-ignore[16]
            init_method=f"file://{self.file_name}",  # pyre-ignore[16]
        )

        # set device for nccl pg for collectives
        if "nccl" in self.backend:
            torch.cuda.set_device(self.rank)

    def destroy_pg(self) -> None:
        # Wait for all ranks to reach here before starting shutdown.
        # FIXME dist.barrier deadlocks with multiple threads and NCCL: https://github.com/pytorch/pytorch/issues/95895
        # dist.all_reduce(torch.zeros((1,), device="cuda" if torch.cuda.is_available() else "cpu"))
        # FIXME can't use the above all_reduce as it causes hangs on bionic and focal. It hangs:
        #  test_dtensor.py  -- DTensorMeshTest.test_dtensor_device_mesh_device_conversion
        dist.barrier()
        dist.destroy_process_group()

    def setUp(self) -> None:
        super().setUp()
        self._spawn_processes()

    # pyre-ignore[2]:
    def _test_op(self, mesh: DeviceMesh, op_call, *args, **kwargs) -> None:
        out = op_call(*args, **kwargs)
        dtc = DTensorConverter(mesh, args, kwargs)
        for d_args, d_kwargs in dtc:
            # pyre can't find assertTrue anymore?
            self.assertEqual(dtc.successful(), True)
            d_out = op_call(*d_args, **d_kwargs)
            self.assertEqual(d_out.full_tensor(), out)

    def run_subtests(self, *args, **kwargs):
        return run_subtests(self, *args, **kwargs)


TestFunc = Callable[[object], object]


# wrapper to initialize comms (processgroup)
def with_comms(func: TestFunc) -> TestFunc:
    assert func is not None

    @wraps(func)  # pyre-ignore[6]
    def wrapper(
        self, *args: Tuple[object], **kwargs: Dict[str, Any]  # type: ignore[misc]
    ) -> None:
        # if backend not specified, and cuda available, then use nccl, else gloo
        if torch.cuda.is_available() and torch.cuda.device_count() >= self.world_size:
            self.device_type = "cuda"
        else:
            self.device_type = "cpu"

        self.init_pg()
        func(self, *args, **kwargs)  # type: ignore[misc]
        self.destroy_pg()

    return wrapper


def run_subtests(
    cls_inst,
    subtest_config: Dict[str, List[Any]],
    test_fn: Callable,
    *test_args,
    **test_kwargs: Any,
):
    """
    Runs a test function given by ``test_fn`` as a subtest according to the
    configurations specified by ``subtest_config``. This amortizes the
    costly setup overhead (including process spawn and initializing the
    process group) over the subtests.

    Args:
        subtest_config (Dict[str, List[Any]]): A mapping from subtest
            keyword argument name to a list of its possible values.
        test_fn (Callable): A callable that runs the actual test.
        test_args: Positional arguments to pass to ``test_fn``.
        test_kwargs: Keyword arguments to pass to ``test_fn``.
    """
    # Convert the config mapping to a list to have a fixed order
    subtest_config_items: List[Tuple[str, List[Any]]] = list(subtest_config.items())
    subtest_config_keys: List[str] = [item[0] for item in subtest_config_items]
    subtest_config_values: List[List[Any]] = [item[1] for item in subtest_config_items]
    for values in itertools.product(*subtest_config_values):
        # Map keyword to chosen value
        subtest_kwargs = dict(zip(subtest_config_keys, values))
        with cls_inst.subTest(**subtest_kwargs):
            test_fn(*test_args, **test_kwargs, **subtest_kwargs)
        dist.barrier()


class DTensorOpTestBase(MultiThreadedTestCase):
    @property
    def world_size(self) -> int:
        return NUM_DEVICES

    @property
    def device_type(self) -> str:
        return DEVICE_TYPE

    def build_device_mesh(self):
        return DeviceMesh(self.device_type, list(range(self.world_size)))

    def setUp(self) -> None:
        super().setUp()
        self._spawn_threads()


# This is a class for converting args/kwargs of an op into distributed args/kwargs
class DTensorConverter:
    def __init__(
        self,
        mesh: DeviceMesh,
        args: Tuple[object, ...],
        kwargs: Dict[str, object],
    ) -> None:
        self.hit = 0
        self.miss = 0
        self.mesh = mesh
        self.args = args
        self.kwargs = kwargs
        flatten_args, flatten_args_spec = tree_flatten(args)
        flatten_kwargs, flatten_kwargs_spec = tree_flatten(kwargs)

        self.flatten_args: List[object] = flatten_args
        self.flatten_args_spec: TreeSpec = flatten_args_spec
        self.flatten_kwargs: List[object] = flatten_kwargs
        self.flatten_kwargs_spec: TreeSpec = flatten_kwargs_spec

        choices_for_args = []
        for arg in self.flatten_args:
            if isinstance(arg, torch.Tensor):
                choices_for_args.append(self.gen_sharding_choices_for_arg(arg))

        for arg in self.flatten_kwargs:
            if isinstance(arg, torch.Tensor):
                choices_for_args.append(self.gen_sharding_choices_for_arg(arg))

        self.sharding_combs: Iterator[Sequence[Placement]] = iter(
            itertools.product(*choices_for_args)
        )

    def successful(self) -> bool:
        return self.hit > 0 and self.miss == 0

    def is_supported_tensor(self, t: torch.Tensor) -> bool:
        # TODO: dist tensor need to support quantized and sparse
        # tensors, quantized tensor might be relatively easy, but
        # sparse tensor have special layouts that we need to possibly
        # deal with, until we are clear about them, we don't officially
        # support them.
        return not any(
            [
                t.is_sparse_csr,
                t.is_sparse,
                t.is_mkldnn,
                t.is_quantized,
                t.is_nested,
                torch._is_functional_tensor(t),
                t.is_neg(),
                t.is_conj(),
                t.device.type in ("lazy", "meta"),
                # We need a way to test if a tensor is batched but there
                # is no official APi to do it
                # torch._C._is_batched(t),
            ]
        )

    def gen_sharding_choices_for_arg(self, arg: torch.Tensor) -> Sequence[Placement]:
        mesh_size = self.mesh.size()
        sharding_choices: List[Placement] = [Replicate()]
        # c10d collective does not support bool tensor
        # for bool tensor we treat it as replicated
        if arg.dtype != torch.bool:
            # only generating choices with: replicate, or sharding
            # evenly on a dimension that could be sharded
            sharding_choices = sharding_choices + [
                Shard(i)
                for i, s in enumerate(arg.shape)
                if s > 1 and s % mesh_size == 0
            ]
        # TODO: add multi mesh choices
        # all_choices = itertools.product(
        #     *(self.mesh.ndim * [sharding_choices])
        # )
        return sharding_choices

    def __iter__(self) -> "DTensorConverter":
        return self

    def __next__(self) -> Tuple[Tuple[object, ...], Dict[str, object]]:
        try:
            next_sharding_choices = next(self.sharding_combs)
            idx = 0

            new_args: List[object] = []
            for arg in self.flatten_args:
                if isinstance(arg, torch.Tensor):
                    new_args.append(
                        self.to_dist_tensor(
                            arg, self.mesh, [next_sharding_choices[idx]]
                        )
                    )
                    idx += 1
                else:
                    new_args.append(arg)

            new_kwargs: List[object] = []
            for arg in self.flatten_kwargs:
                if isinstance(arg, torch.Tensor):
                    new_kwargs.append(
                        self.to_dist_tensor(
                            arg, self.mesh, [next_sharding_choices[idx]]
                        )
                    )
                    idx += 1
                else:
                    new_kwargs.append(arg)

            return (
                tree_unflatten(new_args, self.flatten_args_spec),
                tree_unflatten(new_kwargs, self.flatten_kwargs_spec),
            )
        except StopIteration as e:
            raise StopIteration from e

    def to_dist_tensor(
        self, t: torch.Tensor, mesh: DeviceMesh, placements: List[Placement]
    ) -> torch.Tensor:
        if type(t) is torch.Tensor or type(t) is nn.Parameter:
            if self.is_supported_tensor(t):
                self.hit += 1
                if t.ndim == 0:
                    # scalar tensor by default will be replicated
                    r = distribute_tensor(t, mesh, [Replicate()] * mesh.ndim)
                else:
                    # distribute non-scalar tensors
                    r = distribute_tensor(t, mesh, placements)
                if type(t) is nn.Parameter:
                    r = nn.Parameter(  # type: ignore[assignment]
                        r, requires_grad=r.requires_grad
                    )
                return r
            else:
                self.miss += 1
                return t
        elif torch.overrides.is_tensor_like(t):
            # Blindly converting tensor subclasses to dist tensor can cause
            # unpredictable problems, we explicitly disable this conversion
            # for now (i.e. we don't support DTensor holding tensor subclass
            # until there's a strong reason later).
            self.miss += 1
            return t
        else:
            raise RuntimeError(f"Trying to convert to DTensor, but got {type(t)}")<|MERGE_RESOLUTION|>--- conflicted
+++ resolved
@@ -29,18 +29,7 @@
     TEST_SKIPS,
 )
 
-<<<<<<< HEAD
-
-from torch.distributed._tensor import (
-    DeviceMesh,
-    Shard,
-    Replicate,
-    distribute_tensor,
-)
-from torch.distributed._tensor.placement_types import Placement
-=======
 from torch.utils._pytree import tree_flatten, tree_unflatten, TreeSpec
->>>>>>> 5b900745
 
 DEVICE_TYPE = (
     "cuda" if torch.cuda.is_available() and torch.cuda.device_count() > 1 else "cpu"
@@ -71,10 +60,7 @@
         output = self._norm(x)
         return output * self.weight
 
-<<<<<<< HEAD
-=======
-
->>>>>>> 5b900745
+
 class MLPModule(nn.Module):
     def __init__(self, device):
         super().__init__()

from __future__ import annotations

import base64
import copyreg
import dataclasses
import functools
import hashlib
import importlib
import io
import json
import logging
import multiprocessing
import os
import pathlib
import pickle
import pkgutil
import platform
import re
import shlex
import shutil
import signal
import subprocess
import sys
import sysconfig
import tempfile
import textwrap
import threading
<<<<<<< HEAD
import types
import platform
=======
import warnings
>>>>>>> 24d5caba
import weakref
from bisect import bisect_right
from concurrent.futures import Future, ProcessPoolExecutor, ThreadPoolExecutor
from copy import copy
from ctypes import c_void_p, cdll, CDLL
from dataclasses import field
from functools import partial
from pathlib import Path
from threading import Thread
from time import sleep, time
from types import ModuleType
from typing import Any, Callable, Dict, List, Optional, Set, Tuple, TYPE_CHECKING, Union

import torch

from torch._dynamo.device_interface import (
    get_interface_for_device,
    get_registered_device_interfaces,
)
from torch._dynamo.utils import counters, dynamo_timed
from torch._inductor import config, exc
from torch._inductor.codegen.cuda import cuda_env
from torch._inductor.utils import cache_dir, developer_warning, is_linux
from torch._subclasses.fake_tensor import (
    extract_tensor_metadata,
    FakeTensor,
    TensorMetadata,
)
from torch.fx.experimental.symbolic_shapes import has_hint, hint_int, ShapeEnv

if TYPE_CHECKING:
    from torch._inductor.graph import GraphLowering
    from torch._inductor.select_algorithm import ChoiceCaller

from torch.hub import _Faketqdm, tqdm

_HERE = os.path.abspath(__file__)
_TORCH_PATH = os.path.dirname(os.path.dirname(_HERE))
_LINKER_SCRIPT = os.path.join(_TORCH_PATH, "_inductor/script.ld")

if config.is_fbcode():
    from triton.fb import build_paths
    from triton.fb.build import _run_build_command

    from torch._inductor.fb.utils import (
        log_global_cache_errors,
        log_global_cache_stats,
        log_global_cache_vals,
        use_global_cache,
    )
else:

    def log_global_cache_errors(*args, **kwargs):
        pass

    def log_global_cache_stats(*args, **kwargs):
        pass

    def log_global_cache_vals(*args, **kwargs):
        pass

    def use_global_cache() -> bool:
        return False


LOCK_TIMEOUT = 600

# timing metrics for time spent in the compilation
_cumulative_compile_time = 0.0
_t0: Optional[float] = None


def _compile_start() -> None:
    global _t0
    if _t0 is None:
        _t0 = time()


def _compile_end() -> None:
    global _cumulative_compile_time, _t0
    if _t0 is not None:
        t1 = time()
        _cumulative_compile_time += t1 - _t0
        _t0 = None
        # print("CUMULATIVE COMPILE TIME", _cumulative_compile_time)


log = logging.getLogger(__name__)


def cpp_wrapper_cache_dir(name: str) -> str:
    cu_str = (
        "cpu"
        if torch.version.cuda is None
        else f'cu{torch.version.cuda.replace(".", "")}'
    )
    python_version = f"py{sys.version_info.major}{sys.version_info.minor}"
    build_folder = f"{python_version}_{cu_str}"

    cpp_wrapper_dir = os.path.join(cache_dir(), build_folder)
    cpp_wrapper_build_directory = os.path.join(cpp_wrapper_dir, name)
    os.makedirs(cpp_wrapper_build_directory, exist_ok=True)
    return cpp_wrapper_build_directory


def get_cpp_wrapper_cubin_path_name():
    return "cubin_path" if torch.version.hip is None else "hsaco_path"


class CacheBase:
    @staticmethod
    @functools.lru_cache(None)
    def get_system() -> Dict[str, Any]:
        try:
            import triton

            triton_version = triton.__version__
        except ModuleNotFoundError:
            triton_version = None

        try:
            system: Dict[str, Any] = {
                "device": {
                    "name": torch.cuda.get_device_properties(
                        torch.cuda.current_device()
                    ).name,
                },
                "version": {
                    "cuda": torch.version.cuda,
                    "triton": triton_version,
                },
            }
        except (AssertionError, RuntimeError):
            # If cuda is not installed, none of the above config is relevant.
            system = {}

        system["hash"] = hashlib.sha256(
            json.dumps(system, sort_keys=True).encode("utf-8")
        ).hexdigest()

        return system

    @staticmethod
    @functools.lru_cache(None)
    def get_local_cache_path() -> Path:
        return Path(os.path.join(cache_dir(), "cache", CacheBase.get_system()["hash"]))

    @staticmethod
    @functools.lru_cache(None)
    def get_global_cache_path() -> Optional[Path]:
        return (
            Path(os.path.join(config.global_cache_dir, CacheBase.get_system()["hash"]))
            if config.global_cache_dir is not None
            else None
        )

    def __init__(self) -> None:
        if not torch.cuda.is_available():
            return

        self.system = CacheBase.get_system()

        self.local_cache_path = CacheBase.get_local_cache_path()
        self.global_cache_path = CacheBase.get_global_cache_path()

    def get_local_cache(self) -> Dict[str, Any]:
        if not self.local_cache_path.is_file():
            return {}
        with open(self.local_cache_path) as local_cache_fp:
            local_cache = json.load(local_cache_fp)
        return local_cache["cache"]

    def update_local_cache(self, local_cache: Dict[str, Any]) -> None:
        if not os.path.exists(self.local_cache_path.parent):
            os.makedirs(self.local_cache_path.parent, exist_ok=True)

        write_atomic(
            str(self.local_cache_path),
            json.dumps({"system": self.system, "cache": local_cache}, indent=4),
        )


class LocalCache(CacheBase):
    def lookup(self, *keys: str) -> Optional[Dict[str, Any]]:
        cache = self.get_local_cache()

        sub_cache = cache
        for key in keys:
            if key in cache:
                sub_cache = cache[key]
            else:
                return None

        return sub_cache

    def set_value(self, *keys: str, value: Any) -> None:
        cache = self.get_local_cache()

        sub_cache = cache
        for key in keys[0:-1]:
            sub_cache.setdefault(key, {})
            sub_cache = sub_cache[key]
        sub_cache[keys[-1]] = value

        self.update_local_cache(cache)


class PersistentCache(CacheBase):
    @functools.lru_cache(None)
    def get_global_cache(self):
        if self.global_cache_path is None or not self.global_cache_path.is_file():
            return {}
        with open(self.global_cache_path) as global_cache_fp:
            global_cache = json.load(global_cache_fp)
        return global_cache["cache"]

    def lookup(
        self,
        choices: List[ChoiceCaller],
        op: str,
        inputs: str,
        benchmark: Callable[[Any], Dict[ChoiceCaller, float]],
    ) -> Dict[ChoiceCaller, float]:
        """
        Check to see if we have benchmarked the given choice callers. For each
        choice caller:

            1. Check global_cache[op][inputs][choice][precision], return benchmark if cached.
            2. Check local_cache[op][inputs][choice][precision], return benchmark if cached.
            3.
                a. `max_autotune_gemm=True`: benchmark the choice, update
                    local_cache[op][inputs][choice], and return the benchmark.
                b. `max_autotune_gemm=False`: don't benchmark the choice, return nothing.
        """
        precision = torch.get_float32_matmul_precision()

        log_stats = partial(log_global_cache_stats, self.system, op, inputs, precision)
        log_vals = partial(log_global_cache_vals, self.system, op, inputs, precision)
        log_errors = partial(
            log_global_cache_errors, self.system, op, inputs, precision
        )
        timings = {}

        def check_cache(cache, callback=None) -> bool:
            """Check if `cache` contains data for all the choices"""
            hit = True
            for choice in choices:
                choice_hash = choice.hash_key()
                if choice_hash in cache.get(op, {}).get(inputs, {}).get(precision, {}):
                    # cache hit
                    timings[choice] = cache[op][inputs][precision][choice_hash]
                else:
                    # cache miss
                    hit = False
                    break
            if callback:
                callback(cached=hit)
            return hit

        if config.max_autotune or config.max_autotune_gemm:
            local_cache = self.get_local_cache()
            # check local cache first since it is data specific to the current machine
            if not check_cache(local_cache) and not (
                use_global_cache()
                and check_cache(self.get_global_cache(), callback=log_stats)
            ):
                try:
                    # re-benchmark everything to try to get consistent numbers from the same machine
                    timings = benchmark(choices)
                    assert all(choice in timings for choice in choices)
                    local_cache.setdefault(op, {})
                    local_cache[op].setdefault(inputs, {}).setdefault(precision, {})
                    for choice, timing in timings.items():
                        local_cache[op][inputs][precision][choice.hash_key()] = timing
                except RuntimeError as e:
                    # catch and log autotuning failures
                    log_errors(e)
                    raise e

                self.update_local_cache(local_cache)

                timings_to_log = {
                    choice.hash_key(): timings[choice] for choice in choices
                }
                log_vals(timings_to_log)
        elif use_global_cache():
            # only check global cache, not local one
            check_cache(self.get_global_cache(), callback=log_stats)
            # may have a partial cache hit, where not everything is benchmarked

        return timings


def get_lock_dir() -> str:
    lock_dir = os.path.join(cache_dir(), "locks")
    if not os.path.exists(lock_dir):
        os.makedirs(lock_dir, exist_ok=True)
    return lock_dir


def sha256_hash(data: bytes) -> str:
    # [:51] to strip off the "Q====" suffix common to every hash value.
    return base64.b32encode(hashlib.sha256(data).digest())[:51].decode("utf-8").lower()


def code_hash(code: Union[str, bytes], extra: str = ""):
    hashing_str = code if isinstance(code, bytes) else code.encode("utf-8")
    if extra != "":
        hashing_str = hashing_str + b"||" + extra.encode("utf-8")
    return "c" + sha256_hash(hashing_str)


def get_path(
    basename: str, extension: str, specified_dir: str = ""
) -> Tuple[str, str, str]:
    if specified_dir:
        if os.path.isabs(specified_dir):
            subdir = specified_dir
        else:
            subdir = os.path.join(cache_dir(), specified_dir)
    else:
        subdir = os.path.join(cache_dir(), basename[1:3])
    path = os.path.join(subdir, f"{basename}.{extension}")
    return basename, subdir, path


def get_hash(content: Union[str, bytes], extra: str = "", hash_type: str = "code"):
    if hash_type == "code":
        return code_hash(content, extra)
    if hash_type in ["cubin", "hsaco"]:
        return code_hash(repr(content))
    raise AssertionError(f"Unknown hash type {hash_type}")


def write(
    content: Union[str, bytes],
    extension: str,
    extra: str = "",
    hash_type: str = "code",
    specified_dir: str = "",
) -> Tuple[str, str]:
    # use striped content to compute hash so we don't end up with different
    # hashes just because the content begins/ends with differnet number of
    # spaces.
    key: str = get_hash(content.strip(), extra, hash_type)
    basename, subdir, path = get_path(key, extension, specified_dir)
    if not os.path.exists(subdir):
        os.makedirs(subdir, exist_ok=True)
    if not os.path.exists(path):
        write_atomic(path, content)
    return basename, path


def write_atomic(path: str, content: Union[str, bytes]) -> None:
    # Write into temporary file first to avoid conflicts between threads
    # Avoid using a named temporary file, as those have restricted permissions
    assert isinstance(
        content, (str, bytes)
    ), "Only strings and byte arrays can be saved in the cache"
    path = pathlib.Path(path)
    tmp_path = path.parent / f".{os.getpid()}.{threading.get_ident()}.tmp"
    write_mode = "w" if isinstance(content, str) else "wb"
    with tmp_path.open(write_mode) as f:
        f.write(content)
    tmp_path.rename(path)


@dataclasses.dataclass
class TensorMetadataAndValues:
    """
    TensorMetadata plus the elements as a list of raw values.
    Used for hashing inlined constants.
    """

    tensor_metadata: TensorMetadata
    values: List[Any]


def _ident(x: Any) -> Any:
    return x


def _reduce_fake_tensor(t):
    """
    See FxGraphCachePickler. Custom reducer to pickle FakeTensors.
    """
    metadata = extract_tensor_metadata(t)
    return (_ident, (metadata,))


def _reduce_tensor(t):
    """
    See FxGraphCachePickler. Custom reducer to pickle Tensors.
    """
    # If we see tensors, we know they're constants stored as attributes on
    # the GraphModule. See tensor lowering; small constants are inlined. If
    # we see a small tensor, therefore, no reference will ultimately remain
    # in the generated code. So we need to include its value in the cache key.
    # Large constants are effectively treated as inputs and we consider only
    # their metadata.
    metadata = extract_tensor_metadata(t)
    if len(t.shape) == 0 or torch._inductor.graph.GraphLowering.can_inline_constant(t):
        return (_ident, (TensorMetadataAndValues(metadata, t.tolist()),))
    else:
        return (_ident, (metadata,))


def _reduce_symint(s):
    """
    See FxGraphCachePickler. Custom reducer to pickle SymInts.
    """
    # For hashing purposes, we only care about the name of the symbol and
    # not the backed value. We evaluate guards stored with a cached graph
    # to ensure a cached entity with SymInt args is safe to reuse.
    return (_ident, (str(s),))


class FxGraphCachePickler(pickle.Pickler):
    """
    Custom pickler to customize the pickling of some objects (Tensors), only for the
    purpose of computing a hash for keying into the FxGraphCache. Tensors contain
    objects that don't pickle and/or vary between runs, and we want to capture the
    data that allow us to compute a stable, but safe hash.
    """

    dispatch_table = copyreg.dispatch_table.copy()
    dispatch_table[FakeTensor] = _reduce_fake_tensor
    dispatch_table[torch.Tensor] = _reduce_tensor
    dispatch_table[torch.SymInt] = _reduce_symint

    @staticmethod
    def dumps(obj) -> bytes:
        """
        Pickle an object using the FxGraphCachePickler.
        """
        with io.BytesIO() as stream:
            pickler = FxGraphCachePickler(stream)
            pickler.dump(obj)
            return stream.getvalue()

    @staticmethod
    def get_hash(obj: Any) -> str:
        """
        Serialize an object using the FxGraphCachePickler and return a hash
        of the pickled object.
        """
        serialized_data = FxGraphCachePickler.dumps(obj)
        return sha256_hash(serialized_data)


@functools.lru_cache(None)
def get_inductor_code_hash() -> bytes:
    """
    Compute a hash of all inductor code modules. Used by the FxGraph cache
    so any inductor code changes would result in new cache keys.
    """
    inductor_root = os.path.dirname(__file__)

    contents: Dict[str, bytes] = {}
    for lib in pkgutil.iter_modules([inductor_root]):
        spec = lib.module_finder.find_spec(lib.name, None)
        assert spec is not None
        module = spec.origin
        assert module is not None
        with open(module, "rb") as f:
            contents[module] = f.read()

    return hashlib.sha256(pickle.dumps(contents)).digest()


@dataclasses.dataclass
class OrderedSetHolder:
    """
    See FxGraphHashDetails. Holds a sorted list to support stable hashing
    of set kwargs.
    """

    items: List[Any]


class FxGraphHashDetails:
    """
    Object to capture all the details for a compiled FX graph relevant to computing
    a safe and stable cache key.
    """

    # Excluded kwargs param that are not stable between runs
    EXCLUDED_KWARGS = ["graph_id"]

    def __init__(
        self,
        gm: torch.fx.GraphModule,
        example_inputs: List[torch.Tensor],
        fx_kwargs: Dict[str, Any],
    ):
        self.gm = gm
        self.example_inputs = example_inputs

        # Order kwargs so hashing is stable to changes in kwarg order.
        self.fx_kwargs = {}
        for k in sorted(fx_kwargs):
            if k not in self.EXCLUDED_KWARGS:
                if type(fx_kwargs[k]) is set:
                    # Special case to handle set params. Python sets can't be
                    # ordered, so sort the elements and store them in a proxy.
                    self.fx_kwargs[k] = OrderedSetHolder(sorted(fx_kwargs[k]))
                else:
                    self.fx_kwargs[k] = fx_kwargs[k]

        # Also hash on various system info (including the triton compiler version), as
        # well as the inductor configuration and code.
        self.torch_version = torch.__version__
        self.system_info = CacheBase.get_system()

        self.inductor_config = config.save_config()
        self.inductor_code_hash = get_inductor_code_hash()

    def debug_str(self) -> str:
        """
        Get a printable string describing in more detail all the attributes
        comprising this object. Useful for debugging when one graph hashes
        to a different value than another.
        """

        def get_str(obj) -> str:
            if isinstance(obj, torch.Tensor):
                return str(extract_tensor_metadata(obj))
            elif isinstance(obj, bytes):
                return "<bytes>"
            else:
                return str(obj)

        lines = []
        for attr, obj in vars(self).items():
            if isinstance(obj, list):
                for ii in range(len(obj)):
                    h = FxGraphCachePickler.get_hash(obj[ii])
                    lines.append(f"[{h}] {attr}[{ii}]: {get_str(obj[ii])}")
            elif isinstance(obj, dict):
                for k, v in obj.items():
                    h = FxGraphCachePickler.get_hash(v)
                    lines.append(f"[{h}] {attr}[{k}]: {get_str(v)}")
            else:
                h = FxGraphCachePickler.get_hash(obj)
                lines.append(f"[{h}] {attr}: {get_str(obj)}")
        return "\n".join(lines)


def compiled_fx_graph_hash(
    gm: torch.fx.GraphModule,
    example_inputs: List[torch.Tensor],
    fx_kwargs: Dict[str, Any],
) -> str:
    """
    Generate a unique hash of the FX graph for caching.
    """
    details = FxGraphHashDetails(gm, example_inputs, fx_kwargs)
    # The prefix distinguishes among the other kinds of objects we
    # cache in this module.
    key = "f" + FxGraphCachePickler.get_hash(details)
    log.debug("FX graph cache hash details for key %s:\n%s", key, details.debug_str())
    return key


class FxGraphCache:
    """
    Supports caching and reusing compiled Fx graphs.

    The overall strategy is as follows:
    - This cache stores entries on disk. When saving an entry, we can't
      serialize callables (that could be C++, Triton, etc.), so we serialize
      their own disk cache location. We then recreate the compiled artifact
      after fetching from disk.
    - For indexing the cache, we gather the fields relevant to identifying an
      FxGraph (the graph module, graph inputs, system settings etc.) into an
      FxGraphCacheDetails object, pickle it, and compute a hash for the key.
      See FxGraphCachePickler.
    - Among the metadata we store, we also include a guards expression that's
      appropriate for validating any symbols for Tensor arguments that have
      symbolic bounds. On cache lookup then, we evaluate those guards in the
      current context to validate that a cached entry can be served.
    - A given graph could have multiple compiled versions, corresponding to
      different sets of guards. Therefore, we store cache entries in the form:
          <temp dir>/<fx graph hash>/<serialized metatdata>
    - On lookup, we compute the key from the graph details, iterate over all
      leaf files in the corresponding subdirectory, deserialize the entry, and
      evaluate its guards expression. If the evaluation succeeds, we have a
      cache hit. If it fails, we compile the graph and store a new entry.
    - Finally, on a cache hit, we need to make sure any guards that would
      have been created during compilation are added to the current context.
    """

    # TODO(masnesral): Investigate whether it's beneficial to store compiled graphs
    # in an in-memory cache after loading from disk.
    @staticmethod
    def _get_tmp_dir() -> str:
        """
        Get the toplevel temporary directory for storing compiled graphs.
        """
        return os.path.join(cache_dir(), "fxgraph")

    @staticmethod
    def _get_tmp_dir_for_key(key: str) -> str:
        """
        Return the disk location for a given cache key.
        """
        return os.path.join(FxGraphCache._get_tmp_dir(), key[1:3], key)

    @staticmethod
    def _filter_symints(inputs: List[Any]) -> List[torch.SymInt]:
        """
        Get the SymInt objects from the input list.
        """
        return [s for s in inputs if isinstance(s, torch.SymInt)]

    @staticmethod
    def _get_shape_env() -> ShapeEnv:
        """
        Helper to get the shape env from the tracing context.
        """
        return torch._guards.TracingContext.get().fake_mode.shape_env

    @staticmethod
    def _lookup_graph(
        key: str,
        example_inputs: List[torch.Tensor],
    ) -> Optional[CompiledFxGraph]:
        """
        Lookup a compiled graph in the cache by key. On a hit, return the
        deserialized CompiledFxGraph object. On a miss, return None.
        """
        subdir = FxGraphCache._get_tmp_dir_for_key(key)
        if not os.path.exists(subdir):
            return None

        # Iterate over any entries in the subdir for this key and evaluate
        # their guards to determine whether there's a hit.
        for path in sorted(os.listdir(subdir)):
            with open(os.path.join(subdir, path), "rb") as f:
                graph: CompiledFxGraph = pickle.load(f)

            guards_expr = graph.guards_expr
            if not guards_expr:
                # No guards to evaluate
                return graph

            # Evaluate the guard expression in the current context.
            shape_env = FxGraphCache._get_shape_env()
            symints = FxGraphCache._filter_symints(example_inputs)

            # If there's not a cache hit, we don't want the evaluation to
            # affect the current env, e.g., cause the creation of new guards,
            # so we evaluate with the hints instead of the symbols.
            assert all(has_hint(s) for s in symints)
            hints = [hint_int(s) for s in symints]
            hit = bool(shape_env.evaluate_guards_expression(guards_expr, hints))
            log.debug(
                "fx graph cache key %s evaluating guards for %s with values %s => %s",
                key,
                guards_expr,
                hints,
                hit,
            )
            if hit:
                # Now re-evaluate with the symints to add any guards to the current env.
                check = bool(shape_env.evaluate_guards_expression(guards_expr, symints))
                assert check is True
                log.debug(
                    "fx graph cache key %s post-load guards: %s",
                    key,
                    shape_env.guards,
                )
                return graph

        return None

    @staticmethod
    def _save_graph(
        key: str, compiled_graph: CompiledFxGraph, example_inputs: List[torch.Tensor]
    ):
        """
        Store a serialized CompiledFxGraph on disk.
        """
        disk_compiled_graph = copy(compiled_graph)
        # Important as compiled models are not pickleable:
        disk_compiled_graph.compiled_artifact = None

        # Before serializing, compute the guard expression that will be used to
        # ensure that a CompiledFxGraph is valid when loaded from the cache. It's
        # sufficient to consider only the SymInt args to the fx graph since the
        # Tensor shapes are already captured in the hash for the cache key. Any
        # Tensor arg with a symbolic shape will have a SymInt arg for the graph.
        shape_env = FxGraphCache._get_shape_env()
        symints = FxGraphCache._filter_symints(example_inputs)
        disk_compiled_graph.guards_expr = shape_env.produce_guards_expression(symints)

        content = pickle.dumps(disk_compiled_graph)

        subdir = FxGraphCache._get_tmp_dir_for_key(key)
        if not os.path.exists(subdir):
            os.makedirs(subdir, exist_ok=True)

        # Use a hash of the serialized CompiledFxGraph to get a unique file
        # name. The specific name doesn't matter since a lookup involves
        # iterating over all entries in the parent subdir.
        path = os.path.join(subdir, sha256_hash(content))
        write_atomic(path, content)

    @staticmethod
    def load(
        compile_fx_fn: Callable[..., Any],
        gm: torch.fx.GraphModule,
        example_inputs: List[torch.Tensor],
        fx_kwargs: Dict[str, Any],
    ):
        """
        Load a compiled graph from the cache. If a cached entry does not exist,
        compile the graph and save it to the cache.
        """
        from filelock import FileLock

        key = compiled_fx_graph_hash(gm, example_inputs, fx_kwargs)

        lock_dir = get_lock_dir()
        lock = FileLock(os.path.join(lock_dir, key + ".lock"), timeout=LOCK_TIMEOUT)
        with lock:
            compiled_graph = FxGraphCache._lookup_graph(key, example_inputs)
            if compiled_graph is None:
                log.debug("fx graph cache miss for key %s", key)
                counters["inductor"]["fxgraph_cache_miss"] += 1
                compiled_graph = compile_fx_fn(gm, example_inputs, **fx_kwargs)
                FxGraphCache._save_graph(key, compiled_graph, example_inputs)
            else:
                log.debug("fx graph cache hit for key %s", key)
                counters["inductor"]["fxgraph_cache_hit"] += 1

            return compiled_graph

    @staticmethod
    def clear():
        """
        Clear out the on-disk cache.
        """
        shutil.rmtree(FxGraphCache._get_tmp_dir())


@dataclasses.dataclass
class CompiledFxGraph:
    """
    Class holding a compiled FX graph. This is the object serialized on disk
    to support FxGraph caching.
    """

    compiled_artifact: Optional[Callable[..., Any]] = None
    current_callable: Optional[Callable[..., Any]] = None
    cache_key: Optional[str] = None
    artifact_path: Optional[str] = None
    cache_linemap: Optional[List[Tuple[int, str]]] = None
    device_types: Set[str] = field(default_factory=set)
    device_idxs: Set[int] = field(default_factory=set)
    mutated_inputs: Set[str] = field(default_factory=set)
    mutated_input_idxs: Set[int] = field(default_factory=set)
    constants: Dict[str, torch.Tensor] = field(default_factory=dict)
    output_strides: Optional[List[Optional[Tuple[int, ...]]]] = None
    # This is a string representation of an expression we serialize
    # with the object so the guards can be evaluated in a different
    # context in order to verify the validity of serving a cached
    # fx graph. The expression must be generated by:
    # ShapeEnv.produce_guards_expression()
    guards_expr: Optional[str] = None

    _boxed_call: Optional[bool] = None

    disabled_cudagraphs_reason: Optional[str] = None

    def __init__(
        self,
        compiled_artifact: Optional[Callable[..., Any]],
        graph: GraphLowering,
        output_strides: List[Optional[Tuple[int, ...]]],
        disabled_cudagraphs_reason: Optional[str],
    ):
        self.compiled_artifact = compiled_artifact
        self.cache_key = graph.cache_key
        self.artifact_path = graph.cache_path
        self.cache_linemap = graph.cache_linemap
        self.device_types = graph.device_types
        self.device_idxs = graph.device_idxs
        self.mutated_inputs = graph.mutated_inputs
        self.mutated_input_idxs = set(graph.mutated_input_idxs)
        self.constants = graph.constants
        self.output_strides = output_strides
        self.guards_expr = None
        self.disabled_cudagraphs_reason = disabled_cudagraphs_reason

    def __call__(self, inputs: List[Any]) -> Any:
        return self.get_current_callable()(inputs)

    def get_current_callable(self) -> Callable[..., Any]:
        if self.current_callable is None:
            # This prevents a circular reference that makes CompiledFxGraph
            # get stuck without getting garbage collected
            return functools.partial(_run_from_cache, weakref.proxy(self))
        else:
            return self.current_callable


def _run_from_cache(compiled_graph: CompiledFxGraph, inputs: List[Any]) -> Any:
    # We can't really serialize callables that may be C++/Triton/etc.,
    # so we serialize their disk cache location instead
    # TODO: When making an API that can save compiled models e2e to disk
    # this will need to be better
    if compiled_graph.compiled_artifact is None:
        from .codecache import PyCodeCache

        assert compiled_graph.cache_key
        assert compiled_graph.artifact_path
        compiled_graph.compiled_artifact = PyCodeCache.load_by_key_path(
            compiled_graph.cache_key,
            compiled_graph.artifact_path,
            compiled_graph.cache_linemap,
            compiled_graph.constants,
        ).call

    return compiled_graph.compiled_artifact(inputs)


def cpp_compiler() -> str:
    if config.is_fbcode():
        return build_paths.cc()
    if isinstance(config.cpp.cxx, (list, tuple)):
        search = tuple(config.cpp.cxx)
    else:
        search = (config.cpp.cxx,)
    return cpp_compiler_search(search)


@functools.lru_cache(1)
def cpp_compiler_search(search: str) -> str:
    for cxx in search:
        try:
            if cxx is None:
                # gxx package is only available for Linux
                # according to https://anaconda.org/conda-forge/gxx/
                if sys.platform != "linux":
                    continue
                # Do not install GXX by default
                if not os.getenv("TORCH_INDUCTOR_INSTALL_GXX"):
                    continue
                from filelock import FileLock

                lock_dir = get_lock_dir()
                lock = FileLock(
                    os.path.join(lock_dir, "g++.lock"), timeout=LOCK_TIMEOUT
                )
                with lock:
                    cxx = install_gcc_via_conda()
            subprocess.check_output([cxx, "--version"])
            return cxx
        except (subprocess.SubprocessError, FileNotFoundError, ImportError):
            continue
    raise exc.InvalidCxxCompiler()


def install_gcc_via_conda() -> str:
    """On older systems, this is a quick way to get a modern compiler"""
    prefix = os.path.join(cache_dir(), "gcc")
    cxx_path = os.path.join(prefix, "bin", "g++")
    if not os.path.exists(cxx_path):
        log.info("Downloading GCC via conda")
        conda = os.environ.get("CONDA_EXE", "conda")
        if conda is None:
            conda = shutil.which("conda")
        if conda is not None:
            subprocess.check_call(
                [
                    conda,
                    "create",
                    f"--prefix={prefix}",
                    "--channel=conda-forge",
                    "--quiet",
                    "-y",
                    "python=3.8",
                    "gxx",
                ],
                stdout=subprocess.PIPE,
            )
    return cxx_path


def is_gcc() -> bool:
    return bool(re.search(r"(gcc|g\+\+)", cpp_compiler()))


def is_clang() -> bool:
    return bool(re.search(r"(clang|clang\+\+)", cpp_compiler()))


@functools.lru_cache(None)
def is_apple_clang() -> bool:
    cxx = cpp_compiler()
    version_string = subprocess.check_output([cxx, "--version"]).decode("utf8")
    return "Apple" in version_string.splitlines()[0]


class VecISA:
    _bit_width: int
    _macro: str
    _arch_flags: str
    _dtype_nelements: Dict[torch.dtype, int]

    # Note [Checking for Vectorized Support in Inductor]
    # TorchInductor CPU vectorization reuses PyTorch vectorization utility functions
    # Hence, TorchInductor would depend on Sleef* to accelerate mathematical functions
    # like exp, pow, sin, cos and etc.
    # But PyTorch and TorchInductor might use different compilers to build code. If
    # PyTorch uses gcc-7/g++-7 to build the release package, the libtorch_cpu.so
    # will not expose the Sleef* AVX512 symbols since gcc-7/g++-7 cannot pass
    # avx512 check in CMake - FindAVX.cmake. But TorchInductor install the latest
    # gcc/g++ compiler by default while it could support the AVX512 compilation.
    # Therefore, there would be a conflict sleef version between PyTorch and
    # TorchInductor. Hence, we dry-compile the following code to check whether current
    # HW platform and PyTorch both could support AVX512 or AVX2. And suppose ARM
    # also needs the logic
    # In fbcode however, we are using the same compiler for pytorch and for inductor codegen,
    # making the runtime check unnecessary.
    _avx_code = """
<<<<<<< HEAD
#if defined(CPU_CAPABILITY_AVX512) || defined(CPU_CAPABILITY_AVX2) || defined(CPU_CAPABILITY_NEON)
=======
#if defined(CPU_CAPABILITY_AVX512) || defined(CPU_CAPABILITY_AVX2) || defined(CPU_CAPABILITY_ZVECTOR)
>>>>>>> 24d5caba
#include <ATen/cpu/vec/functional.h>
#include <ATen/cpu/vec/vec.h>
#endif

__attribute__((aligned(64))) float in_out_ptr0[16] = {0.0};

extern "C" void __avx_chk_kernel() {
    auto tmp0 = at::vec::Vectorized<float>(1);
    auto tmp1 = tmp0.exp();
    tmp1.store(in_out_ptr0);
}
"""

    _avx_py_load = """
import torch
from ctypes import cdll
cdll.LoadLibrary("__lib_path__")
"""

    def bit_width(self) -> int:
        return self._bit_width

    def nelements(self, dtype: torch.dtype = torch.float) -> int:
        return self._dtype_nelements[dtype]

    def build_macro(self) -> str:
        return self._macro

    def build_arch_flags(self) -> str:
        return self._arch_flags

    def __hash__(self) -> int:
        return hash(str(self))

    @functools.lru_cache(None)
    def __bool__(self) -> bool:
        if config.cpp.vec_isa_ok is not None:
            return config.cpp.vec_isa_ok

        if config.is_fbcode():
            return True

        key, input_path = write(VecISA._avx_code, "cpp")
        from filelock import FileLock

        lock_dir = get_lock_dir()
        lock = FileLock(os.path.join(lock_dir, key + ".lock"), timeout=LOCK_TIMEOUT)
        with lock:
            output_path = input_path[:-3] + "so"
            build_cmd = shlex.split(
                cpp_compile_command(
                    input_path, output_path, warning_all=False, vec_isa=self
                )
            )
            try:
                # Check build result
                compile_file(input_path, output_path, build_cmd)
                subprocess.check_call(
                    [
                        sys.executable,
                        "-c",
                        VecISA._avx_py_load.replace("__lib_path__", output_path),
                    ],
                    stderr=subprocess.DEVNULL,
                    env={**os.environ, "PYTHONPATH": ":".join(sys.path)},
                )
            except Exception as e:
                return False

            return True

@dataclasses.dataclass
class VecNEON(VecISA):
    _bit_width = 256 #This is required to leverage the compute implemented in aten/src/ATen/cpu/vec/vec256/vec256_float_neon.h
    _macro = "CPU_CAPABILITY_NEON"
    _arch_flags = "" # Unused, even for AVX
    _dtype_nelements = {torch.float: 8, torch.bfloat16: 16}

    def __str__(self) -> str:
        return "neon" # Unused

    __hash__: Callable[[VecISA], Any] = VecISA.__hash__

@dataclasses.dataclass
class VecAVX512(VecISA):
    _bit_width = 512
    _macro = "-DCPU_CAPABILITY_AVX512"
    _arch_flags = "-mavx512f -mavx512dq -mavx512vl -mavx512bw -mfma"
    _dtype_nelements = {torch.float: 16, torch.bfloat16: 32, torch.float16: 32}

    def __str__(self) -> str:
        return "avx512"

    __hash__: Callable[[VecISA], Any] = VecISA.__hash__


@dataclasses.dataclass
class VecAVX2(VecISA):
    _bit_width = 256
    _macro = "-DCPU_CAPABILITY_AVX2"
    _arch_flags = "-mavx2 -mfma"
    _dtype_nelements = {torch.float: 8, torch.bfloat16: 16, torch.float16: 16}

    def __str__(self) -> str:
        return "avx2"

    __hash__: Callable[[VecISA], Any] = VecISA.__hash__


@dataclasses.dataclass
class VecZVECTOR(VecISA):
    _bit_width = 256
    _macro = "-DCPU_CAPABILITY_ZVECTOR -DCPU_CAPABILITY=ZVECTOR -DHAVE_ZVECTOR_CPU_DEFINITION"
    _arch_flags = "-mvx -mzvector"
    _dtype_nelements = {torch.float: 8, torch.bfloat16: 16, torch.float16: 16}

    def __str__(self) -> str:
        return "zvector"

    __hash__: Callable[[VecISA], Any] = VecISA.__hash__


class InvalidVecISA(VecISA):
    _bit_width = 0
    _macro = ""
    _arch_flags = ""
    _dtype_nelements = {}

    def __str__(self) -> str:
        return "INVALID_VEC_ISA"

    def __bool__(self) -> bool:  # type: ignore[override]
        return False

    __hash__: Callable[[VecISA], Any] = VecISA.__hash__


invalid_vec_isa = InvalidVecISA()
supported_vec_isa_list = [VecAVX512(), VecAVX2(), VecNEON()] # This order matters for test_cpu_repro


# Cache the cpuinfo to avoid I/O overhead. Meanwhile, the cpuinfo content
# might have too much redundant content that is useless for ISA check. Hence,
# we only cache some key isa information.
@functools.lru_cache(None)
def valid_vec_isa_list() -> List[VecISA]:
    if sys.platform != "linux":
        return []

    if platform.machine() == "s390x":
        return [VecZVECTOR()]

    isa_list = []
    with open("/proc/cpuinfo") as _cpu_info:
        _cpu_info_content = _cpu_info.read()
        for isa in supported_vec_isa_list:
            # cpuinfo does not reveal info about NEON support. All aarch64 processors do support NEON though.
            if (str(isa) in _cpu_info_content) or (isinstance(isa, VecNEON) and platform.processor() == "aarch64") and isa: 
                isa_list.append(isa)
        return isa_list


def pick_vec_isa() -> VecISA:
    if config.is_fbcode():
        return VecAVX2()

    _valid_vec_isa_list: List[VecISA] = valid_vec_isa_list()
    if not _valid_vec_isa_list:
        return invalid_vec_isa

    # If the simdlen is None, it indicates determin the vectorization length automatically
    if config.cpp.simdlen is None:
        assert _valid_vec_isa_list
        return _valid_vec_isa_list[0]

    for isa in _valid_vec_isa_list:
        if config.cpp.simdlen == isa.bit_width():
            return isa

    return invalid_vec_isa


def get_compile_only(compile_only: bool = True) -> str:
    return "-c" if compile_only else ""


def get_shared(shared: bool = True, compile_only: bool = False) -> str:
    if not shared:
        return ""
    if compile_only:
        return "-fPIC"
    if platform.system() == "Darwin" and "clang" in cpp_compiler():
        # This causes undefined symbols to behave the same as linux
        return "-shared -fPIC -undefined dynamic_lookup"
    else:
        return "-shared -fPIC"


def get_warning_all_flag(warning_all: bool = True) -> str:
    return "-Wall" if warning_all else ""


def get_glibcxx_abi_build_flags() -> str:
    return "-D_GLIBCXX_USE_CXX11_ABI=" + str(int(torch._C._GLIBCXX_USE_CXX11_ABI))


def cpp_flags() -> str:
    flags = ["-std=c++17", "-Wno-unused-variable", "-Wno-unknown-pragmas"]
    if is_clang():
        flags.append("-Werror=ignored-optimization-argument")
    return " ".join(flags)


def cpp_wrapper_flags() -> str:
    return "-DTORCH_INDUCTOR_CPP_WRAPPER"


def optimization_flags() -> str:
    base_flags = "-O0 -g" if config.aot_inductor.debug_compile else "-O3 -DNDEBUG"
    base_flags += " -ffast-math -fno-finite-math-only"
    if not config.cpp.enable_unsafe_math_opt_flag:
        base_flags += " -fno-unsafe-math-optimizations"
    if not config.cpp.enable_floating_point_contract_flag:
        base_flags += " -ffp-contract=off"

    if config.is_fbcode():
        # FIXME: passing `-fopenmp` adds libgomp.so to the generated shared library's dependencies.
        # This causes `ldopen` to fail in fbcode, because libgomp does not exist in the default paths.
        # We will fix it later by exposing the lib path.
        return base_flags

    if sys.platform == "darwin":
        # Per https://mac.r-project.org/openmp/ right way to pass `openmp` flags to MacOS is via `-Xclang`
        # Also, `-march=native` is unrecognized option on M1
        base_flags += " -Xclang"
    else:
        if platform.machine() == "ppc64le":
            base_flags += " -mcpu=native"
        else:
            base_flags += " -march=native"

    # Internal cannot find libgomp.so
    if not config.is_fbcode():
        base_flags += " -fopenmp"
    return base_flags


def use_custom_generated_macros() -> str:
    return "-D C10_USING_CUSTOM_GENERATED_MACROS"


def use_fb_internal_macros() -> str:
    if config.is_fbcode():
        openmp_lib = build_paths.openmp_lib()
        preprocessor_flags = " ".join(
            (
                "-D C10_USE_GLOG",
                "-D C10_USE_MINIMAL_GLOG",
                "-D C10_DISABLE_TENSORIMPL_EXTENSIBILITY",
            )
        )
        return f"-Wp,-fopenmp {openmp_lib} {preprocessor_flags}"
    else:
        return ""


def use_standard_sys_dir_headers() -> str:
    if config.is_fbcode():
        return "-nostdinc"
    else:
        return ""


@functools.lru_cache(None)
def is_conda_llvm_openmp_installed() -> bool:
    try:
        command = "conda list llvm-openmp --json"
        output = subprocess.check_output(command.split()).decode("utf8")
        return len(json.loads(output)) > 0
    except subprocess.SubprocessError:
        return False


@functools.lru_cache(None)
def homebrew_libomp() -> Tuple[bool, str]:
    try:
        # check if `brew` is installed
        subprocess.check_output(["which", "brew"])
        # get the location of `libomp` if it is installed
        # this is the location that `libomp` **would** be installed
        # see https://github.com/Homebrew/brew/issues/10261#issuecomment-756563567 for details
        libomp_path = (
            subprocess.check_output(["brew", "--prefix", "libomp"])
            .decode("utf8")
            .strip()
        )
        # check if `libomp` is installed
        omp_available = os.path.exists(libomp_path)
        return omp_available, libomp_path
    except subprocess.SubprocessError:
        return False, ""


def get_include_and_linking_paths(
    include_pytorch: bool = False,
    vec_isa: VecISA = invalid_vec_isa,
    cuda: bool = False,
    aot_mode: bool = False,
) -> Tuple[List[str], str, str, str, str]:
    if (
        config.is_fbcode()
        and "CUDA_HOME" not in os.environ
        and "CUDA_PATH" not in os.environ
    ):
        os.environ["CUDA_HOME"] = os.path.dirname(build_paths.cuda())
    from torch.utils import cpp_extension

    macros = ""
    build_arch_flags = ""
    if sys.platform == "linux" and (
        include_pytorch
        or vec_isa != invalid_vec_isa
        or cuda
        or config.cpp.enable_kernel_profile
    ):
        # Note - We include pytorch only on linux right now. There is more work
        # to do to enable OMP build on darwin where PyTorch is built with IOMP
        # and we need a way to link to what PyTorch links.
        ipaths = cpp_extension.include_paths(cuda) + [sysconfig.get_path("include")]
        lpaths = cpp_extension.library_paths(cuda) + [
            sysconfig.get_config_var("LIBDIR")
        ]

        libs = []

        # No need to manually specify libraries in fbcode.
        if not config.is_fbcode():
            libs += ["torch", "torch_cpu"]
            libs += ["gomp"]
            if not aot_mode:
                libs += ["torch_python"]
        else:
            # internal remote execution is able to find omp, but not gomp
            libs += ["omp"]
            if aot_mode:
                ipaths += [os.path.dirname(cpp_prefix_path())]
                if cuda:
                    # This is a special treatment for Meta internal cuda-12 where all libs
                    # are in lib/cuda-12 and lib/cuda-12/stubs
                    for i, path in enumerate(lpaths):
                        if path.startswith(
                            os.environ["CUDA_HOME"]
                        ) and not os.path.exists(f"{path}/libcudart_static.a"):
                            for root, dirs, files in os.walk(path):
                                if "libcudart_static.a" in files:
                                    lpaths[i] = os.path.join(path, root)
                                    lpaths.append(os.path.join(lpaths[i], "stubs"))
                                    break
        macros = vec_isa.build_macro()
        if macros:
            if config.is_fbcode() and vec_isa != invalid_vec_isa:
                cap = str(vec_isa).upper()
                macros = " ".join(
                    [
                        vec_isa.build_arch_flags(),
                        f"-D CPU_CAPABILITY={cap}",
                        f"-D CPU_CAPABILITY_{cap}",
                        f"-D HAVE_{cap}_CPU_DEFINITION",
                    ]
                )

        if aot_mode and cuda:
            if macros is None:
                macros = ""
            macros += " -D USE_ROCM" if torch.version.hip else " -D USE_CUDA"

        if cuda:
            if torch.version.hip is not None:
                libs += ["c10_hip", "torch_hip"]
                macros += " -D __HIP_PLATFORM_AMD__"
            else:
                if config.is_fbcode():
                    libs += ["cuda"]
                else:
                    libs += ["c10_cuda", "cuda", "torch_cuda"]
        build_arch_flags = vec_isa.build_arch_flags()
    else:
        # Note - this is effectively a header only inclusion. Usage of some header files may result in
        # symbol not found, if those header files require a library.
        # For those cases, include the lpath and libs command as we do for pytorch above.
        # This approach allows us to only pay for what we use.
        ipaths = cpp_extension.include_paths(cuda) + [sysconfig.get_path("include")]
        if aot_mode:
            ipaths += [os.path.dirname(cpp_prefix_path())]
        lpaths = []
        if sys.platform == "darwin":
            # only Apple builtin compilers (Apple Clang++) require openmp
            omp_available = not is_apple_clang()

            # check the `OMP_PREFIX` environment first
            if os.getenv("OMP_PREFIX") is not None:
                header_path = os.path.join(os.getenv("OMP_PREFIX"), "include", "omp.h")  # type: ignore[arg-type]
                valid_env = os.path.exists(header_path)
                if valid_env:
                    ipaths.append(os.path.join(os.getenv("OMP_PREFIX"), "include"))  # type: ignore[arg-type]
                    lpaths.append(os.path.join(os.getenv("OMP_PREFIX"), "lib"))  # type: ignore[arg-type]
                else:
                    warnings.warn("environment variable `OMP_PREFIX` is invalid.")
                omp_available = omp_available or valid_env

            libs = [] if omp_available else ["omp"]

            # prefer to use openmp from `conda install llvm-openmp`
            if not omp_available and os.getenv("CONDA_PREFIX") is not None:
                omp_available = is_conda_llvm_openmp_installed()
                if omp_available:
                    conda_lib_path = os.path.join(os.getenv("CONDA_PREFIX"), "lib")  # type: ignore[arg-type]
                    ipaths.append(os.path.join(os.getenv("CONDA_PREFIX"), "include"))  # type: ignore[arg-type]
                    lpaths.append(conda_lib_path)
                    # Prefer Intel OpenMP on x86 machine
                    if os.uname().machine == "x86_64" and os.path.exists(
                        os.path.join(conda_lib_path, "libiomp5.dylib")
                    ):
                        libs = ["iomp5"]

            # next, try to use openmp from `brew install libomp`
            if not omp_available:
                omp_available, libomp_path = homebrew_libomp()
                if omp_available:
                    ipaths.append(os.path.join(libomp_path, "include"))
                    lpaths.append(os.path.join(libomp_path, "lib"))

            # if openmp is still not available, we let the compiler to have a try,
            # and raise error together with instructions at compilation error later
        else:
            libs = ["omp"] if config.is_fbcode() else ["gomp"]

    # Unconditionally import c10 for non-abi-compatible mode to use TORCH_CHECK - See PyTorch #108690
    if not config.abi_compatible:
        libs += ["c10"]
        lpaths += [cpp_extension.TORCH_LIB_PATH]

    # third party libs
    if config.is_fbcode():
        ipaths.append(build_paths.sleef())
        ipaths.append(build_paths.openmp())
        ipaths.append(build_paths.cc_include())
        ipaths.append(build_paths.libgcc())
        ipaths.append(build_paths.libgcc_arch())
        ipaths.append(build_paths.libgcc_backward())
        ipaths.append(build_paths.glibc())
        ipaths.append(build_paths.linux_kernel())
        ipaths.append(build_paths.cuda())
        # We also need to bundle includes with absolute paths into a remote directory
        # (later on, we copy the include paths from cpp_extensions into our remote dir)
        ipaths.append("include")

    static_link_libs = []
    if aot_mode and cuda and config.is_fbcode():
        # For Meta internal cuda-12, it is recommended to static link cudart
        static_link_libs = ["-Wl,-Bstatic", "-lcudart_static", "-Wl,-Bdynamic"]

    lpaths_str = " ".join(["-L" + p for p in lpaths])
    libs_str = " ".join(static_link_libs + ["-l" + p for p in libs])
    return ipaths, lpaths_str, libs_str, macros, build_arch_flags


def cpp_compile_command(
    input: Union[str, List[str]],
    output: str,
    warning_all: bool = True,
    shared: bool = True,
    include_pytorch: bool = False,
    vec_isa: VecISA = invalid_vec_isa,
    cuda: bool = False,
    aot_mode: bool = False,
    compile_only: bool = False,
    use_absolute_path: bool = False,
) -> str:
    ipaths, lpaths, libs, macros, build_arch_flags = get_include_and_linking_paths(
        include_pytorch, vec_isa, cuda, aot_mode
    )
    if isinstance(input, str):
        input = [input]
    ipaths_str = " ".join(["-I" + p for p in ipaths])
    clang_flags = ""
    if config.is_fbcode():
        if aot_mode and not use_absolute_path:
            inp_name = input
            out_name = output
            linker_script = _LINKER_SCRIPT
        else:
            # We need to copy any absolute-path torch includes
            inp_name = [os.path.basename(i) for i in input]
            out_name = os.path.basename(output)
            linker_script = os.path.basename(_LINKER_SCRIPT)
        assert is_clang()
        # Use clang runtime instead of libgcc
        clang_flags += " --rtlib=compiler-rt"
        clang_flags += " -fuse-ld=lld"
        clang_flags += f" -Wl,--script={linker_script}"
        linker_paths = "-B" + build_paths.glibc_lib()
        linker_paths += " -L" + build_paths.glibc_lib()
    else:
        inp_name = input
        out_name = output
        linker_paths = ""  # let the compiler pick
    if compile_only:
        libs, lpaths = "", ""
    inp_name_str = " ".join(inp_name)
    return re.sub(
        r"[ \n]+",
        " ",
        f"""
            {cpp_compiler()} {inp_name_str} {get_shared(shared, compile_only)}
            {get_warning_all_flag(warning_all)} {cpp_flags()}
            {get_glibcxx_abi_build_flags()}
            {ipaths_str} {lpaths} {libs} {build_arch_flags}
            {macros} {linker_paths} {clang_flags}
            {optimization_flags()}
            {use_custom_generated_macros()}
            {use_fb_internal_macros()}
            {use_standard_sys_dir_headers()}
            {get_compile_only(compile_only)}
            -o {out_name}
        """,
    ).strip()


def run_command_and_check(cmd: str):
    cmd = shlex.split(cmd)
    try:
        subprocess.check_call(cmd)
    except subprocess.CalledProcessError as e:
        raise exc.CppCompileError(cmd, e.output) from e


@functools.lru_cache(None)
def split_aot_inductor_output_path(path: str) -> Tuple[str, str]:
    """Returns the path where the AOT Inductor compiled kernels are stored."""
    if path.endswith(".so"):
        return os.path.split(path)
    else:
        return path, ""


class CudaKernelParamCache:
    cache: Dict[str, Dict[str, str]] = dict()
    clear = staticmethod(cache.clear)

    @classmethod
    def set(cls, key: str, params: Dict[str, str], cubin: str) -> None:
        bin_type = "cubin" if torch.version.hip is None else "hsaco"
        _, path = write(
            cubin,
            bin_type,
            hash_type=bin_type,
            specified_dir=split_aot_inductor_output_path(
                config.aot_inductor.output_path
            )[0],
        )

        params[get_cpp_wrapper_cubin_path_name()] = path

        cls.cache[key] = params

    @classmethod
    def get(cls, key: str) -> Optional[Dict[str, str]]:
        return cls.cache.get(key, None)

    @classmethod
    def get_keys(cls):
        return cls.cache.keys()


class AotCodeCompiler:
    @classmethod
    def compile(
        cls,
        graph: GraphLowering,
        source_code: str,
        serialized_extern_kernel_nodes: Optional[str],
        cuda: bool,
    ) -> str:
        picked_vec_isa = pick_vec_isa()
        cpp_command = repr(
            cpp_compile_command(
                "i", "o", vec_isa=picked_vec_isa, cuda=cuda, aot_mode=graph.aot_mode
            )
        )
        fbcode_aot_cpu_re = False
        use_absolute_path = False
        if config.is_fbcode():
            ld_command = build_paths.ld()
            if not cuda and graph.aot_mode:  # Meta internal AOTInductor CPU
                objcopy_command = build_paths.objcopy_fallback()
                fbcode_aot_cpu_re = True
                use_absolute_path = True
            else:
                objcopy_command = build_paths.objcopy()
        else:
            ld_command = "ld"
            objcopy_command = "objcopy"

        (
            specified_output_path,
            specified_so_name,
        ) = split_aot_inductor_output_path(config.aot_inductor.output_path)
        key, input_path = write(
            source_code,
            "cpp",
            extra=cpp_command,
            specified_dir=specified_output_path,
        )

        def _compile_consts_linux(consts: bytes) -> str:
            _, consts_path = write(
                consts,
                "bin",
                specified_dir=specified_output_path,
            )

            consts_o = os.path.splitext(consts_path)[0] + ".o"
            if fbcode_aot_cpu_re:
                cmd = f"{ld_command} -r -b binary -o {os.path.basename(consts_o)} {os.path.basename(consts_path)}"
                compile_file(consts_path, consts_o, cmd.split())
                os.chmod(consts_o, 0o644)
            else:
                cmd = f"{ld_command} -r -b binary -o {consts_o} {consts_path}"
                run_command_and_check(cmd)
            log.debug("aot constant binary command: %s", cmd)

            cmd = (
                f"{objcopy_command} --rename-section"
                " .data=.lrodata,alloc,load,readonly,data,contents"
                f" {consts_o} {consts_o}"
            )
            log.debug("aot constant obj command: %s", cmd)
            run_command_and_check(cmd)

            cmd = f"rm {consts_path}"
            log.debug("aot constant bin removal command: %s", cmd)
            run_command_and_check(cmd)

            if fbcode_aot_cpu_re:
                body = re.sub(r"[\W]", "_", os.path.basename(consts_path))
            else:
                body = re.sub(r"[\W]", "_", consts_path)

            symbol_list = []
            symbol_list.append(
                f"{objcopy_command} --redefine-sym _binary_{body}_start=_binary_constants_bin_start {consts_o}"
            )
            symbol_list.append(
                f"{objcopy_command} --redefine-sym _binary_{body}_size=_binary_constants_bin_size {consts_o}"
            )
            symbol_list.append(
                f"{objcopy_command} --redefine-sym _binary_{body}_end=_binary_constants_bin_end {consts_o}"
            )
            log.debug("aot constant binary redefine symbol: %s", " ".join(symbol_list))
            for cmd in symbol_list:
                run_command_and_check(cmd)
            return consts_o

        def _compile_consts_darwin(consts: bytes) -> str:
            is_large_consts = len(consts) > 1024
            consts_asm = "\t.section\t__TEXT,__const\n"
            consts_asm += "\t.globl\t__binary_constants_bin_start\n"
            consts_asm += "__binary_constants_bin_start:\n"
            if not is_large_consts:
                for c in consts:
                    consts_asm += f"\t.byte {c}\n"
                # Add one element even if constants are empty
                # Otherwise assembler will not put them in data section
                if not consts:
                    consts_asm += "\t.space 1\n"
            else:
                consts_asm += "\t.quad 0x1234567899abcdef\n"
                consts_asm += f"\t.space {len(consts) - 8}\n"
            consts_asm += ".globl\t__binary_constants_bin_end\n"
            consts_asm += "__binary_constants_bin_end:\n"
            _, consts_path = write(
                consts_asm,
                "S",
                specified_dir=specified_output_path,
            )
            consts_o = os.path.splitext(consts_path)[0] + ".o"
            cmd = f"{cpp_compiler()} -c -o {consts_o} {consts_path}"
            run_command_and_check(cmd)
            if is_large_consts:
                with open(consts_o, "r+b") as f:
                    f.seek(0)
                    hdr = f.read(1024)
                    # Search for magic number and write the actual data over it
                    start_idx = hdr.find(b"\xef\xcd\xab\x99\x78\x56\x34\x12")
                    assert start_idx != -1
                    f.seek(start_idx)
                    pos = 0
                    while pos < len(consts):
                        rc = f.write(consts[pos:])
                        pos += rc
            return consts_o

        from filelock import FileLock

        lock_dir = get_lock_dir()
        lock = FileLock(os.path.join(lock_dir, key + ".lock"), timeout=LOCK_TIMEOUT)
        with lock:
            # Currently, this only support serializing extern nodes in fbcode
            # Eventually, we should also have a serializer for OSS.
            if config.is_fbcode() and serialized_extern_kernel_nodes:
                output_json = os.path.splitext(input_path)[0] + ".json"
                with open(output_json, "w") as f:
                    f.write(serialized_extern_kernel_nodes)

            output_so = (
                config.aot_inductor.output_path
                if specified_so_name
                else os.path.splitext(input_path)[0] + ".so"
            )

            output_o = os.path.splitext(input_path)[0] + ".o"
            cmd = cpp_compile_command(
                input=input_path,
                output=output_o,
                vec_isa=picked_vec_isa,
                cuda=cuda,
                aot_mode=graph.aot_mode,
                compile_only=True,
                use_absolute_path=use_absolute_path,
            )
            log.debug("aot compilation command: %s", cmd)
            if fbcode_aot_cpu_re:
                compile_file(input_path, output_o, cmd.split())
                os.chmod(output_o, 0o644)
            else:
                run_command_and_check(cmd)

            def _to_bytes(t: torch.Tensor) -> bytes:
                # This serializes the tensor's untyped_storage to bytes by accessing
                # the raw data of the underlying structure.
                import ctypes

                if t.numel() == 0:
                    return b""

                t_cpu = t.untyped_storage().cpu()
                raw_array = ctypes.cast(
                    t_cpu.data_ptr(),
                    ctypes.POINTER(ctypes.c_ubyte * t_cpu.nbytes()),
                )

                return bytes(raw_array.contents)

            aot_constants = b"".join(
                _to_bytes(tensor)
                for name, tensor in graph.constants.items()
                if name not in graph.folded_constants
            )
            consts_o = {
                "linux": _compile_consts_linux,
                "darwin": _compile_consts_darwin,
            }[sys.platform](aot_constants)

            cmd = cpp_compile_command(
                input=[output_o, consts_o],
                output=output_so,
                vec_isa=picked_vec_isa,
                cuda=cuda,
                aot_mode=graph.aot_mode,
                use_absolute_path=use_absolute_path,
            )
            log.debug("aot linkage command: %s", cmd)
            if fbcode_aot_cpu_re:
                compile_file([output_o, consts_o], output_so, cmd.split())
                os.chmod(output_so, 0o755)
            else:
                run_command_and_check(cmd)

        return output_so


# Putting this fn in cpp.py (unfortunately) causes a deadlock, which is why it's in codecache.py.
# Why? importing from cpp.py invokes codecache.pick_vec_isa(), which takes out a lock.
# Cycle goes:
# - CppCodeCache.load()
# - pick_vec_isa()
# - valid_vec_isa_list()
# - VecISA.__bool__() <-- takes out a lock
# - compile_file() <-- imports cpp_prefix_path from cpp, which causes us to try to take out the same lock.
@functools.lru_cache
def cpp_prefix_path() -> str:
    path = Path(__file__).parent / "codegen/cpp_prefix.h"
    with path.open() as f:
        content = f.read()
        _, filename = write(
            content,
            "h",
        )
    return filename


def cpp_prefix() -> str:
    filename = cpp_prefix_path()
    if config.is_fbcode():
        # We need relative paths, since we bundle up
        # everything that we compile into a folder for remote compilation.
        return f'#include "{os.path.basename(filename)}"'
    else:
        return f'#include "{filename}"'


# Given a path to an input cpp file and an output path,
# Attempts to compile the file, storing the output in "output_path"
@dynamo_timed
def compile_file(
    input_path: Union[str, List[str]], output_path: str, cmd: List[str]
) -> None:
    input_paths = [input_path] if isinstance(input_path, str) else input_path
    input_files = [
        os.path.basename(ip) if config.is_fbcode() else ip for ip in input_paths
    ]
    try:
        if config.is_fbcode():
            # Need to copy our header into the same folder as the sourcecode.
            header_path = cpp_prefix_path()
            header_name = os.path.basename(header_path)
            output_name = os.path.basename(output_path)
            # When we build remotely, we need to make sure to carefully copy any files
            # that are required during the compilation process into our build directly.
            # This is where all of the ATen/c10/Torch includes come from.
            torch_includes_path = os.path.join(_TORCH_PATH, "include")
            with tempfile.TemporaryDirectory() as tmp_dir:
                # Copy everything to tmp compilation folder
                shutil.copy(header_path, os.path.join(tmp_dir, header_name))
                shutil.copy(_LINKER_SCRIPT, os.path.join(tmp_dir, "script.ld"))
                for p, f in zip(input_paths, input_files):
                    shutil.copy(p, os.path.join(tmp_dir, f))
                dest_include_path = os.path.join(tmp_dir, "include")
                shutil.copytree(torch_includes_path, dest_include_path)
                # Run the build
                output_file_path = _run_build_command(cmd, tmp_dir, output_name)
                # Copy output from the build
                if os.path.exists(output_path):
                    os.remove(output_path)
                shutil.copy(output_file_path, output_path)
        else:
            subprocess.check_output(cmd, stderr=subprocess.STDOUT)
    except subprocess.CalledProcessError as e:
        output = e.output.decode("utf-8")
        openmp_problem = "'omp.h' file not found" in output or "libomp" in output
        if openmp_problem and sys.platform == "darwin":
            instruction = (
                "\n\nOpenMP support not found. Please try one of the following solutions:\n"
                "(1) Set the `CXX` environment variable to a compiler other than Apple clang++/g++ "
                "that has builtin OpenMP support;\n"
                "(2) install OpenMP via conda: `conda install llvm-openmp`;\n"
                "(3) install libomp via brew: `brew install libomp`;\n"
                "(4) manually setup OpenMP and set the `OMP_PREFIX` environment variable to point to a path"
                " with `include/omp.h` under it."
            )
            output += instruction
        raise exc.CppCompileError(cmd, output) from e


_libgomp: Optional[CDLL] = None


class CppCodeCache:
    cache: Dict[str, Union[CDLL, ModuleType]] = {}
    clear = staticmethod(cache.clear)
    cpp_compile_command_flags: Dict[str, Any] = {}

    @staticmethod
    def _load_library_inner(path: str, key: str) -> Union[CDLL, ModuleType]:
        return cdll.LoadLibrary(path)

    @classmethod
    def _load_library(cls, path: str, key: str) -> Union[CDLL, ModuleType]:
        try:
            return cls._load_library_inner(path, key)
        except (ImportError, OSError) as e:
            if "gomp" in str(e) and os.path.exists("/usr/lib64/libgomp.so.1"):
                # hacky workaround for fbcode/buck
                global _libgomp
                _libgomp = cdll.LoadLibrary("/usr/lib64/libgomp.so.1")
                return cls._load_library_inner(path, key)
            if "failed to map segment from shared object" in str(e):
                raise OSError(
                    f"{e}.  The most common reason this may occur is if the {tempfile.gettempdir()} folder "
                    "is mounted with noexec (e.g., by default Docker mounts tmp file systems "
                    f"as noexec).  Please remount {tempfile.gettempdir()} with exec enabled, or set another "
                    "temporary directory with TORCHINDUCTOR_CACHE_DIR environment variable."
                ) from e
            raise

    @classmethod
    def load(cls, source_code: str, cuda: bool = False) -> Union[CDLL, ModuleType]:
        cls.cpp_compile_command_flags.update({"cuda": cuda})
        picked_vec_isa = pick_vec_isa()
        cpp_command = repr(
            cpp_compile_command(
                "i", "o", vec_isa=picked_vec_isa, **cls.cpp_compile_command_flags
            )
        )
        key, input_path = write(source_code, "cpp", extra=cpp_command)
        if key not in cls.cache:
            from filelock import FileLock

            lock_dir = get_lock_dir()
            lock = FileLock(os.path.join(lock_dir, key + ".lock"), timeout=LOCK_TIMEOUT)
            with lock:
                output_path = input_path[:-3] + "so"
                if not os.path.exists(output_path):
                    cmd = shlex.split(
                        cpp_compile_command(
                            input=input_path,
                            output=output_path,
                            vec_isa=picked_vec_isa,
                            **cls.cpp_compile_command_flags,
                        )
                    )
                    compile_file(input_path, output_path, cmd)
                cls.cache[key] = cls._load_library(output_path, key)
                cls.cache[key].key = key  # type: ignore[union-attr]

        return cls.cache[key]


# Customized Python binding for cpp kernels
class CppPythonBindingsCodeCache(CppCodeCache):
    cache: Dict[str, Union[CDLL, ModuleType]] = {}
    clear = staticmethod(cache.clear)
    cpp_compile_command_flags = {
        # kernels have no dependency on libtorch
        "include_pytorch": False,
        "shared": True,
    }
    entry_function = "kernel"
    call_entry_function = "kernel(%s);Py_RETURN_NONE;"
    extra_parse_arg = ""
    suffix_template = textwrap.dedent(
        """
        // Python bindings to call %s():
        #define PY_SSIZE_T_CLEAN
        #include <Python.h>
        #include <sstream>
        #include <cstdlib>

        // This is defined in guards.cpp so we don't need to import PyTorch headers that are slooow.
        // We manually link it below to workaround issues with fbcode build.
        static void* (*_torchinductor_pyobject_tensor_data_ptr)(PyObject* obj);

        template <typename T> static inline T parse_arg(PyObject* args, size_t n) {
            static_assert(std::is_pointer<T>::value, "arg type must be pointer or long");
            return static_cast<T>(_torchinductor_pyobject_tensor_data_ptr(PyTuple_GET_ITEM(args, n)));
        }
        template <> inline long parse_arg<long>(PyObject* args, size_t n) {
            auto result = PyLong_AsSsize_t(PyTuple_GET_ITEM(args, n));
            if(result == -1 && PyErr_Occurred())
                [[unlikely]] throw std::runtime_error("expected int arg");
            return result;
        }

        %s

        static PyObject* %s_py(PyObject* self, PyObject* args) {
            try {
                if(!PyTuple_CheckExact(args))
                    [[unlikely]] throw std::runtime_error("tuple args required");
                if(PyTuple_GET_SIZE(args) != %s)
                    [[unlikely]] throw std::runtime_error("requires %s args");
                %s
            } catch(std::exception const& e) {
                PyErr_SetString(PyExc_RuntimeError, e.what());
                return nullptr;
            } catch(...) {
                PyErr_SetString(PyExc_RuntimeError, "unhandled error");
                return nullptr;
            }
        }

        static PyMethodDef py_methods[] = {
            {"%s", %s_py, METH_VARARGS, ""},
            {NULL, NULL, 0, NULL}};

        static struct PyModuleDef py_module =
            {PyModuleDef_HEAD_INIT, "%s", NULL, -1, py_methods};

        PyMODINIT_FUNC PyInit_%s(void) {
            const char* str_addr = std::getenv("_TORCHINDUCTOR_PYOBJECT_TENSOR_DATA_PTR");
            if(!str_addr) {
                PyErr_SetString(PyExc_RuntimeError, "_TORCHINDUCTOR_PYOBJECT_TENSOR_DATA_PTR must be set");
                return nullptr;
            }
            std::istringstream iss(str_addr);
            uintptr_t addr = 0;
            iss >> addr;
            _torchinductor_pyobject_tensor_data_ptr =
                reinterpret_cast<decltype(_torchinductor_pyobject_tensor_data_ptr)>(addr);
            return PyModule_Create(&py_module);
        }
        """
    )

    @classmethod
    def _load_library_inner(cls, path: str, key: str) -> ModuleType:
        os.environ["_TORCHINDUCTOR_PYOBJECT_TENSOR_DATA_PTR"] = str(
            torch._C._dynamo.guards._torchinductor_pyobject_tensor_data_ptr  # type: ignore[attr-defined]
        )
        return importlib.machinery.ExtensionFileLoader(
            f"{key}.{cls.entry_function}", path
        ).load_module()  # type: ignore[call-arg]

    @classmethod
    def load_pybinding(
        cls,
        argtypes: List[str],
        source_code: str,
        cuda: bool = False,
        num_outputs: int = -1,
    ) -> Any:
        """
        Wrap a C++ function in fast Python bindings.

        Args:
            argtypes: The types of args to ENTRY_FUNCTION(), e.g. ["float*", "long"]
            source_code: C++ source code containing a ENTRY_FUNCTION() function

        Returns:
            A python version of ENTRY_FUNCTION()
        """
        parseargs = ", ".join(
            f"parse_arg<{argtype.replace('const ', '')}>(args, {n})"
            for n, argtype in enumerate(argtypes)
        )
        suffix = cls.suffix_template % (
            cls.entry_function,
            cls.extra_parse_arg % num_outputs if cls.extra_parse_arg else "",
            cls.entry_function,
            len(argtypes),
            len(argtypes),
            cls.call_entry_function % parseargs,
            cls.entry_function,
            cls.entry_function,
            cls.entry_function,
            cls.entry_function,
        )
        result = cls.load(source_code + suffix, cuda)
        assert isinstance(result, ModuleType)
        return getattr(result, cls.entry_function)


class CppWrapperCodeCache(CppPythonBindingsCodeCache):
    cache: Dict[str, Union[CDLL, ModuleType]] = {}
    clear = staticmethod(cache.clear)
    cpp_compile_command_flags = {
        "include_pytorch": True,
        "shared": True,
    }
    entry_function = "inductor_entry_cpp"
    call_entry_function = "return THPVariable_WrapList(inductor_entry_cpp(%s));"
    extra_parse_arg = textwrap.dedent(
        """
        #include <torch/csrc/autograd/python_variable.h>
        #include <torch/csrc/inductor/aoti_torch/tensor_converter.h>

        template <> inline std::vector<at::Tensor> parse_arg<std::vector<at::Tensor>>(PyObject* args, size_t n) {
            return THPVariable_UnpackList(PyTuple_GET_ITEM(args, n));
        }

        std::vector<at::Tensor> inductor_entry_cpp(std::vector<at::Tensor>&& inputs) {
            auto input_handles =
                torch::aot_inductor::unsafe_alloc_new_handles_from_tensors(inputs);
            // For outputs, we only allocate a vector to hold returned tensor handles,
            // not allocating the actual output tensor storage here
            std::vector<AtenTensorHandle> output_handles(%s);

            try {
                inductor_entry_impl(input_handles.data(), output_handles.data());
            } catch(std::exception const& e) {
                PyErr_SetString(PyExc_RuntimeError, e.what());
                return {};
            } catch(...) {
                PyErr_SetString(PyExc_RuntimeError, "unhandled error");
                return {};
            }

            return torch::aot_inductor::alloc_tensors_by_stealing_from_handles(
                output_handles.data(), output_handles.size());
        }
        """
    )


class PyCodeCache:
    cache: Dict[str, ModuleType] = dict()
    linemaps: Dict[str, List[Tuple[Any, ...]]] = dict()
    clear = staticmethod(cache.clear)

    @classmethod
    def write(cls, source_code: str, extra: str = "") -> Tuple[str, str]:
        return write(source_code, "py", extra=extra)

    @classmethod
    def load(
        cls,
        source_code: str,
        extra: str = "",
        linemap: Optional[List[Tuple[int, str]]] = None,
        attrs: Optional[Dict[str, Any]] = None,
    ) -> ModuleType:
        key, path = write(source_code, "py", extra=extra)
        return cls.load_by_key_path(key, path, linemap, attrs)

    @classmethod
    def load_by_key_path(
        cls,
        key: str,
        path: str,
        linemap: Optional[List[Tuple[int, str]]] = None,
        attrs: Optional[Dict[str, Any]] = None,
    ) -> ModuleType:
        if linemap is None:
            linemap = []
        if key not in cls.cache:
            with open(path) as f:
                try:
                    code = compile(f.read(), path, "exec")
                except Exception as e:
                    raise RuntimeError(
                        f"Failed to import {path}\n{type(e).__name__}: {e}"
                    ) from None
                mod = ModuleType(f"{__name__}.{key}")
                mod.__file__ = path
                mod.key = key  # type: ignore[attr-defined]
                exec(code, mod.__dict__, mod.__dict__)
                sys.modules[mod.__name__] = mod
                # another thread might set this first
                cls.cache.setdefault(key, mod)
                # unzip into separate lines/nodes lists
                cls.linemaps[path] = list(zip(*linemap))

                if attrs is not None:
                    for k, v in attrs.items():
                        setattr(mod, k, v)

        return cls.cache[key]

    @classmethod
    @functools.lru_cache(None)
    def stack_frames_for_code(
        cls, path: str, lineno: int
    ) -> Optional[List[Dict[str, Any]]]:
        if path not in cls.linemaps:
            return None
        # [(starting_line, <fx node>), ...]
        lines, nodes = cls.linemaps[path]
        p = bisect_right(lines, lineno)
        if p == 0:
            return None
        entry = nodes[p - 1]
        if not entry:
            return None

        def parse_stack_trace(stack_trace: str) -> List[Dict[str, Any]]:
            # ideally fx stores stack traces as data rather than a string
            # but this is not along a performance critical path
            regex = r'File "(.+)", line (\d+), in (.+)\n'
            matches = re.findall(regex, stack_trace)
            return [
                {"filename": f, "line": int(l), "name": n}
                for f, l, n in reversed(matches)
            ]

        return parse_stack_trace(entry)


class TritonCodeCache:
    @classmethod
    def load(cls, kernel_name: str, source_code: str) -> ModuleType:
        mod = PyCodeCache.load(source_code)
        return getattr(mod, kernel_name)


def _cuda_compiler() -> Optional[str]:
    if cuda_env.nvcc_exist(config.cuda.cuda_cxx):
        return config.cuda.cuda_cxx
    if cuda_env.nvcc_exist(os.getenv("CUDACXX")):
        return os.getenv("CUDACXX", "")
    if cuda_env.nvcc_exist(os.getenv("CUDA_HOME")):
        return os.path.join(os.getenv("CUDA_HOME", ""), "bin/nvcc")
    return "nvcc"


def _cutlass_include_paths() -> List[str]:
    cutlass_path = config.cuda.cutlass_dir
    return [
        os.path.join(cutlass_path, "include"),
        os.path.join(cutlass_path, "tools/library/include"),
        os.path.join(cutlass_path, "tools/library/src"),
        os.path.join(cutlass_path, "tools/util/include"),
    ]


def _cuda_lib_options() -> List[str]:
    from torch.utils import cpp_extension

    extra_ldflags: List[str] = []
    if is_linux():
        extra_lib_dir = "lib64"
        if not os.path.exists(
            cpp_extension._join_cuda_home(extra_lib_dir)
        ) and os.path.exists(cpp_extension._join_cuda_home("lib")):
            # 64-bit CUDA may be installed in "lib"
            # Note that it's also possible both don't exist (see _find_cuda_home) - in that case we stay with "lib64"
            extra_lib_dir = "lib"
        extra_ldflags.append(f"-L{cpp_extension._join_cuda_home(extra_lib_dir)}")
        extra_ldflags.append(
            f'-L{cpp_extension._join_cuda_home(extra_lib_dir, "stubs")}'
        )
        extra_ldflags.append("-lcuda")
        extra_ldflags.append("-lcudart")
    else:
        raise NotImplementedError(
            "Unsupported env, failed to find cuda libs! Currently only Linux is supported."
        )
    return extra_ldflags


def _nvcc_host_compiler_options() -> List[str]:
    return [
        "-fPIC",
        "-fno-strict-aliasing",
        "-fvisibility=hidden",
        "-Wconversion",
    ]


def _nvcc_compiler_options() -> List[str]:
    arch = cuda_env.get_cuda_arch()
    if arch == "90":
        # Required by cutlass compilation.
        arch = "90a"
    code = [f"sm_{arch}", f"compute_{arch}"]
    if config.cuda.enable_cuda_lto:
        code += [f"lto_{arch}"]
    options = [
        "-t=0",
        "-DCUTLASS_ENABLE_TENSOR_CORE_MMA=1",
        "-w",
        f"-gencode=arch=compute_{arch},code=[{','.join(code)}]",
        config.cuda.compile_opt_level,
        "-std=c++17",
        "--expt-relaxed-constexpr",
        "-DNDEBUG",
    ]
    if config.cuda.enable_debug_info:
        options.extend(["-lineinfo", "-g", "-DCUTLASS_DEBUG_TRACE_LEVEL=1"])
    if config.cuda.enable_ptxas_info:
        options.extend(
            [
                "--keep",  # Keep the intermediate files for debugging (including ptx, sass, cubin etc.)
                "--ptxas-options=--warn-on-local-memory-usage",  # warn us if local memory is used in CUDA Kernels
                "--ptxas-options=--warn-on-spills",  # warn us if register spilling happens in CUDA Kernels
                "--resource-usage",  # Report on CUDA resource usage (shared mem, registers etc.)
                "--source-in-ptx",
            ]
        )  # Annotate the ptx file with source information
    if config.cuda.use_fast_math:
        options.extend(
            [
                "--use_fast_math",
                "-DCUTLASS_USE_TANH_FOR_SIGMOID=1",
            ]
        )
    return options


def cuda_compile_command(
    src_files: List[str],
    dst_file: str,
    dst_file_ext: str,
) -> str:
    include_paths = _cutlass_include_paths()
    cuda_lib_options = _cuda_lib_options()
    nvcc_host_compiler_options = _nvcc_host_compiler_options()
    nvcc_compiler_options = _nvcc_compiler_options()
    options = (
        nvcc_compiler_options
        + [
            f"-Xcompiler {opt}" if "=" in opt else f"-Xcompiler={opt}"
            for opt in nvcc_host_compiler_options
        ]
        + ["-I" + path for path in include_paths]
        + cuda_lib_options
    )
    src_file = " ".join(src_files)
    res = ""
    if dst_file_ext == "o":
        res = f"{_cuda_compiler()} {' '.join(options)} -c -o {dst_file} {src_file}"
    elif dst_file_ext == "so":
        options.append("-shared")
        res = f"{_cuda_compiler()} {' '.join(options)} -o {dst_file} {src_file}"
    else:
        raise NotImplementedError(f"Unsupported output file suffix {dst_file_ext}!")
    log.debug("CUDA command: %s", res)
    return res


class DLLWrapper:
    """A wrapper for a dynamic library."""

    def __init__(
        self,
        lib_path: str,
    ):
        self.lib_path = lib_path
        self.DLL = cdll.LoadLibrary(lib_path)
        self.is_open = True

    def close(self):
        if self.is_open:
            self._dlclose()
            self.is_open = False

    def _dlclose(self):
        f_dlclose = None

        if is_linux():
            syms = CDLL(None)
            if not hasattr(syms, "dlclose"):
                # Apline Linux
                syms = CDLL("libc.so")

            if hasattr(syms, "dlclose"):
                f_dlclose = syms.dlclose
        else:
            raise NotImplementedError("Unsupported env, failed to do dlclose!")

        if f_dlclose is not None:
            f_dlclose.argtypes = [c_void_p]
            f_dlclose(self.DLL._handle)
        else:
            log.warning(
                "dll unloading function was not found, library may not be unloaded properly!"
            )

    def __getattr__(self, name):
        if not self.is_open:
            raise RuntimeError(f"Cannot use closed DLL library: {self.lib_path}")

        method = getattr(self.DLL, name)

        def _wrapped_func(*args):
            err = method(*args)
            if err:
                raise RuntimeError(f"Error in function: {method.__name__}")

        return _wrapped_func

    def __enter__(self):
        return self

    def __exit__(self, *args):
        self.close()

    def __del__(self):
        self.close()


class CUDACodeCache:
    @dataclasses.dataclass
    class CacheEntry:
        input_path: str
        output_path: str

    cache: Dict[str, CacheEntry] = dict()
    clear = staticmethod(cache.clear)
    _SOURCE_CODE_SUFFIX = "cu"

    @classmethod
    def write(cls, source_code, dst_file_ext) -> Tuple[str, str]:
        """
        Writes source code into a file with dst_file_ext as the file extension.
        Returns the hash key of source code, and the path to the file.
        """

        cuda_command = repr(
            cuda_compile_command(["dummy_input"], "dummy_output", dst_file_ext)
        )
        key, input_path = write(
            source_code, cls._SOURCE_CODE_SUFFIX, extra=cuda_command
        )
        return key, input_path

    @classmethod
    def compile(cls, source_code, dst_file_ext) -> Tuple[str, str, str]:
        """
        Compiles CUDA source_code into a file with dst_file_ext extension.
        Returns a tuple of dst_file_path, hash_key, source_code_path
        """

        key, input_path = cls.write(source_code, dst_file_ext)
        if key not in cls.cache:
            from filelock import FileLock

            lock_dir = get_lock_dir()
            lock = FileLock(os.path.join(lock_dir, key + ".lock"), timeout=LOCK_TIMEOUT)
            with lock:
                output_path = input_path[: -len(cls._SOURCE_CODE_SUFFIX)] + dst_file_ext
                if not os.path.exists(output_path):
                    cmd = cuda_compile_command(
                        [input_path], output_path, dst_file_ext
                    ).split(" ")
                    try:
                        subprocess.check_output(
                            cmd, stderr=subprocess.STDOUT, env=os.environ
                        )
                    except subprocess.CalledProcessError as error:
                        raise exc.CUDACompileError(cmd, error.output) from error
                cls.cache[key] = CUDACodeCache.CacheEntry(input_path, output_path)

        return (cls.cache[key].output_path, key, input_path)

    @classmethod
    def load(cls, source_code, dst_file_ext) -> Tuple[DLLWrapper, str, str]:
        """
        Compiles source code and loads the generated .so file.
        Returns a tuple of DLLWrapper, hash_key, source_code_path
        """

        if dst_file_ext != "so":
            raise RuntimeError(
                f"Only support loading a .so file for now. "
                f"Requested file extension: {dst_file_ext}. Source code: {source_code}"
            )
        dst_file_path, hash_key, source_code_path = cls.compile(
            source_code, dst_file_ext
        )
        return (DLLWrapper(dst_file_path), hash_key, source_code_path)


def caching_device_properties():
    for _, device_interface in get_registered_device_interfaces():
        if device_interface.is_available():
            device_interface.Worker.get_device_properties()


def _set_triton_ptxas_path() -> None:
    if os.environ.get("TRITON_PTXAS_PATH") is not None:
        return
    ptxas_path = os.path.abspath(
        os.path.join(os.path.dirname(__file__), "..", "bin", "ptxas")
    )
    if not os.path.exists(ptxas_path):
        return
    if os.path.isfile(ptxas_path) and os.access(ptxas_path, os.X_OK):
        os.environ["TRITON_PTXAS_PATH"] = ptxas_path
    else:
        warnings.warn(f"{ptxas_path} exists but is not an executable")


def _worker_compile(
    kernel_name: str, source_code: str, cc: int, device: torch.device
) -> None:
    device_interface = get_interface_for_device(device.type)
    device_interface.Worker.set_device(device.index)
    kernel = TritonCodeCache.load(kernel_name, source_code)
    kernel.precompile(warm_cache_only_with_cc=cc)


def _load_kernel(kernel_name: str, source_code: str) -> ModuleType:
    _set_triton_ptxas_path()
    kernel = TritonCodeCache.load(kernel_name, source_code)
    kernel.precompile()
    return kernel


class TritonFuture:
    kernel: ModuleType

    def __init__(
        self,
        kernel_name: str,
        source_code: str,
        future: Future[Any],
    ) -> None:
        self.kernel_name = kernel_name
        self.source_code = source_code
        self.future = future

    # @dynamo_utils.dynamo_timed
    def result(self) -> ModuleType:
        t0 = time()
        if hasattr(self, "kernel"):
            return self.kernel
        # If the worker failed this will throw an exception.
        self.future.result()
        kernel = self.kernel = _load_kernel(self.kernel_name, self.source_code)
        latency = time() - t0
        if latency > 50:
            developer_warning(
                f"Detected long compilation time of {latency} seconds for kernel name {self.kernel_name}"
            )
            developer_warning(self.source_code)
        del self.kernel_name, self.source_code, self.future
        return kernel


# If this process dies abnormally (e.g. segfault)
# it will not shut down the workers. Instead
# the workers will have their parent reassigned to the
# init process. This launches a separate thread to
# watch for the worker getting reassigned,
# and cleans it up in this case.
#
# This function cannot be an inner function since otherwise mp_context="spawn" would
# not work for ProcessPoolExecutor since inner functions cannot be pickled.
def _async_compile_initializer(orig_ppid) -> None:
    def run() -> None:
        while True:
            sleep(1)
            if orig_ppid != os.getppid():
                os.kill(os.getpid(), signal.SIGKILL)

    global _watchdog_thread
    _watchdog_thread = Thread(target=run, daemon=True)
    _watchdog_thread.start()
    # Ignore Ctrl-C (i.e. SIGINT) sent to pool workers to avoid meaningless log spam.
    signal.signal(signal.SIGINT, signal.SIG_IGN)


_watchdog_thread: Optional[Thread] = None

# Used to keep track of all process pools invoked so far.
_pool_set: Set[ProcessPoolExecutor] = set()


def shutdown_compile_workers() -> None:
    """Shut down all outstanding compile-worker pools."""
    global _pool_set
    for pool in _pool_set:
        pool.shutdown()
    _pool_set = set()


class AsyncCompile:
    def __init__(self) -> None:
        pass

    @staticmethod
    @functools.lru_cache(1)
    def pool() -> ThreadPoolExecutor:
        assert config.compile_threads > 1
        return ThreadPoolExecutor(config.compile_threads)

    @staticmethod
    @functools.lru_cache(1)
    def process_pool() -> ProcessPoolExecutor:
        # ensure properties have been calculated before processes
        # are forked
        caching_device_properties()
        assert config.compile_threads > 1
        orig_ppid = os.getpid()

        ctx = multiprocessing.get_context(config.worker_start_method)
        pool = ProcessPoolExecutor(
            config.compile_threads,
            mp_context=ctx,
            initializer=partial(_async_compile_initializer, orig_ppid),
        )

        global _pool_set
        _pool_set.add(pool)

        # when this pool is created in a subprocess object, the normal exit handler
        # doesn't run, and we need to register our own handler.
        # exitpriority has to be high, because another one of the finalizers will
        # kill the worker thread that sends the shutdown message to the workers...
        multiprocessing.util.Finalize(None, pool.shutdown, exitpriority=sys.maxsize)
        return pool

    @classmethod
    def warm_pool(cls) -> None:
        if config.compile_threads <= 1:
            return
        _compile_start()
        pool = cls.process_pool()

        # We have to fork processes for compiler workers, but the more memory and other resources that are loaded, the
        # slower the os.fork time is, quite drastically. It also holds the GIL so we can't put it on another thread.

        # Examples:
        # A simple x + x + x script: 10ms seconds in the middle of the program, 2ms at startup
        # tf_efficientnet_b0 benchmark: 50ms! in the middle of the program , 3ms at startup

        # So we want to start the workers early when it is still cheap, and also to allow the workers to get
        # ready before we have work for them.

        # ProcessPoolExecutor also does not launch the workers until it finds a point when all the workers are idle.
        # But if we waited until then fork time will be long and we will be waiting for the processes to initialize.

        # We force them to start here with some YOLOing of the internal methods.
        if hasattr(pool, "_start_queue_management_thread"):
            pool._start_queue_management_thread()
        else:
            for _ in range(config.compile_threads):
                pool._adjust_process_count()
            if hasattr(pool, "_start_executor_manager_thread"):
                pool._start_executor_manager_thread()
        _compile_end()

    @classmethod
    def submit(cls, task: Callable[..., Any]) -> Any:
        if config.compile_threads <= 1:
            return task()
        return cls.pool().submit(task)

    @classmethod
    def map(cls, fn: Callable[..., Any], seq: List[Any]) -> List[Any]:
        if config.compile_threads <= 1 or len(seq) <= 1:
            return list(map(fn, seq))
        return [t.result() for t in [cls.pool().submit(fn, x) for x in seq]]

    def triton(
        self, kernel_name: str, source_code: str, device_str: str = "cuda"
    ) -> Union[TritonFuture, ModuleType]:
        _compile_start()

        if config.compile_threads > 1:
            device_interface = get_interface_for_device(device_str)
            device = torch.device(device_str, device_interface.current_device())
            cc = device_interface.get_compute_capability(device)
            future = self.process_pool().submit(
                _worker_compile, kernel_name, source_code, cc, device
            )
            return TritonFuture(kernel_name, source_code, future)
        else:
            return _load_kernel(kernel_name, source_code)

    def multi_kernel(self, *args, **kwargs) -> ModuleType:
        """
        Async compile the python shim for multi-kernel.
        """

        def task():
            from torch._inductor.codegen.multi_kernel import MultiKernelCall

            return MultiKernelCall(*args, **kwargs)

        return self.submit(task)

    def cpp(self, source_code: str) -> ModuleType:
        def task():
            return CppCodeCache.load(source_code).kernel

        return self.submit(task)

    def cpp_pybinding(self, argtypes: List[str], source_code: str) -> ModuleType:
        return self.submit(
            functools.partial(
                CppPythonBindingsCodeCache.load_pybinding, argtypes, source_code
            )
        )

    def cuda(self, source_code, dst_file_ext):
        def task():
            return CUDACodeCache.load(source_code, dst_file_ext)[0]

        return self.submit(task)

    def wait(self, scope: Dict[str, Any]) -> None:
        num_kernels = len(
            [
                value
                for key, value in scope.items()
                if isinstance(value, (Future, TritonFuture))
            ]
        )
        pbar = tqdm(
            total=num_kernels,
            desc="Inductor Compilation",
            disable=config.disable_progress,
            delay=0,
        )
        if config.compile_threads > 1:
            for key, result in scope.items():
                if config.verbose_progress and not isinstance(pbar, _Faketqdm):
                    pbar.set_postfix_str(key)
                if isinstance(result, (Future, TritonFuture)):
                    scope[key] = result.result()
                    pbar.update(1)

        _compile_end()


AsyncCompile.warm_pool()<|MERGE_RESOLUTION|>--- conflicted
+++ resolved
@@ -25,12 +25,9 @@
 import tempfile
 import textwrap
 import threading
-<<<<<<< HEAD
+import warnings
 import types
 import platform
-=======
-import warnings
->>>>>>> 24d5caba
 import weakref
 from bisect import bisect_right
 from concurrent.futures import Future, ProcessPoolExecutor, ThreadPoolExecutor
@@ -958,11 +955,7 @@
     # In fbcode however, we are using the same compiler for pytorch and for inductor codegen,
     # making the runtime check unnecessary.
     _avx_code = """
-<<<<<<< HEAD
-#if defined(CPU_CAPABILITY_AVX512) || defined(CPU_CAPABILITY_AVX2) || defined(CPU_CAPABILITY_NEON)
-=======
-#if defined(CPU_CAPABILITY_AVX512) || defined(CPU_CAPABILITY_AVX2) || defined(CPU_CAPABILITY_ZVECTOR)
->>>>>>> 24d5caba
+#if defined(CPU_CAPABILITY_AVX512) || defined(CPU_CAPABILITY_AVX2) || defined(CPU_CAPABILITY_ZVECTOR) || defined(CPU_CAPABILITY_NEON)
 #include <ATen/cpu/vec/functional.h>
 #include <ATen/cpu/vec/vec.h>
 #endif

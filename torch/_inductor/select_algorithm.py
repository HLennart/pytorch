--- conflicted
+++ resolved
@@ -31,17 +31,7 @@
     TritonPrinter,
     TritonScheduling,
 )
-<<<<<<< HEAD
-from .codegen.triton import (
-    gen_common_triton_imports,
-    texpr,
-    TritonKernel,
-    TritonPrinter,
-    TritonScheduling,
-)
-=======
-
->>>>>>> 19d27a13
+
 from .codegen.triton_utils import config_of, signature_to_meta
 from .exc import CUDACompileError
 from .ir import ChoiceCaller, PrimitiveInfoType

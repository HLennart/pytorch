<<<<<<< HEAD
#include <torch/csrc/autograd/record_function_ops.h>
=======
#include <ATen/ThreadLocalState.h>
#include <ATen/cpp_custom_type_hack.h>
>>>>>>> eb6f1c2d
#include <ATen/record_function.h>
#include <torch/csrc/autograd/record_function_ops.h>

#include <torch/csrc/jit/runtime/operator.h>
#include <torch/library.h>

namespace caffe2 {
// Required for cpp_custom_type_hack to work
// NOLINTNEXTLINE(bugprone-exception-escape)
CAFFE_KNOWN_TYPE(at::RecordFunction);
} // namespace caffe2

namespace torch {
namespace autograd {
namespace profiler {

// Creates a new profiling scope using RecordFunction and invokes its starting
// callbacks.
void record_function_enter(
    const std::string& name,
    const c10::optional<std::string>& args,
    at::RecordFunction& rec) {
  if (rec.isActive()) {
    if (rec.needsInputs() && args.has_value()) {
      rec.before(
          name, c10::ArrayRef<const c10::IValue>{c10::IValue{args.value()}});
    } else {
      rec.before(name);
    }
  }
}

c10::intrusive_ptr<PythonRecordFunction> record_function_enter_new(
    const std::string& name,
    const c10::optional<std::string>& args) {
  auto rec =
      c10::make_intrusive<PythonRecordFunction>(at::RecordScope::USER_SCOPE);
  record_function_enter(name, args, rec->record);
  return rec;
}

<<<<<<< HEAD
void record_function_exit(at::RecordFunction &rec) {
  rec.end();
}

void record_function_exit_new(const c10::intrusive_ptr<PythonRecordFunction> &record) {
=======
at::RecordFunction& getRecordFunctionFromTensor(const at::Tensor& handle) {
  auto& rec = at::cpp_custom_type_hack::cast<at::RecordFunction>(handle);
  return rec;
}

// Ends the profiling scope created with record_function_enter.
void record_function_exit(at::RecordFunction& rec) {
  rec.end();
}

// Legacy signature using cpp_custom_type_hack
void record_function_exit_legacy(const at::Tensor& handle) {
  // We don't actually need to do anything with handle just need to persist the
  // lifetime until now.
  auto& rec = getRecordFunctionFromTensor(handle);
  record_function_exit(rec);
}

// New signature using custom_class
void record_function_exit_new(
    const c10::intrusive_ptr<PythonRecordFunction>& record) {
>>>>>>> eb6f1c2d
  record_function_exit(record->record);
}

c10::intrusive_ptr<c10::ivalue::Future> _call_end_callbacks_on_fut_new(
    const c10::intrusive_ptr<PythonRecordFunction> &record,
    const c10::intrusive_ptr<c10::ivalue::Future>& fut) {
  // Profiling callback that ends the associated record_function
  // and returns the value of the passed in future.
  std::function<c10::IValue(c10::ivalue::Future&)> futureProfilingFunc =
<<<<<<< HEAD
      [record](c10::ivalue::Future& fut) {
        record->record.end();
        // Note: this future is returned to the user to ensure that a call to wait()
        // ensures that profiling callbacks have ran. To ensure that this is
        // transparent, we must make this future propagate the value of the RPC
        // future.
        // Use value() here instead of constValue() to ensure we propagate errors.
=======
      [get_record = std::move(get_record)](c10::ivalue::Future& fut) {
        auto& rec = get_record();
        rec.end();
        // Note: this future is returned to the user to ensure that a call to
        // wait() ensures that profiling callbacks have ran. To ensure that this
        // is transparent, we must make this future propagate the value of the
        // RPC future. Use value() here instead of constValue() to ensure we
        // propagate errors.
>>>>>>> eb6f1c2d
        return fut.value();
      };
  // Define a future that completes after the profiling callbacks are run.
  auto profiledFut = fut->then(
      at::wrapPropagateTLSState(std::move(futureProfilingFunc)),
      fut->elementType());
  return profiledFut;
}

<<<<<<< HEAD
=======
// Legacy signature using cpp_custom_type_hack
c10::intrusive_ptr<c10::ivalue::Future> _call_end_callbacks_on_fut_legacy(
    const at::Tensor& handle,
    const c10::intrusive_ptr<c10::ivalue::Future>& fut) {
  return _call_end_callbacks_on_fut(
      [handle]() -> at::RecordFunction& {
        TORCH_INTERNAL_ASSERT(
            handle.defined(),
            "Undefined RecordFunction handle. This can happen if the handle is "
            "not correctly persisted and is destroyed before the future is "
            "realized.");

        return getRecordFunctionFromTensor(handle);
      },
      fut);
}

// New signature using custom_class
c10::intrusive_ptr<c10::ivalue::Future> _call_end_callbacks_on_fut_new(
    const c10::intrusive_ptr<PythonRecordFunction>& record,
    const c10::intrusive_ptr<c10::ivalue::Future>& fut) {
  return _call_end_callbacks_on_fut(
      [record]() -> at::RecordFunction& { return record->record; }, fut);
}

>>>>>>> eb6f1c2d
// Internal only, do not use directly, use Python's record_function()
TORCH_LIBRARY_FRAGMENT(profiler, m) {
  m.class_<PythonRecordFunction>("_RecordFunction");

<<<<<<< HEAD
  m.def("_record_function_enter_new(str name, str? args=None) -> "
        "__torch__.torch.classes.profiler._RecordFunction",
        &record_function_enter_new);
  m.def("_record_function_exit._RecordFunction", &record_function_exit_new);

  torch::jit::registerOperator(torch::jit::Operator(
        "profiler::_call_end_callbacks_on_jit_fut._RecordFunction("
            "__torch__.torch.classes.profiler._RecordFunction x, Future(t) y) -> Future(t)",
        [](c10::Stack &stack) {
          // Pop inputs, which should be a future and a PythonRecordFunction
          auto fut = torch::jit::pop(stack).toFuture();
          auto tensor = torch::jit::pop(stack).toCustomClass<PythonRecordFunction>();
          auto profiledFut = _call_end_callbacks_on_fut_new(tensor, fut);
          // return future that completes when profiling callbacks have run.
          torch::jit::push(stack, std::move(profiledFut));
        },
        c10::AliasAnalysisKind::FROM_SCHEMA));
=======
  m.def(
      "_record_function_enter(str name, str? args=None) -> Tensor",
      &record_function_enter_legacy);
  m.def(
      "_record_function_enter_new(str name, str? args=None) -> "
      "__torch__.torch.classes.profiler._RecordFunction",
      &record_function_enter_new);
  m.def("_record_function_exit", &record_function_exit_legacy);
  m.def("_record_function_exit._RecordFunction", &record_function_exit_new);

  torch::jit::registerOperator(torch::jit::Operator(
      "profiler::_call_end_callbacks_on_jit_fut(Tensor x, Future(t) y) -> Future(t)",
      [](jit::Stack& stack) {
        // Pop inputs, which should be a future and a tensor
        auto fut = jit::pop(stack).toFuture();
        auto tensor = jit::pop(stack).toTensor();
        auto profiledFut = _call_end_callbacks_on_fut_legacy(tensor, fut);
        // return future that completes when profiling callbacks have run.
        jit::push(stack, std::move(profiledFut));
      },
      c10::AliasAnalysisKind::FROM_SCHEMA));
  torch::jit::registerOperator(torch::jit::Operator(
      "profiler::_call_end_callbacks_on_jit_fut._RecordFunction("
      "__torch__.torch.classes.profiler._RecordFunction x, Future(t) y) -> Future(t)",
      [](c10::Stack& stack) {
        // Pop inputs, which should be a future and a PythonRecordFunction
        auto fut = torch::jit::pop(stack).toFuture();
        auto tensor =
            torch::jit::pop(stack).toCustomClass<PythonRecordFunction>();
        auto profiledFut = _call_end_callbacks_on_fut_new(tensor, fut);
        // return future that completes when profiling callbacks have run.
        torch::jit::push(stack, std::move(profiledFut));
      },
      c10::AliasAnalysisKind::FROM_SCHEMA));
>>>>>>> eb6f1c2d
}

} // namespace profiler
} // namespace autograd
} // namespace torch<|MERGE_RESOLUTION|>--- conflicted
+++ resolved
@@ -1,9 +1,4 @@
-<<<<<<< HEAD
-#include <torch/csrc/autograd/record_function_ops.h>
-=======
 #include <ATen/ThreadLocalState.h>
-#include <ATen/cpp_custom_type_hack.h>
->>>>>>> eb6f1c2d
 #include <ATen/record_function.h>
 #include <torch/csrc/autograd/record_function_ops.h>
 
@@ -45,54 +40,22 @@
   return rec;
 }
 
-<<<<<<< HEAD
-void record_function_exit(at::RecordFunction &rec) {
-  rec.end();
-}
-
-void record_function_exit_new(const c10::intrusive_ptr<PythonRecordFunction> &record) {
-=======
-at::RecordFunction& getRecordFunctionFromTensor(const at::Tensor& handle) {
-  auto& rec = at::cpp_custom_type_hack::cast<at::RecordFunction>(handle);
-  return rec;
-}
-
-// Ends the profiling scope created with record_function_enter.
 void record_function_exit(at::RecordFunction& rec) {
   rec.end();
 }
 
-// Legacy signature using cpp_custom_type_hack
-void record_function_exit_legacy(const at::Tensor& handle) {
-  // We don't actually need to do anything with handle just need to persist the
-  // lifetime until now.
-  auto& rec = getRecordFunctionFromTensor(handle);
-  record_function_exit(rec);
-}
-
-// New signature using custom_class
 void record_function_exit_new(
     const c10::intrusive_ptr<PythonRecordFunction>& record) {
->>>>>>> eb6f1c2d
   record_function_exit(record->record);
 }
 
 c10::intrusive_ptr<c10::ivalue::Future> _call_end_callbacks_on_fut_new(
-    const c10::intrusive_ptr<PythonRecordFunction> &record,
+    const c10::intrusive_ptr<PythonRecordFunction>& record,
     const c10::intrusive_ptr<c10::ivalue::Future>& fut) {
   // Profiling callback that ends the associated record_function
   // and returns the value of the passed in future.
   std::function<c10::IValue(c10::ivalue::Future&)> futureProfilingFunc =
-<<<<<<< HEAD
       [record](c10::ivalue::Future& fut) {
-        record->record.end();
-        // Note: this future is returned to the user to ensure that a call to wait()
-        // ensures that profiling callbacks have ran. To ensure that this is
-        // transparent, we must make this future propagate the value of the RPC
-        // future.
-        // Use value() here instead of constValue() to ensure we propagate errors.
-=======
-      [get_record = std::move(get_record)](c10::ivalue::Future& fut) {
         auto& rec = get_record();
         rec.end();
         // Note: this future is returned to the user to ensure that a call to
@@ -100,7 +63,6 @@
         // is transparent, we must make this future propagate the value of the
         // RPC future. Use value() here instead of constValue() to ensure we
         // propagate errors.
->>>>>>> eb6f1c2d
         return fut.value();
       };
   // Define a future that completes after the profiling callbacks are run.
@@ -110,78 +72,16 @@
   return profiledFut;
 }
 
-<<<<<<< HEAD
-=======
-// Legacy signature using cpp_custom_type_hack
-c10::intrusive_ptr<c10::ivalue::Future> _call_end_callbacks_on_fut_legacy(
-    const at::Tensor& handle,
-    const c10::intrusive_ptr<c10::ivalue::Future>& fut) {
-  return _call_end_callbacks_on_fut(
-      [handle]() -> at::RecordFunction& {
-        TORCH_INTERNAL_ASSERT(
-            handle.defined(),
-            "Undefined RecordFunction handle. This can happen if the handle is "
-            "not correctly persisted and is destroyed before the future is "
-            "realized.");
-
-        return getRecordFunctionFromTensor(handle);
-      },
-      fut);
-}
-
-// New signature using custom_class
-c10::intrusive_ptr<c10::ivalue::Future> _call_end_callbacks_on_fut_new(
-    const c10::intrusive_ptr<PythonRecordFunction>& record,
-    const c10::intrusive_ptr<c10::ivalue::Future>& fut) {
-  return _call_end_callbacks_on_fut(
-      [record]() -> at::RecordFunction& { return record->record; }, fut);
-}
-
->>>>>>> eb6f1c2d
 // Internal only, do not use directly, use Python's record_function()
 TORCH_LIBRARY_FRAGMENT(profiler, m) {
   m.class_<PythonRecordFunction>("_RecordFunction");
 
-<<<<<<< HEAD
-  m.def("_record_function_enter_new(str name, str? args=None) -> "
-        "__torch__.torch.classes.profiler._RecordFunction",
-        &record_function_enter_new);
-  m.def("_record_function_exit._RecordFunction", &record_function_exit_new);
-
-  torch::jit::registerOperator(torch::jit::Operator(
-        "profiler::_call_end_callbacks_on_jit_fut._RecordFunction("
-            "__torch__.torch.classes.profiler._RecordFunction x, Future(t) y) -> Future(t)",
-        [](c10::Stack &stack) {
-          // Pop inputs, which should be a future and a PythonRecordFunction
-          auto fut = torch::jit::pop(stack).toFuture();
-          auto tensor = torch::jit::pop(stack).toCustomClass<PythonRecordFunction>();
-          auto profiledFut = _call_end_callbacks_on_fut_new(tensor, fut);
-          // return future that completes when profiling callbacks have run.
-          torch::jit::push(stack, std::move(profiledFut));
-        },
-        c10::AliasAnalysisKind::FROM_SCHEMA));
-=======
-  m.def(
-      "_record_function_enter(str name, str? args=None) -> Tensor",
-      &record_function_enter_legacy);
   m.def(
       "_record_function_enter_new(str name, str? args=None) -> "
       "__torch__.torch.classes.profiler._RecordFunction",
       &record_function_enter_new);
-  m.def("_record_function_exit", &record_function_exit_legacy);
   m.def("_record_function_exit._RecordFunction", &record_function_exit_new);
 
-  torch::jit::registerOperator(torch::jit::Operator(
-      "profiler::_call_end_callbacks_on_jit_fut(Tensor x, Future(t) y) -> Future(t)",
-      [](jit::Stack& stack) {
-        // Pop inputs, which should be a future and a tensor
-        auto fut = jit::pop(stack).toFuture();
-        auto tensor = jit::pop(stack).toTensor();
-        auto profiledFut = _call_end_callbacks_on_fut_legacy(tensor, fut);
-        // return future that completes when profiling callbacks have run.
-        jit::push(stack, std::move(profiledFut));
-      },
-      c10::AliasAnalysisKind::FROM_SCHEMA));
   torch::jit::registerOperator(torch::jit::Operator(
       "profiler::_call_end_callbacks_on_jit_fut._RecordFunction("
       "__torch__.torch.classes.profiler._RecordFunction x, Future(t) y) -> Future(t)",
@@ -195,7 +95,6 @@
         torch::jit::push(stack, std::move(profiledFut));
       },
       c10::AliasAnalysisKind::FROM_SCHEMA));
->>>>>>> eb6f1c2d
 }
 
 } // namespace profiler

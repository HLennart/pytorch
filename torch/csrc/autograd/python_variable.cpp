#include <ATen/NamedTensorUtils.h>
#include <ATen/core/PythonFallbackKernel.h>
#include <c10/core/DeviceType.h>
#include <c10/core/SafePyObject.h>
#include <c10/core/impl/GPUTrace.h>
#include <c10/core/impl/PythonDispatcherTLS.h>
#include <c10/util/DeadlockDetection.h>
#include <c10/util/irange.h>
#include <pybind11/pytypes.h>
#include <torch/csrc/Device.h>
#include <torch/csrc/DynamicTypes.h>
#include <torch/csrc/Exceptions.h>
#include <torch/csrc/Size.h>
#include <torch/csrc/THP.h>
#include <torch/csrc/Types.h>
#include <torch/csrc/autograd/autograd.h>
#include <torch/csrc/autograd/edge.h>
#include <torch/csrc/autograd/function.h>
#include <torch/csrc/autograd/functions/accumulate_grad.h>
#include <torch/csrc/autograd/generated/VariableType.h>
#include <torch/csrc/autograd/python_cpp_function.h>
#include <torch/csrc/autograd/python_hook.h>
#include <torch/csrc/autograd/python_variable_indexing.h>
#include <torch/csrc/autograd/utils/error_messages.h>
#include <torch/csrc/autograd/utils/wrap_outputs.h>
#include <torch/csrc/autograd/variable.h>
#include <torch/csrc/jit/frontend/tracer.h>
#include <torch/csrc/jit/python/pybind_utils.h>
#include <torch/csrc/tensor/python_tensor.h>
#include <torch/csrc/utils/cuda_lazy_init.h>
#include <torch/csrc/utils/pybind.h>
#include <torch/csrc/utils/pycfunction_helpers.h>
#include <torch/csrc/utils/python_arg_parser.h>
#include <torch/csrc/utils/python_numbers.h>
#include <torch/csrc/utils/python_strings.h>
#include <torch/csrc/utils/tensor_memoryformats.h>
#include <torch/csrc/utils/tensor_new.h>

#include <torch/csrc/jit/python/pybind_utils.h>
#include <torch/csrc/utils/torch_dispatch_mode.h>
#include <torch/library.h>

#include <ATen/ATen.h>

#include <c10/core/SymIntArrayRef.h>
#include <structmember.h>
#include <cstdint>
#include <iostream>
#include <memory>
#include <utility>
#include <vector>

using namespace at;
using namespace torch;
using namespace torch::autograd;

std::pair<py::object, py::dict> parseIValuesToPyArgsKwargs(
    const c10::OperatorHandle& op,
    const std::vector<c10::IValue>& arguments) {
  TORCH_CHECK(
      PyGILState_Check(),
      "GIL must be held before you call parseIValuesToPyArgsKwargs");
  const auto& schema = op.schema();
  py::dict kwargs;
  // About all the pointers:
  //
  // f(int x, int y = 0, *, int z = 0)
  //                                  ^- arguments.size()
  //                        ^- kwarg_only_start
  //          ^- positional_default_start
  //   ^- 0

  // Find the split point between kwarg-only and regular.  Since most functions
  // don't have kwarg-only arguments, it is more efficient to scan from the
  // right (but ideally, this would just be precomputed in FunctionSchema
  // itself).  (NB: minus one in the loop is because we're testing if the
  // *next* argument is kwarg-only before we advance the starting index)
  int64_t kwarg_only_start = arguments.size();
  for (; kwarg_only_start > 0; kwarg_only_start--) {
    const auto& arg = schema.arguments()[kwarg_only_start - 1];
    if (!arg.kwarg_only()) {
      break;
    }
  }

  // Find the first positional argument that isn't defaulted
  auto is_default = [&](int64_t idx) -> bool {
    const auto& arg = schema.arguments()[idx];
    if (!arg.default_value().has_value()) {
      return false;
    }
    const auto& default_ivalue = *arg.default_value();
    const auto& ivalue = arguments[idx];
    if (default_ivalue != ivalue) {
      return false;
    }
    return true;
  };

  int64_t positional_default_start = kwarg_only_start;
  for (; positional_default_start > 0; positional_default_start--) {
    if (!is_default(positional_default_start - 1)) {
      break;
    }
  }

  auto args =
      py::reinterpret_steal<py::object>(PyTuple_New(positional_default_start));

  auto schemaAwareToPyObject = [&](int64_t idx) -> py::object {
    const auto& arg = schema.arguments()[idx];
    auto match = [&](c10::TypeKind kind) {
      const auto& t = arg.real_type();
      if (t->kind() == kind)
        return true;
      if (auto opt_t = t->cast<c10::OptionalType>()) {
        if (opt_t->getElementType()->kind() == kind)
          return true;
      }
      return false;
    };
    if (arguments[idx].isNone()) {
      return py::none();
    } else if (match(c10::ScalarTypeType::Kind)) {
      auto* obj =
          getTHPDtype(static_cast<c10::ScalarType>(arguments[idx].toInt()));
      return py::reinterpret_borrow<py::object>(
          reinterpret_cast<PyObject*>(obj));
    } else if (match(c10::LayoutType::Kind)) {
      auto* obj =
          getTHPLayout(static_cast<c10::Layout>(arguments[idx].toInt()));
      return py::reinterpret_borrow<py::object>(
          reinterpret_cast<PyObject*>(obj));
    } else if (match(c10::MemoryFormatType::Kind)) {
      return torch::utils::getTHPMemoryFormat(
          static_cast<c10::MemoryFormat>(arguments[idx].toInt()));
    } else {
      return torch::jit::toPyObject(arguments[idx]);
    }
  };

  // Populate positional arguments
  for (const auto idx : c10::irange(positional_default_start)) {
    PyTuple_SET_ITEM(
        args.ptr(), idx, schemaAwareToPyObject(idx).release().ptr());
  }

  // Populate keyword arguments
  for (const auto idx : c10::irange(kwarg_only_start, arguments.size())) {
    // But don't populate default keyword arguments
    if (is_default(idx))
      continue;
    const auto& arg = schema.arguments()[idx];
    kwargs[py::cast(arg.name())] = schemaAwareToPyObject(idx);
  }
  return std::make_pair(std::move(args), std::move(kwargs));
}

void pushPyOutToStack(
    const c10::OperatorHandle& op,
    torch::jit::Stack* stack,
    py::object out,
    const char* msg) {
  TORCH_CHECK(
      PyGILState_Check(), "GIL must be held before you call pushPyOutToStack");
  auto schema_returns = op.schema().returns();
  const auto num_returns = schema_returns.size();
  if (num_returns == 0) {
    // Check that we got a None return from Python. Anything else is an error.
    TORCH_CHECK(
        out.is(py::none()),
        "Expected ",
        msg,
        " for ",
        op.operator_name(),
        " to return None but it returned something else instead.");
  } else if (num_returns == 1) {
    torch::jit::push(
        stack, torch::jit::toIValue(out.ptr(), schema_returns[0].type()));
  } else {
    auto outs = py::cast<py::sequence>(out);
    for (const auto idx : c10::irange(outs.size())) {
      torch::jit::push(
          stack,
          torch::jit::toIValue(outs[idx].ptr(), schema_returns[idx].type()));
    }
  }
}

namespace {

template <const char* func_name, typename... Ts>
void concrete_trace_cuda(Ts... args) {
  pybind11::gil_scoped_acquire gil;
  at::impl::MaybeSetTLSOnEntryGuard guard;

  if (Py_IsInitialized()) {
    try {
      py::module mod = py::module::import("torch.utils._cuda_trace");
      py::object hook = mod.attr(func_name).attr("fire_callbacks");
      hook(args...);
    } catch (const std::exception& e) {
      LOG(ERROR) << "CUDA trace hook execution failed: " << e.what();
    }
  }
}

static constexpr char trace_cuda_event_creation_fn_name[] =
    "CUDAEventCreationCallbacks";
static constexpr char trace_cuda_event_deletion_fn_name[] =
    "CUDAEventDeletionCallbacks";
static constexpr char trace_cuda_event_record_fn_name[] =
    "CUDAEventRecordCallbacks";
static constexpr char trace_cuda_event_wait_fn_name[] =
    "CUDAEventWaitCallbacks";
static constexpr char trace_cuda_memory_allocation_fn_name[] =
    "CUDAMemoryAllocationCallbacks";
static constexpr char trace_cuda_memory_deallocation_fn_name[] =
    "CUDAMemoryDeallocationCallbacks";
static constexpr char trace_cuda_stream_creation_fn_name[] =
    "CUDAStreamCreationCallbacks";
static constexpr char trace_cuda_device_synchronization_fn_name[] =
    "CUDADeviceSynchronizationCallbacks";
static constexpr char trace_cuda_stream_synchronization_fn_name[] =
    "CUDAStreamSynchronizationCallbacks";
static constexpr char trace_cuda_event_synchronization_fn_name[] =
    "CUDAEventSynchronizationCallbacks";

struct ConcretePyInterpreterVTable final
    : public c10::impl::PyInterpreterVTable {
  std::string name() const override;

  void decref(PyObject* pyobj, bool is_tensor) const override;

  c10::intrusive_ptr<TensorImpl> detach(const TensorImpl* self) const override;

  void dispatch(const c10::OperatorHandle& op, torch::jit::Stack* stack)
      const override;
  void python_dispatcher(
      const c10::OperatorHandle& op,
      c10::DispatchKeySet,
      torch::jit::Stack* stack) const override;

  bool is_contiguous(const TensorImpl* self) const override;
  c10::Device device(const TensorImpl* self) const override;
  int64_t dim(const TensorImpl* self) const override;
  c10::IntArrayRef strides(const TensorImpl* self) const override;
  c10::IntArrayRef sizes(const TensorImpl* self) const override;
  c10::SymIntArrayRef sym_sizes(const TensorImpl* self) const override;
  c10::Layout layout(const TensorImpl* self) const override;
  c10::SymInt sym_numel(const TensorImpl* self) const override;
  c10::SymIntArrayRef sym_strides(const TensorImpl* self) const override;
  c10::SymInt sym_storage_offset(const TensorImpl* self) const override;

  void trace_gpu_event_creation(uintptr_t event) const override {
    concrete_trace_cuda<trace_cuda_event_creation_fn_name>(event);
  }
  void trace_gpu_event_deletion(uintptr_t event) const override {
    concrete_trace_cuda<trace_cuda_event_deletion_fn_name>(event);
  }
  void trace_gpu_event_record(uintptr_t event, uintptr_t stream)
      const override {
    concrete_trace_cuda<trace_cuda_event_record_fn_name>(event, stream);
  }
  void trace_gpu_event_wait(uintptr_t event, uintptr_t stream) const override {
    concrete_trace_cuda<trace_cuda_event_wait_fn_name>(event, stream);
  }
  void trace_gpu_memory_allocation(uintptr_t ptr) const override {
    concrete_trace_cuda<trace_cuda_memory_allocation_fn_name>(ptr);
  }
  void trace_gpu_memory_deallocation(uintptr_t ptr) const override {
    concrete_trace_cuda<trace_cuda_memory_deallocation_fn_name>(ptr);
  }
  void trace_gpu_stream_creation(uintptr_t stream) const override {
    concrete_trace_cuda<trace_cuda_stream_creation_fn_name>(stream);
  }
  void trace_gpu_device_synchronization() const override {
    concrete_trace_cuda<trace_cuda_device_synchronization_fn_name>();
  }
  void trace_gpu_stream_synchronization(uintptr_t stream) const override {
    concrete_trace_cuda<trace_cuda_stream_synchronization_fn_name>(stream);
  }
  void trace_gpu_event_synchronization(uintptr_t event) const override {
    concrete_trace_cuda<trace_cuda_event_synchronization_fn_name>(event);
  }

  static ConcretePyInterpreterVTable* instance() {
    static ConcretePyInterpreterVTable s;
    return &s;
  }
};

// NOTE [PyInterpreter::decref takes an `is_tensor` arg]
// Before calling PyInterpreter::decref, we must statically know if the
// pyobj is a Tensor or not.
// - If it is a tensor, we need to be careful about PyObject resurrection
// - If it is not a tensor, we can freely decref
// One alternative to this is using PyObject_IsInstance
// to get at this information. However, we don't want to risk an incorrect
// `__instancecheck__` changing the semantics here.
void ConcretePyInterpreterVTable::decref(PyObject* pyobj, bool is_tensor)
    const {
  // Leak the pyobj if not initialized.  This can happen if we are running
  // exit handlers that are destructing tensors with residual (owned)
  // PyObjects stored in them.
  if (!Py_IsInitialized())
    return;

  pybind11::gil_scoped_acquire gil;
  // Two possibilities:
  // 1. We are decref-ing a tensor. Then we must be careful about
  // PyObject resurrection (this only applies to Tensors, see
  // THPVariable_clear).
  // 2. We are decref-ing some other Python object. We don't do
  // PyObject resurrection on non-Tensors, so we just carry on as usual
  if (is_tensor && Py_REFCNT(pyobj) > 1) {
    // It's still alive!  This can happen if a weak ref resurrected
    // the PyObject without flipping ownership.  At this point it is
    // too late to rescue the object, so just stub out the PyObject
    // so that it fails on subsequent uses.  Don't raise an error here;
    // you're probably in a destructor.
    TORCH_WARN(
        "Deallocating Tensor that still has live PyObject references.  "
        "This probably happened because you took out a weak reference to "
        "Tensor and didn't call _fix_weakref() after dereferencing it.  "
        "Subsequent accesses to this tensor via the PyObject will now fail.");
    ((THPVariable*)pyobj)->cdata = MaybeOwned<Variable>();
  }
  Py_DECREF(pyobj);
};

class PyInterpreterHolder {
 public:
  PyInterpreterHolder()
      : impl_(new c10::impl::PyInterpreter(
            ConcretePyInterpreterVTable::instance())) {}
  // NB: intentionally leaks the PyInterpreter, as there may still be
  // references to it that are live, living in objects that aren't being
  // destructed while Python is being cleaned up.
  ~PyInterpreterHolder() {
    impl_->disarm();
  }
  c10::impl::PyInterpreter* get() const noexcept {
    return impl_;
  }

 private:
  c10::impl::PyInterpreter* impl_;
};
PyInterpreterHolder self_interpreter;

c10::TensorImpl::SizesStridesPolicy parseSizesStridesPolicyArgument(
    c10::string_view arg) {
  if (arg == "strides") {
    return c10::TensorImpl::SizesStridesPolicy::CustomStrides;
  }

  if (arg == "sizes") {
    return c10::TensorImpl::SizesStridesPolicy::CustomSizes;
  }

  TORCH_CHECK_VALUE(
      false,
      "Unknown sizes_strides_policy: ",
      arg,
      "; expected 'strides' or 'sizes'");
}
} // anonymous namespace

c10::impl::PyInterpreter* getPyInterpreter() {
  return self_interpreter.get();
}

std::string ConcretePyInterpreterVTable::name() const {
  std::stringstream ss;
  ss << getPyInterpreter();
  return ss.str();
}

PyObject* THPVariableClass = nullptr;

PyObject* ParameterClass = nullptr;

static PyObject* THPVariable_NewWithVar(
    PyTypeObject* type,
    Variable _var,
    c10::impl::PyInterpreterStatus status);

// clang-tidy gets confused by static const
static const char* VOLATILE_WARNING =
    "volatile was removed and now has no effect. Use "
    "`with torch.no_grad():` instead.";

static bool check_has_torch_dispatch(PyObject* obj) {
  PyTypeObject* tp = Py_TYPE(obj);
  if (THPVariable_CheckTypeExact(tp)) {
    return false;
  }
  py::object attr = PyObject_FastGetAttrString(obj, "__torch_dispatch__");
  return (
      attr.ptr() != nullptr &&
      attr.ptr() != torch::disabled_torch_dispatch_impl());
}

// NOLINTNEXTLINE
static PyObject* device_to_py_class_[static_cast<size_t>(
    c10::DeviceType::COMPILE_TIME_MAX_DEVICE_TYPES)];

void registerPythonTensorClass(
    const std::string& device,
    PyObject* python_tensor_class) {
  c10::Device dev(device);

  TORCH_CHECK(
      dev.type() == kXLA, "Only the python class for XLA can be overriden");
  if (device_to_py_class_[static_cast<size_t>(dev.type())] != nullptr) {
    TORCH_WARN(
        "Overriding a previously registered python class for ", dev.str());
  }

  device_to_py_class_[static_cast<size_t>(dev.type())] = python_tensor_class;
}

static PyObject* getPythonTensorClass(c10::Device d) {
  return device_to_py_class_[static_cast<size_t>(d.type())];
}

void activateCUDATrace() {
  c10::impl::GPUTrace::set_trace(self_interpreter.get());
}

// TODO: Make this take Variable by const reference
PyObject* THPVariable_Wrap(at::TensorBase var) {
  if (!var.defined()) {
    Py_RETURN_NONE;
  }

  c10::optional<PyObject*> mb_obj =
      var.unsafeGetTensorImpl()->check_pyobj(self_interpreter.get());
  c10::impl::PyInterpreterStatus status;
  if (mb_obj.has_value()) {
    auto obj = *mb_obj;
    if (obj) {
      if (var.unsafeGetTensorImpl()->owns_pyobj()) {
        // C++ owns the Python object; this implies there weren't any other
        // owning references to the Python object.  Since we're making the
        // object "live" again on Python side, let's flip back the ownership
        // (Python owns C++) as it would now be unsound to deallocate the C++
        // object if all C++ references go to zero
        var.unsafeGetTensorImpl()->set_owns_pyobj(false);
        reinterpret_cast<THPVariable*>(obj)->cdata =
            MaybeOwned<Variable>::owned(std::move(var));
        // NB: incref is not necessary, because we are "stealing" the previous
        // ownership from the Variable to return it here for the wrap
        return obj;
      }
      Py_INCREF(obj);
      return obj;
    }
    // TODO: a better invariant is that if we tagged, we MUST have a valid
    // PyObject.  That's PyObject preservation
    // (https://github.com/pytorch/pytorch/pull/56017).  Prior to this PR
    // being a thing, the PyObject field will get cleared when all references
    // to the Python object are removed.
    status = c10::impl::PyInterpreterStatus::TAGGED_BY_US;
  } else {
    // Assumption: if a Tensor has been shared across threads, this induces
    // a refcount bump.  Therefore, if the use count 1, we are the sole thread
    // with access to this tensor and no race is possible.
    if (var.use_count() <= 1) {
      status = c10::impl::PyInterpreterStatus::DEFINITELY_UNINITIALIZED;
    } else {
      status = c10::impl::PyInterpreterStatus::MAYBE_UNINITIALIZED;
    }
  }

  if (C10_LIKELY(var.device().type() != c10::kXLA)) {
    return THPVariable_NewWithVar(
        (PyTypeObject*)THPVariableClass, std::move(var), status);
  }

  if (auto clazz = getPythonTensorClass(var.device())) {
    return THPVariable_NewWithVar((PyTypeObject*)clazz, std::move(var), status);
  }

  return THPVariable_NewWithVar(
      (PyTypeObject*)THPVariableClass, std::move(var), status);
}

bool isResurrectable(THPVariable* self) {
  // We want to divide this check into 2 cases.

  // 1. C++ owns PyObject (in this case, self->cdata.unsafeIsBorrowed() is
  // true). You might think that in this case, it is impossible for tp_clear to
  // be called: surely the C++ reference to the PyObject is keeping it live? And
  // you'd be right! In fact, when C++ owns the PyObject, we have an invariant
  // that the refcount on the PyObject should be precisely one (because if you
  // take out another reference to the PyObject, we're supposed to flip the
  // ownership pointer back). In reality, you can violate this invariant
  // temporarily with weak references, so we don't test for it in asserts.

  // 2. PyObject owns C++ (in this case, self->cdata.unsafeIsBorrowed() is
  // false). In this case, tp_clear can get called if the PyObject is referenced
  // from a dead cycle, and nowhere else. But if resurrection did not occur,
  // then the reference to C++ from the PyObject must be the ONLY reference to
  // the C++ object.
  if (self->cdata.unsafeIsBorrowed()) {
    return false;
  }
  auto const& tensor = THPVariable_Unpack(self);
  if (!tensor.defined() || tensor.use_count() <= 1) {
    return false;
  }
  return true;
}

// returns true if successfully rezzed; if so, cancel the
// rest of deallocation
static bool THPVariable_tryResurrect(THPVariable* self) {
  const auto& tensor = THPVariable_Unpack(self);

  if (!isResurrectable(self)) {
    return false;
  }

  // At this point, we are definitely going to resurrect the tensor. So, the
  // tensor better be defined :)
  TORCH_INTERNAL_ASSERT(tensor.defined());

  // There are other C++ owners of the tensor.  Flip ownership
  // so that C++ owns this Python object, and cancel deallocation.
  TORCH_INTERNAL_ASSERT(!tensor.unsafeGetTensorImpl()->owns_pyobj());

  tensor.unsafeGetTensorImpl()->set_owns_pyobj(true);

// Resurrect the Python object.  This is something CPython does
// internally occasionally, see
// https://github.com/python/cpython/blob/b98eba5bc2ffbe7a0ed49d540ebc4f756ae61985/Objects/object.c#L248-L259
// so we just copy the pattern here.  Note that we don't have to worry
// about saving and restoring the refcount (as the quoted code does)
// because we actually DO need to reset the refcount to one here, we
// can't assume that some other code has taken care of it.
// NB: this will overreport _Py_RefTotal but based on inspection of object.c
// there is no way to avoid this
#ifdef Py_TRACE_REFS
  _Py_AddToAllObjects(reinterpret_cast<PyObject*>(self), 1);
#endif
  Py_INCREF(self);

  // Flip THPVariable to be non-owning
  // (near use-after-free miss here: fresh MaybeOwned is created breaking
  // reference on Tensor in struct BEFORE we overwrite the old one)
  self->cdata = MaybeOwned<Variable>::borrowed(tensor);

  // NB: At this point, tensor *could* be dead (e.g., some other C++ thread
  // decrefed it.)  At this point, it is probably waiting on the GIL to
  // deallocate the Python object and will kill self, BUT NOT YET.

  return true;
}

static int THPVariable_clear(THPVariable* self) {
  // Is it OK for an object to still be live after running
  // tp_clear? Yes. When Python is breaking reference cycles, it can't assume
  // that an object will dealloc after it's cleared.  The source code explicitly
  // handles this case:
  // https://github.com/python/cpython/blob/4e661cd69164318c1f871faa476c68a04092ddc4/Modules/gcmodule.c#L1010-L1025

  // Note that we don't need to actually resurrect here. There are 2 cases:
  // 1. The PyObject is not part of a reference cycle. In this case, we don't
  // need to do anything. The GC will move on to try and break the reference
  // cycle on another object, which will eventually trigger tp_dealloc (and thus
  // resurrection).

  // 2. The PyObject is part of a reference cycle. This case should not actually
  // be possible, due to the logic in our tp_traverse
  // (THPVariable_subclass_traverse).

  // In fact, resurrecting here breaks the invariant that "C++ owns Python only
  // when PyObject's refcount would otherwise be 0". Most immediately, as we're
  // merely breaking reference cycles here, there can be other references to the
  // PyObject. *However*, if other objects in the refcycle resurrect, then we
  // will be in a state where the PyObject has multiple Python references, yet
  // C++ owns the PyObject.

  // See https://github.com/pytorch/pytorch/pull/75933 for more discussion.
  if (isResurrectable((THPVariable*)self)) {
    return 0;
  }
  Py_CLEAR(self->backward_hooks);
  const auto& tensor = THPVariable_Unpack(self);
  if (tensor.defined()) {
    // Two situations to consider:
    //    PyObject -owns-> Tensor
    //        unsafeIsBorrowed() is FALSE.  We're obligated to look through
    //        Tensor to break references.  Clearing cdata must induce the
    //        destruction of the C++ Tensor.  If there were other references
    //        to C++ tensor, the Python object would have been resurrected
    //        by flipping the ownership.
    //    Tensor -owns-> PyObject
    //        unsafeIsBorrowed() is TRUE.  We're deallocating the PyObject
    //        because Tensor asked us to (it's already destructing).

    if (!self->cdata.unsafeIsBorrowed()) {
      // TODO: empirically, on OS X this assert appears to be untrue
      // In test_py_tensors_multi_async_call - ProcessGroupRpcTestWithSpawn
      // distributed/rpc/test_process_group_agent.py
      //
      //  libc++abi.dylib: terminating with uncaught exception of type
      //  c10::Error: !tensor.unsafeGetTensorImpl()->owns_pyobj()INTERNAL ASSERT
      //  FAILED at "../torch/csrc/autograd/python_variable.cpp":171, please
      //  report a bug to PyTorch. Exception raised from THPVariable_clear at
      //  ../torch/csrc/autograd/python_variable.cpp:171 (most recent call
      //  first): frame #0: c10::Error::Error(c10::SourceLocation,
      //  std::__1::basic_string<char, std::__1::char_traits<char>,
      //  std::__1::allocator<char> >) + 98 (0x1158a0442 in libc10.dylib) frame
      //  #1: c10::detail::torchCheckFail(char const*, char const*, unsigned
      //  int, char const*) + 205 (0x11589ed3d in libc10.dylib) frame #2:
      //  c10::detail::torchInternalAssertFail(char const*, char const*,
      //  unsigned int, char const*, c10::detail::CompileTimeEmptyString) + 9
      //  (0x1141e3f89 in libtorch_python.dylib) frame #3:
      //  THPVariable_clear(THPVariable*) + 412 (0x1148a547c in
      //  libtorch_python.dylib) frame #4:
      //  THPVariable_subclass_dealloc(_object*) + 453 (0x1148a5035 in
      //  libtorch_python.dylib) frame #5: (anonymous
      //  namespace)::concrete_decref_fn(c10::impl::PyInterpreter const*,
      //  _object*) + 53 (0x1148a5ea5 in libtorch_python.dylib) frame #6:
      //  c10::TensorImpl::release_resources() + 182 (0x11588c4a6 in
      //  libc10.dylib) frame #7:
      //  c10::MaybeOwned<at::Tensor>::operator=(c10::MaybeOwned<at::Tensor>&&)
      //  + 91 (0x11488c11b in libtorch_python.dylib) frame #8:
      //  THPVariable_subclass_dealloc(_object*) + 607 (0x1148a50cf in
      //  libtorch_python.dylib) <omitting python frames> frame #47: start + 1
      //  (0x7fff6ffc7cc9 in libdyld.dylib) frame #48: 0x0 + 4 (0x4 in ???)
      // TORCH_INTERNAL_ASSERT(!tensor.unsafeGetTensorImpl()->owns_pyobj());
      if (auto grad_acc =
              torch::autograd::impl::try_get_grad_accumulator(tensor)) {
        grad_acc->pre_hooks().clear();
      }
    }
  }
  TORCH_INTERNAL_ASSERT(!isResurrectable((THPVariable*)self));
  {
    // MapAllocator can take significant time to release large tensors;
    // release the GIL here to avoid impacting main thread perf.
    pybind11::gil_scoped_release no_gil;
    self->cdata = MaybeOwned<Variable>();
  }
  return 0;
}

int THPFunction_traverse(THPFunction* self, visitproc visit, void* arg) {
  TORCH_INTERNAL_ASSERT(
      false, "Tensor tp_traverse function was not overriden properly");
  return 0;
}

PyObject* THPVariable_pynew(
    PyTypeObject* type,
    PyObject* args,
    PyObject* kwargs);

static PyObject* THPVariable_fix_weakref(PyObject* self, PyObject* noargs) {
  const auto& var = THPVariable_Unpack(self);
  THPVariable_Wrap(var);
  Py_RETURN_NONE;
}

// Instantiates a subclass of self with the same data.
static PyObject* THPVariable_as_subclass(
    PyObject* _self,
    PyObject* args,
    PyObject* kwargs) {
  HANDLE_TH_ERRORS
  const auto& self = THPVariable_Unpack(_self);
  static PythonArgParser parser({
      "as_subclass(PyObject* cls)",
  });
  ParsedArgs<1> parsed_args{};
  auto r = parser.parse(_self, args, kwargs, parsed_args);
  PyObject* cls = r.pyobject(0);
  if (!PyType_Check(cls)) {
    throw torch::TypeError(
        "cls must be a type (got %s)", Py_TYPE(cls)->tp_name);
  }
  return THPVariable_NewWithVar(
      (PyTypeObject*)cls,
      self.alias(),
      c10::impl::PyInterpreterStatus::DEFINITELY_UNINITIALIZED);
  END_HANDLE_TH_ERRORS
}

static PyObject* THPVariable_make_subclass(
    PyObject* _ignored,
    PyObject* args,
    PyObject* kwargs) {
  HANDLE_TH_ERRORS
  static PythonArgParser parser({
      "_make_subclass(PyObject* cls, Tensor data, bool require_grad=False, *, c10::string_view? dispatch_sizes_strides_policy=None, bool dispatch_device=False, bool dispatch_layout=False, Device? device_for_backend_keys=None)",
  });
  ParsedArgs<7> parsed_args{};
  auto r = parser.parse(args, kwargs, parsed_args);
  PyObject* cls = r.pyobject(0);
  if (!PyType_Check(cls)) {
    throw torch::TypeError(
        "cls must be a type (got %s)", Py_TYPE(cls)->tp_name);
  }
  torch_dispatch_mode::StashTorchDispatchModeGuard td_g;
  c10::impl::DisablePythonDispatcher dpd_g;
  auto data =
      r.tensor(1).detach(); // creates a fresh Tensor (DEFINITELY_UNINITIALIZED)
  // We set `data`'s `allow_tensor_metadata_change` to true here, because we
  // want to allow the following use case for backward compatibility:
  //
  // ```python
  // rnn = torch.nn.RNN(100, 100, 2)
  // # The following calls `torch._cudnn_rnn_flatten_weight(rnn._flat_weights,
  // ...)`, # which changes storage of `rnn`'s weights in-place
  // rnn.flatten_parameters()
  // ```
  data.unsafeGetTensorImpl()->set_allow_tensor_metadata_change(true);
  data.set_requires_grad(r.toBool(2));
  const auto sizes_strides_policy = r.stringViewOptional(3);
  if (sizes_strides_policy.has_value()) {
    data.unsafeGetTensorImpl()->set_python_custom_sizes_strides(
        parseSizesStridesPolicyArgument(*sizes_strides_policy));
  }
  if (r.toBool(4)) {
    data.unsafeGetTensorImpl()->set_python_custom_device(true);
  }
  if (r.toBool(5)) {
    data.unsafeGetTensorImpl()->set_python_custom_layout(true);
  }
  if (!r.isNone(6)) {
    data.unsafeGetTensorImpl()->_change_backend_component_keys(r.device(6));
  }

  return THPVariable_NewWithVar(
      (PyTypeObject*)cls,
      std::move(data),
      c10::impl::PyInterpreterStatus::DEFINITELY_UNINITIALIZED);
  END_HANDLE_TH_ERRORS
}

static PyObject* THPVariable_make_wrapper_subclass(
    PyObject*,
    PyObject* args,
    PyObject* kwargs) {
  HANDLE_TH_ERRORS
  // NB: pin_memory doesn't actually do anything
  // TODO: strides variant?
  static PythonArgParser parser({
      "_make_wrapper_subclass(PyObject* cls, IntArrayRef size, *, IntArrayRef? strides=None, "
      "int64_t? storage_offset=None, MemoryFormat? memory_format=None, ScalarType dtype=None, "
      "Layout layout=torch.strided, Device device=None, bool pin_memory=False, bool requires_grad=False, "
      "c10::string_view? dispatch_sizes_strides_policy=None, bool dispatch_device=False, bool dispatch_layout=False)",
      "_make_wrapper_subclass(PyObject* cls, SymIntArrayRef size, SymIntArrayRef strides, "
      "SymInt? storage_offset=None, MemoryFormat? memory_format=None, ScalarType dtype=None, "
      "Layout layout=torch.strided, Device device=None, bool pin_memory=False, bool requires_grad=False, "
      "c10::string_view? dispatch_sizes_strides_policy=None, bool dispatch_device=False, bool dispatch_layout=False)",
  });
  ParsedArgs<13> parsed_args{};
  auto r = parser.parse(args, kwargs, parsed_args);
  PyObject* cls = r.pyobject(0);

  TORCH_CHECK_TYPE(
      PyType_Check(cls),
      "cls must be a type (got ",
      Py_TYPE(cls)->tp_name,
      ")");

  // This is an important safety check; without it, the default behavior will be
  // to continue on to the underlying CPU/CUDA kernel advertised by the dispatch
  // key, which will immediately segfault because the data pointer is null.  By
  // forcing users to define __torch_dispatch__ we ensure this does not happen
  // TODO: This check is not complete; because the user can disable torch
  // dispatch and then go again, triggering segfault.  TBH I'm thinking I want
  // to delete this function entirely
  py::object attr = PyObject_FastGetAttrString(cls, "__torch_dispatch__");
  TORCH_CHECK_TYPE(
      attr.ptr() != nullptr &&
          attr.ptr() != torch::disabled_torch_dispatch_impl(),
      ((PyTypeObject*)cls)->tp_name,
      " must define __torch_dispatch__");

  const auto options = TensorOptions()
                           .dtype(r.scalartype(5))
                           .device(r.device(7))
                           .layout(r.layoutOptional(6))
                           // NB: long standing issue, requires_grad is not
                           // respected here; you have to set it post facto, see
                           // https://github.com/pytorch/pytorch/issues/26428
                           // .requires_grad(r.toBool(7))
                           .pinned_memory(r.toBool(8));

  // don't bother releasing GIL here, as we are not allocating any nontrivial
  // data
  // TODO: for_blob produces non-resizable tensors, we might want this to be
  // resizable (have to define a custom allocator in that case)
  Tensor tensor;
  if (r.idx == 0) {
    tensor = at::for_blob(nullptr, r.intlist(1))
                 .strides(r.intlistOptional(2))
                 .storage_offset(r.toInt64Optional(3))
                 .context(nullptr, [](void* ctx) {})
                 .target_device(
                     options.device()) // TODO: this shouldn't be necessary if
                                       // it came from options
                 .options(options)
                 .make_tensor();

    const auto sizes_strides_policy = r.stringViewOptional(10);
    if (sizes_strides_policy.has_value()) {
      tensor.unsafeGetTensorImpl()->set_python_custom_sizes_strides(
          parseSizesStridesPolicyArgument(*sizes_strides_policy));
    }
  } else {
    AutoDispatchBelowADInplaceOrView guard{}; // TODO: Remove.
    tracer::impl::NoTracerDispatchMode tracer_guard{};

    // We shouldn't need storage
    Storage storage{Storage::use_byte_size_t{}, 0, at::DataPtr{}};

    tensor = at::detail::make_tensor<TensorImpl>(
        std::move(storage), options.computeDispatchKey(), options.dtype());

    auto sym_sizes = r.symintlist(1);
    auto sym_strides = r.symintlist(2);
    auto sym_storage_offset = r.toSymIntOptional(3);

    TensorImpl* tensor_impl = tensor.unsafeGetTensorImpl();

    tensor_impl->set_sizes_and_strides(
        sym_sizes, sym_strides, sym_storage_offset.value_or(0));

    const auto sizes_strides_policy = r.stringViewOptional(10);
    if (sizes_strides_policy.has_value()) {
      TORCH_CHECK(
          false,
          "Setting sizes_strides_policy isn't suppored for this overload")
    }
  }

  tensor.set_requires_grad(r.toBool(9));

  if (r.toBool(11)) {
    tensor.unsafeGetTensorImpl()->set_python_custom_device(true);
  }
  if (r.toBool(12)) {
    tensor.unsafeGetTensorImpl()->set_python_custom_layout(true);
  }

  return THPVariable_NewWithVar(
      (PyTypeObject*)cls,
      std::move(tensor),
      c10::impl::PyInterpreterStatus::DEFINITELY_UNINITIALIZED);
  END_HANDLE_TH_ERRORS
}

typedef PyObject* (*getter)(PyObject*, void*);
typedef int (*setter)(PyObject*, PyObject*, void*);

PyObject* THPVariable_get_python_dispatch(THPVariable* self, void* unused) {
  HANDLE_TH_ERRORS
  const auto& var = THPVariable_Unpack(self);
  return torch::autograd::utils::wrap(
      var.unsafeGetTensorImpl()->is_python_dispatch());
  END_HANDLE_TH_ERRORS
}

// CRTP base class to implement the python bindings for a Tensor property in
// PyTorch A class that implements a property is expected to have:
// - static constexpr const char* name;
//   - This variable should hold the Python name of the property
// - static Tensor fn(const Tensor&);
//   - This function calls the relevant ATen on the tensor
template <typename T>
struct GetterBase {
  static PyObject* getter(THPVariable* self, void* /*unused*/) {
    HANDLE_TH_ERRORS
    if (check_has_torch_function((PyObject*)self)) {
      return handle_torch_function_getter(self, T::name);
    }
    return THPVariable_Wrap(T::fn(THPVariable_Unpack(self)));
    END_HANDLE_TH_ERRORS
  }
};

struct PropertyT : GetterBase<PropertyT> {
  static constexpr const char* name = "T";
  static Tensor fn(const Tensor& t) {
    return t.numpy_T();
  }
};

struct PropertyH : GetterBase<PropertyH> {
  static constexpr const char* name = "H";
  static Tensor fn(const Tensor& t) {
    return t.matrix_H();
  }
};

struct PropertymT : GetterBase<PropertymT> {
  static constexpr const char* name = "mT";
  static Tensor fn(const Tensor& t) {
    return t.mT();
  }
};

struct PropertymH : GetterBase<PropertymH> {
  static constexpr const char* name = "mH";
  static Tensor fn(const Tensor& t) {
    return t.mH();
  }
};

struct PropertyData : GetterBase<PropertyData> {
  static constexpr const char* name = "data";
  static Tensor fn(const Tensor& t) {
    return t.variable_data();
  }
};

struct PropertyGrad : GetterBase<PropertyGrad> {
  static constexpr const char* name = "grad";
  static Tensor fn(const Tensor& t) {
    return t.grad();
  }
};

struct PropertyReal : GetterBase<PropertyReal> {
  static constexpr const char* name = "real";
  static Tensor fn(const Tensor& t) {
    return at::real(t);
  }
};

struct PropertyImag : GetterBase<PropertyImag> {
  static constexpr const char* name = "imag";
  static Tensor fn(const Tensor& t) {
    return at::imag(t);
  }
};

PyObject* THPVariable_get_cdata(THPVariable* self, void* unused) {
  HANDLE_TH_ERRORS
  if (check_has_torch_function((PyObject*)self)) {
    return handle_torch_function_getter(self, "_cdata");
  }
  const auto& var = THPVariable_Unpack(self);
  return PyLong_FromVoidPtr(var.unsafeGetTensorImpl());
  END_HANDLE_TH_ERRORS
}

PyObject* THPVariable_get_version(THPVariable* self, void* unused) {
  HANDLE_TH_ERRORS
  if (check_has_torch_function((PyObject*)self)) {
    return handle_torch_function_getter(self, "_version");
  }
  const auto& var = THPVariable_Unpack(self);
  return PyInt_FromLong(var._version());
  END_HANDLE_TH_ERRORS
}

PyObject* THPVariable_get_grad_fn(THPVariable* self, void* unused) {
  HANDLE_TH_ERRORS
  if (check_has_torch_function((PyObject*)self)) {
    return handle_torch_function_getter(self, "grad_fn");
  }
  const auto& var = THPVariable_Unpack(self);
  if (!var.grad_fn()) {
    Py_RETURN_NONE;
  }
  return functionToPyObject(var.grad_fn());
  END_HANDLE_TH_ERRORS
}

static int THPVariable_set_grad_fn(
    THPVariable* self,
    PyObject* obj,
    void* unused) {
  HANDLE_TH_ERRORS
  if (check_has_torch_function((PyObject*)self)) {
    return handle_torch_function_setter(self, "_grad_fn", obj);
  }
  THPUtils_assertRet(
      -1, obj, "Deletion of _grad_fn not allowed. Detach tensor instead!");
  THPUtils_assertRet(-1, obj == Py_None, "_grad_fn can be only set to None");
  THPVariable_Unpack(self).detach_();
  return 0;
  END_HANDLE_TH_ERRORS_RET(-1)
}

static PyObject* THPVariable_is_leaf(THPVariable* self, void* unused) {
  HANDLE_TH_ERRORS
  if (check_has_torch_function((PyObject*)self)) {
    return handle_torch_function_getter(self, "is_leaf");
  }
  return PyBool_FromLong(!THPVariable_Unpack(self).grad_fn());
  END_HANDLE_TH_ERRORS
}

int THPVariable_set_data(THPVariable* self, PyObject* data, void* unused) {
  HANDLE_TH_ERRORS
  if (check_has_torch_function((PyObject*)self)) {
    return handle_torch_function_setter(self, "data", data);
  }
  THPUtils_assertRet(
      -1, data, "Deleting tensor data is not allowed. Delete tensor instead!");
  if (!THPVariable_Check(data)) {
    throw torch::TypeError(
        "Variable data has to be a tensor, but got %s", Py_TYPE(data)->tp_name);
  }

  THPVariable_Unpack(self).set_data(THPVariable_Unpack(data));
  return 0;
  END_HANDLE_TH_ERRORS_RET(-1)
}

int THPVariable_set_grad(THPVariable* self, PyObject* py_grad, void* unused) {
  HANDLE_TH_ERRORS
  if (check_has_torch_function((PyObject*)self)) {
    return handle_torch_function_setter(self, "grad", py_grad);
  }
  const auto& var = THPVariable_Unpack(self);
  if (!py_grad || py_grad == Py_None) {
    var.mutable_grad().reset();
    return 0;
  }

  TORCH_CHECK_TYPE(
      THPVariable_Check(py_grad),
      "assigned grad expected to be a Tensor or None but got grad of type",
      THPUtils_typename(py_grad));
  THPUtils_assertRet(
      -1,
      self != (THPVariable*)py_grad,
      "can't assign Variable as its own grad");

  const auto& grad = THPVariable_Unpack(py_grad);
  bool gradIsSparse =
      (var.dtype() == grad.dtype() &&
       var.device().type() == grad.device().type() && grad.layout() == kSparse);
  THPUtils_assertRet(
      -1,
      grad.options().type_equal(var.options()) || gradIsSparse,
      "assigned grad has data of a different type");
  if (var.is_cuda()) {
    THPUtils_assertRet(
        -1,
        grad.get_device() == var.get_device(),
        "assigned grad has data located on a different device");
  }
  THPUtils_assertRet(
      -1,
      grad.sym_sizes().equals(var.sym_sizes()),
      "assigned grad has data of a different size");

  var.mutable_grad() = grad;
  return 0;
  END_HANDLE_TH_ERRORS_RET(-1)
}

PyObject* THPVariable_get_volatile(THPVariable* self, void* unused) {
  HANDLE_TH_ERRORS
  if (check_has_torch_function((PyObject*)self)) {
    return handle_torch_function_getter(self, "volatile");
  }
  const char* msg = "volatile was removed (Variable.volatile is always False)";
  auto r = PyErr_WarnEx(PyExc_UserWarning, msg, 1);
  if (r != 0)
    throw python_error();
  Py_RETURN_FALSE;
  END_HANDLE_TH_ERRORS
}

int THPVariable_set_volatile(THPVariable* self, PyObject* obj, void* unused) {
  HANDLE_TH_ERRORS
  if (check_has_torch_function((PyObject*)self)) {
    return handle_torch_function_setter(self, "volatile", obj);
  }
  auto r = PyErr_WarnEx(PyExc_UserWarning, VOLATILE_WARNING, 1);
  if (r != 0)
    throw python_error();
  return 0;
  END_HANDLE_TH_ERRORS_RET(-1)
}

PyObject* THPVariable_get_output_nr(THPVariable* self, void* unused) {
  HANDLE_TH_ERRORS
  if (check_has_torch_function((PyObject*)self)) {
    return handle_torch_function_getter(self, "output_nr");
  }
  const auto output_nr =
      static_cast<long>(THPVariable_Unpack(self).output_nr());
  return PyInt_FromLong(output_nr);
  END_HANDLE_TH_ERRORS
}

PyObject* THPVariable_get_requires_grad(THPVariable* self, void* unused) {
  HANDLE_TH_ERRORS
  if (check_has_torch_function((PyObject*)self)) {
    return handle_torch_function_getter(self, "requires_grad");
  }
  if (THPVariable_Unpack(self).requires_grad()) {
    Py_RETURN_TRUE;
  } else {
    Py_RETURN_FALSE;
  }
  END_HANDLE_TH_ERRORS
}

PyObject* THPVariable_retains_grad(THPVariable* self, void* unused) {
  HANDLE_TH_ERRORS
  if (check_has_torch_function((PyObject*)self)) {
    return handle_torch_function_getter(self, "retains_grad");
  }
  if (THPVariable_Unpack(self).retains_grad()) {
    Py_RETURN_TRUE;
  } else {
    Py_RETURN_FALSE;
  }
  END_HANDLE_TH_ERRORS
}

PyObject* THPVariable_get_ndim(THPVariable* self, void* unused) {
  HANDLE_TH_ERRORS
  if (check_has_torch_function((PyObject*)self)) {
    return handle_torch_function_getter(self, "ndim");
  }
  return PyInt_FromLong(THPVariable_Unpack(self).dim());
  END_HANDLE_TH_ERRORS
}

PyObject* THPVariable_get_names(PyObject* self, void* unused) {
  HANDLE_TH_ERRORS
  if (check_has_torch_function(self)) {
    return handle_torch_function_getter((THPVariable*)self, "names");
  }
  // The long-term plan is to return a list of (python) torch.Dimname.
  // However, for now, return a list of string.
  const auto& tensor = THPVariable_Unpack(self);
  size_t size = tensor.dim();
  THPObjectPtr tuple(PyTuple_New(size));
  if (!tuple)
    throw python_error();

  const auto dimnames = tensor.names();
  for (const auto i : c10::irange(size)) {
    // NOLINTNEXTLINE(cppcoreguidelines-init-variables)
    PyObject* str;
    if (dimnames[i].type() == at::NameType::WILDCARD) {
      // PyTuple_SET_ITEM steals a reference to the object. When the tuple is
      // deallocated, it'll decrement the refcount on Py_None, which is bad.
      // To avoid this, we "create" a new reference to Py_None by increasing
      // the refcount.
      // Sources:
      // - https://docs.python.org/3/c-api/tuple.html#c.PyTuple_SetItem
      // -
      // https://stackoverflow.com/questions/16400600/how-to-return-a-tuple-containing-a-none-value-from-the-c-api
      Py_INCREF(Py_None);
      str = Py_None;
    } else {
      str = THPUtils_packString(dimnames[i].symbol().toUnqualString());
      if (!str)
        throw python_error();
    }
    PyTuple_SET_ITEM(tuple.get(), i, str);
  }
  return tuple.release();
  END_HANDLE_TH_ERRORS
}

int THPVariable_set_names(PyObject* self, PyObject* names, void* unused) {
  HANDLE_TH_ERRORS
  if (check_has_torch_function(self)) {
    return handle_torch_function_setter((THPVariable*)self, "names", names);
  }
  const auto& var = THPVariable_Unpack(self);
  if (names == Py_None) {
    at::internal_set_names_inplace(var, at::nullopt);
  } else {
    THPUtils_assertRet(
        -1,
        THPUtils_checkDimnameList(names),
        "names must either be None or a tuple of dim names");
    at::internal_set_names_inplace(var, torch::parseDimnameList(names));
  }
  return 0;
  END_HANDLE_TH_ERRORS_RET(-1)
}

int THPVariable_set_requires_grad(
    THPVariable* self,
    PyObject* obj,
    void* unused) {
  HANDLE_TH_ERRORS
  if (check_has_torch_function((PyObject*)self)) {
    return handle_torch_function_setter(self, "requires_grad", obj);
  }
  THPUtils_assertRet(
      -1, obj && PyBool_Check(obj), "requires_grad must be a bool");
  const auto& var = THPVariable_Unpack(self);
  auto requires_grad = (obj == Py_True);
  if (!var.is_leaf()) {
    THPUtils_setError(
        autograd::utils::requires_grad_leaf_error(obj == Py_True).c_str());
    return -1;
  }
  if (requires_grad &&
      !isDifferentiableType(at::typeMetaToScalarType((var.dtype())))) {
    THPUtils_setError(
        "only Tensors of floating point and complex dtype can require gradients");
    return -1;
  }
  var.set_requires_grad(requires_grad);
  return 0;
  END_HANDLE_TH_ERRORS_RET(-1)
}

PyObject* THPVariable_get_name(THPVariable* self, void* unused) {
  if (check_has_torch_function((PyObject*)self)) {
    HANDLE_TH_ERRORS
    return handle_torch_function_getter(self, "name");
    END_HANDLE_TH_ERRORS
  }
  const auto& tensor = THPVariable_Unpack(self);
  if (tensor.name() == "")
    Py_RETURN_NONE;
  return THPUtils_packString(tensor.name().c_str());
}

PyObject* THPVariable_get_backwards_hooks(THPVariable* self, void* unused) {
  HANDLE_TH_ERRORS
  if (check_has_torch_function((PyObject*)self)) {
    return handle_torch_function_getter(self, "_backward_hooks");
  }
  if (self->backward_hooks) {
    Py_INCREF(self->backward_hooks);
    return self->backward_hooks;
  }
  Py_RETURN_NONE;
  END_HANDLE_TH_ERRORS
}

int THPVariable_set_backwards_hooks(
    THPVariable* self,
    PyObject* obj,
    void* unused) {
  HANDLE_TH_ERRORS
  if (check_has_torch_function((PyObject*)self)) {
    return handle_torch_function_setter(self, "_backward_hooks", obj);
  }
  THPUtils_assertRet(-1, obj, "Deletion of _backwards_hooks not allowed!");
  if (obj == Py_None) {
    obj = nullptr;
  }
  Py_XINCREF(obj);
  Py_XDECREF(self->backward_hooks);
  self->backward_hooks = obj;
  const auto& tensor = THPVariable_Unpack(self);
  torch::autograd::impl::clear_hooks(tensor);
  if (obj) {
    torch::autograd::impl::add_hook(
        tensor, std::make_shared<PyFunctionTensorPreHook>(obj, 0));
  }
  return 0;
  END_HANDLE_TH_ERRORS_RET(-1)
}

PyObject* THPVariable_get_base(THPVariable* self, void* unused) {
  HANDLE_TH_ERRORS
  if (check_has_torch_function((PyObject*)self)) {
    return handle_torch_function_getter(self, "_base");
  }
  const auto& tensor = THPVariable_Unpack(self);
  if (tensor.is_view()) {
    return THPVariable_Wrap(tensor._base());
  }
  Py_RETURN_NONE;
  END_HANDLE_TH_ERRORS
}

#ifndef USE_DEPLOY
// This code is only used for asserts, so it is OK to skip it entirely from
// deploy interpreters (in which case we will just skip the safety check).  For
// a more precise check, it would be necessary to test that we are not holding
// the GIL for *all* active torch deploy interpreters.  There is not really any
// reason to do this.
struct ConcretePythonGILHooks : public c10::impl::PythonGILHooks {
  bool check_python_gil() const override {
    return Py_IsInitialized() && PyGILState_Check();
  };
};
// During process destruction, python_gil_hooks will get destructed, making
// further virtual calls on the object invalid.  By the ordering of declarations
// in this file, the registerer will get destructed first, removing the
// externally visible reference to the object.  Assuming at this point in time,
// there aren't other threads racing to read out the hooks, subsequent calls
// into GIL hooks will hit a nullptr and gracefully no-op the asserts (as
// desired, since at process shutdown time the Python interpreter is definitely
// dead).
//
// An alternative way to reduce the risk of python_gil_hooks going prematurely
// dead would be to leak it at destruction time.  I didn't do that because
// it's annoying to write the Registerer class for this case.
ConcretePythonGILHooks python_gil_hooks;
static c10::impl::PythonGILHooksRegisterer python_gil_hooks_registerer(
    &python_gil_hooks);
#endif

PyObject* THPVariable_get_shape(THPVariable* self, void* unused) {
  HANDLE_TH_ERRORS
  if (check_has_torch_function((PyObject*)self)) {
    return handle_torch_function_getter(self, "shape");
  }
  return THPSize_NewFromSymSizes(THPVariable_Unpack(self));
  END_HANDLE_TH_ERRORS
}

PyObject* THPVariable_is_cpu(THPVariable* self, void* unused) {
  HANDLE_TH_ERRORS
  if (check_has_torch_function((PyObject*)self)) {
    return handle_torch_function_getter(self, "is_cpu");
  }
  auto& self_ = THPVariable_Unpack(self);
  return torch::autograd::utils::wrap(self_.is_cpu());
  END_HANDLE_TH_ERRORS
}

PyObject* THPVariable_is_cuda(THPVariable* self, void* unused) {
  HANDLE_TH_ERRORS
  if (check_has_torch_function((PyObject*)self)) {
    return handle_torch_function_getter(self, "is_cuda");
  }
  auto& self_ = THPVariable_Unpack(self);
  return torch::autograd::utils::wrap(self_.is_cuda());
  END_HANDLE_TH_ERRORS
}

PyObject* THPVariable_is_ipu(THPVariable* self, void* unused) {
  HANDLE_TH_ERRORS
  if (check_has_torch_function((PyObject*)self)) {
    return handle_torch_function_getter(self, "is_ipu");
  }
  auto& self_ = THPVariable_Unpack(self);
  return torch::autograd::utils::wrap(self_.is_ipu());
  END_HANDLE_TH_ERRORS
}

PyObject* THPVariable_is_xpu(THPVariable* self, void* unused) {
  HANDLE_TH_ERRORS
  if (check_has_torch_function((PyObject*)self)) {
    return handle_torch_function_getter(self, "is_xpu");
  }
  auto& self_ = THPVariable_Unpack(self);
  return torch::autograd::utils::wrap(self_.is_xpu());
  END_HANDLE_TH_ERRORS
}

PyObject* THPVariable_is_sparse(THPVariable* self, void* unused) {
  HANDLE_TH_ERRORS
  if (check_has_torch_function((PyObject*)self)) {
    return handle_torch_function_getter(self, "is_sparse");
  }
  auto& self_ = THPVariable_Unpack(self);
  return torch::autograd::utils::wrap(self_.is_sparse());
  END_HANDLE_TH_ERRORS
}

PyObject* THPVariable_is_sparse_csr(THPVariable* self, void* unused) {
  HANDLE_TH_ERRORS
  if (check_has_torch_function((PyObject*)self)) {
    return handle_torch_function_getter(self, "is_sparse_csr");
  }
  auto& self_ = THPVariable_Unpack(self);
  return torch::autograd::utils::wrap(self_.is_sparse_csr());
  END_HANDLE_TH_ERRORS
}

PyObject* THPVariable_is_mkldnn(THPVariable* self, void* unused) {
  HANDLE_TH_ERRORS
  if (check_has_torch_function((PyObject*)self)) {
    return handle_torch_function_getter(self, "is_mkldnn");
  }
  auto& self_ = THPVariable_Unpack(self);
  return torch::autograd::utils::wrap(self_.is_mkldnn());
  END_HANDLE_TH_ERRORS
}

PyObject* THPVariable_is_mps(THPVariable* self, void* unused) {
  HANDLE_TH_ERRORS
  if (check_has_torch_function((PyObject*)self)) {
    return handle_torch_function_getter(self, "is_mps");
  }
  auto& self_ = THPVariable_Unpack(self);
  return torch::autograd::utils::wrap(self_.is_mps());
  END_HANDLE_TH_ERRORS
}

PyObject* THPVariable_is_ort(THPVariable* self, void* unused) {
  HANDLE_TH_ERRORS
  if (check_has_torch_function((PyObject*)self)) {
    return handle_torch_function_getter(self, "is_ort");
  }
  auto& self_ = THPVariable_Unpack(self);
  return torch::autograd::utils::wrap(self_.is_ort());
  END_HANDLE_TH_ERRORS
}

PyObject* THPVariable_is_vulkan(THPVariable* self, void* unused) {
  HANDLE_TH_ERRORS
  if (check_has_torch_function((PyObject*)self)) {
    return handle_torch_function_getter(self, "is_vulkan");
  }
  auto& self_ = THPVariable_Unpack(self);
  return torch::autograd::utils::wrap(self_.is_vulkan());
  END_HANDLE_TH_ERRORS
}

PyObject* THPVariable_is_quantized(THPVariable* self, void* unused) {
  HANDLE_TH_ERRORS
  if (check_has_torch_function((PyObject*)self)) {
    return handle_torch_function_getter(self, "is_quantized");
  }
  auto& self_ = THPVariable_Unpack(self);
  return torch::autograd::utils::wrap(self_.is_quantized());
  END_HANDLE_TH_ERRORS
}

PyObject* THPVariable_is_meta(THPVariable* self, void* unused) {
  HANDLE_TH_ERRORS
  if (check_has_torch_function((PyObject*)self)) {
    return handle_torch_function_getter(self, "is_meta");
  }
  auto& self_ = THPVariable_Unpack(self);
  return torch::autograd::utils::wrap(self_.is_meta());
  END_HANDLE_TH_ERRORS
}

PyObject* THPVariable_is_complex(THPVariable* self, void* unused) {
  HANDLE_TH_ERRORS
  if (check_has_torch_function((PyObject*)self)) {
    return handle_torch_function_getter(self, "is_complex");
  }
  auto& self_ = THPVariable_Unpack(self);
  return torch::autograd::utils::wrap(self_.is_complex());
  END_HANDLE_TH_ERRORS
}

PyObject* THPVariable_is_nested(THPVariable* self, void* unused) {
  HANDLE_TH_ERRORS
  if (check_has_torch_function((PyObject*)self)) {
    return handle_torch_function_getter(self, "is_nested");
  }
  auto& self_ = THPVariable_Unpack(self);
  return torch::autograd::utils::wrap(self_.is_nested());
  END_HANDLE_TH_ERRORS
}

<<<<<<< HEAD
PyObject* THPVariable_has_symbolic_sizes_strides(THPVariable* self, void* unused) {
  HANDLE_TH_ERRORS
  auto& self_ = THPVariable_Unpack(self);
  return torch::autograd::utils::wrap(self_.unsafeGetTensorImpl()->has_symbolic_sizes_strides());
=======
PyObject* THPVariable_has_symbolic_sizes_strides(
    THPVariable* self,
    void* unused) {
  HANDLE_TH_ERRORS
  auto& self_ = THPVariable_Unpack(self);
  return torch::autograd::utils::wrap(
      self_.unsafeGetTensorImpl()->has_symbolic_sizes_strides());
>>>>>>> 614d6f19
  END_HANDLE_TH_ERRORS
}

static PyObject* THPVariable_dtype(THPVariable* self, void* unused) {
  HANDLE_TH_ERRORS
  if (check_has_torch_function((PyObject*)self)) {
    return handle_torch_function_getter(self, "dtype");
  }
  auto& self_ = THPVariable_Unpack(self);
  return torch::autograd::utils::wrap(torch::getTHPDtype(self_.scalar_type()));
  END_HANDLE_TH_ERRORS
}

static PyObject* THPVariable_layout(THPVariable* self, void* unused) {
  HANDLE_TH_ERRORS
  if (check_has_torch_function((PyObject*)self)) {
    return handle_torch_function_getter(self, "layout");
  }
  auto& self_ = THPVariable_Unpack(self);
  return torch::autograd::utils::wrap(torch::getTHPLayout(self_.layout()));
  END_HANDLE_TH_ERRORS
}

static PyObject* THPVariable_device(THPVariable* self, void* unused) {
  HANDLE_TH_ERRORS
  if (check_has_torch_function((PyObject*)self)) {
    return handle_torch_function_getter(self, "device");
  }
  return THPDevice_New(THPVariable_Unpack(self).device());
  END_HANDLE_TH_ERRORS
}

int THPVariable_set_real(PyObject* self, PyObject* real, void* unused) {
  HANDLE_TH_ERRORS
  auto& self_ = THPVariable_Unpack(self);
  auto self_real = at::real(self_);
  auto real_ = valueToTensor(self_real.options(), real, self_real.device());
  {
    pybind11::gil_scoped_release no_gil;
    self_real.copy_(real_);
    return 0;
  }
  END_HANDLE_TH_ERRORS_RET(-1)
}

int THPVariable_set_imag(PyObject* self, PyObject* imag, void* unused) {
  HANDLE_TH_ERRORS
  auto& self_ = THPVariable_Unpack(self);
  auto self_imag = at::imag(self_);
  auto imag_ = valueToTensor(self_imag.options(), imag, self_imag.device());
  {
    pybind11::gil_scoped_release no_gil;
    self_imag.copy_(imag_);
    return 0;
  }
  END_HANDLE_TH_ERRORS_RET(-1)
}

// properties are registered here because we are currently only able to bind
// them manually. TODO: make declarable in native_functions
// NOLINTNEXTLINE(modernize-avoid-c-arrays,cppcoreguidelines-avoid-c-arrays,cppcoreguidelines-avoid-non-const-global-variables)
static struct PyGetSetDef THPVariable_properties[] = {
    {"_python_dispatch",
     (getter)THPVariable_get_python_dispatch,
     nullptr,
     nullptr,
     nullptr},
    {"T", (getter)PropertyT::getter, nullptr, nullptr, nullptr},
    {"H", (getter)PropertyH::getter, nullptr, nullptr, nullptr},
    {"mT", (getter)PropertymT::getter, nullptr, nullptr, nullptr},
    {"mH", (getter)PropertymH::getter, nullptr, nullptr, nullptr},
    {"_cdata", (getter)THPVariable_get_cdata, nullptr, nullptr, nullptr},
    {"_version", (getter)THPVariable_get_version, nullptr, nullptr, nullptr},
    {"grad_fn", (getter)THPVariable_get_grad_fn, nullptr, nullptr, nullptr},
    {"_grad_fn",
     (getter)THPVariable_get_grad_fn,
     (setter)THPVariable_set_grad_fn,
     nullptr,
     nullptr},
    {"is_leaf", (getter)THPVariable_is_leaf, nullptr, nullptr, nullptr},
    {"retains_grad",
     (getter)THPVariable_retains_grad,
     nullptr,
     nullptr,
     nullptr},
    {"data",
     (getter)PropertyData::getter,
     (setter)THPVariable_set_data,
     nullptr,
     nullptr},
    {"_grad",
     (getter)PropertyGrad::getter,
     (setter)THPVariable_set_grad,
     nullptr,
     nullptr}, // Allows the python class to override .grad
    {"grad",
     (getter)PropertyGrad::getter,
     (setter)THPVariable_set_grad,
     nullptr,
     nullptr},
    {"_base", (getter)THPVariable_get_base, nullptr, nullptr, nullptr},
    {"volatile",
     (getter)THPVariable_get_volatile,
     (setter)THPVariable_set_volatile,
     nullptr,
     nullptr},
    {"output_nr", (getter)THPVariable_get_output_nr, nullptr, nullptr, nullptr},
    {"requires_grad",
     (getter)THPVariable_get_requires_grad,
     (setter)THPVariable_set_requires_grad,
     nullptr,
     nullptr},
    {"_backward_hooks",
     (getter)THPVariable_get_backwards_hooks,
     (setter)THPVariable_set_backwards_hooks,
     nullptr,
     nullptr},
    {"name", (getter)THPVariable_get_name, nullptr, nullptr, nullptr},
    {"shape", (getter)THPVariable_get_shape, nullptr, nullptr, nullptr},
    {"is_cuda", (getter)THPVariable_is_cuda, nullptr, nullptr, nullptr},
    {"is_cpu", (getter)THPVariable_is_cpu, nullptr, nullptr, nullptr},
    {"is_xpu", (getter)THPVariable_is_xpu, nullptr, nullptr, nullptr},
    {"is_ipu", (getter)THPVariable_is_ipu, nullptr, nullptr, nullptr},
    {"is_sparse", (getter)THPVariable_is_sparse, nullptr, nullptr, nullptr},
    {"is_sparse_csr",
     (getter)THPVariable_is_sparse_csr,
     nullptr,
     nullptr,
     nullptr},
    {"is_mkldnn", (getter)THPVariable_is_mkldnn, nullptr, nullptr, nullptr},
    {"is_mps", (getter)THPVariable_is_mps, nullptr, nullptr, nullptr},
    {"is_ort", (getter)THPVariable_is_ort, nullptr, nullptr, nullptr},
    {"is_vulkan", (getter)THPVariable_is_vulkan, nullptr, nullptr, nullptr},
    {"is_complex", (getter)THPVariable_is_complex, nullptr, nullptr, nullptr},
    {"is_quantized",
     (getter)THPVariable_is_quantized,
     nullptr,
     nullptr,
     nullptr},
    {"is_meta", (getter)THPVariable_is_meta, nullptr, nullptr, nullptr},
    {"is_nested", (getter)THPVariable_is_nested, nullptr, nullptr, nullptr},
<<<<<<< HEAD
    {"_has_symbolic_sizes_strides", (getter)THPVariable_has_symbolic_sizes_strides, nullptr, nullptr, nullptr},
=======
    {"_has_symbolic_sizes_strides",
     (getter)THPVariable_has_symbolic_sizes_strides,
     nullptr,
     nullptr,
     nullptr},
>>>>>>> 614d6f19
    {"dtype", (getter)THPVariable_dtype, nullptr, nullptr, nullptr},
    {"layout", (getter)THPVariable_layout, nullptr, nullptr, nullptr},
    {"device", (getter)THPVariable_device, nullptr, nullptr, nullptr},
    {"ndim", (getter)THPVariable_get_ndim, nullptr, nullptr, nullptr},
    {"names",
     (getter)THPVariable_get_names,
     (setter)THPVariable_set_names,
     nullptr,
     nullptr},
    {"real",
     (getter)PropertyReal::getter,
     (setter)THPVariable_set_real,
     nullptr,
     nullptr},
    {"imag",
     (getter)PropertyImag::getter,
     (setter)THPVariable_set_imag,
     nullptr,
     nullptr},
    {nullptr}};

static PyMappingMethods THPVariable_as_mapping = {
    THPVariable_length,
    THPVariable_getitem,
    THPVariable_setitem,
};

// NOLINTNEXTLINE(modernize-avoid-c-arrays,cppcoreguidelines-avoid-c-arrays,cppcoreguidelines-avoid-non-const-global-variables)
static PyMethodDef extra_methods[] = {
    {"as_subclass",
     castPyCFunctionWithKeywords(THPVariable_as_subclass),
     METH_VARARGS | METH_KEYWORDS,
     nullptr},
    {"_make_subclass",
     castPyCFunctionWithKeywords(THPVariable_make_subclass),
     METH_STATIC | METH_VARARGS | METH_KEYWORDS,
     nullptr},
    {"_make_wrapper_subclass",
     castPyCFunctionWithKeywords(THPVariable_make_wrapper_subclass),
     METH_STATIC | METH_VARARGS | METH_KEYWORDS,
     nullptr},
    {"_fix_weakref", THPVariable_fix_weakref, METH_NOARGS, nullptr},
    {nullptr}};

/* From https://github.com/python/cpython/blob/v3.7.0/Modules/xxsubtype.c
   If compiled as a shared library instead, some compilers don't allow addresses
   of Python objects defined in other libraries to be used in static
   initializers here.  The DEFERRED_ADDRESS macro is used to tag the slots where
   such addresses appear; the module init function must fill in the tagged slots
   at runtime.  The argument is for documentation -- the macro ignores it.
*/
#define DEFERRED_ADDRESS(ADDR) nullptr

struct THPVariableMeta {
  PyHeapTypeObject base;
};

int THPVariableMetaType_init(PyObject* cls, PyObject* args, PyObject* kwargs);

PyTypeObject THPVariableMetaType = {
    PyVarObject_HEAD_INIT(
        DEFERRED_ADDRESS(&PyType_Type),
        0) "torch._C._TensorMeta", /* tp_name */
    sizeof(THPVariableMeta), /* tp_basicsize */
    0, /* tp_itemsize */
    nullptr, /* tp_dealloc */
    0, /* tp_vectorcall_offset */
    nullptr, /* tp_getattr */
    nullptr, /* tp_setattr */
    nullptr, /* tp_reserved */
    nullptr, /* tp_repr */
    nullptr, /* tp_as_number */
    nullptr, /* tp_as_sequence */
    nullptr, /* tp_as_mapping */
    nullptr, /* tp_hash  */
    nullptr, /* tp_call */
    nullptr, /* tp_str */
    nullptr, /* tp_getattro */
    nullptr, /* tp_setattro */
    nullptr, /* tp_as_buffer */
    Py_TPFLAGS_DEFAULT | Py_TPFLAGS_BASETYPE, /* tp_flags */
    nullptr, /* tp_doc */
    nullptr, /* tp_traverse */
    nullptr, /* tp_clear */
    nullptr, /* tp_richcompare */
    0, /* tp_weaklistoffset */
    nullptr, /* tp_iter */
    nullptr, /* tp_iternext */
    nullptr, /* tp_methods */
    nullptr, /* tp_members */
    nullptr, /* tp_getset */
    DEFERRED_ADDRESS(&PyType_Type), /* tp_base */
    nullptr, /* tp_dict */
    nullptr, /* tp_descr_get */
    nullptr, /* tp_descr_set */
    0, /* tp_dictoffset */
    THPVariableMetaType_init, /* tp_init */
    nullptr, /* tp_alloc */
    nullptr, /* tp_new */
};

PyTypeObject THPVariableType = {
    PyVarObject_HEAD_INIT(
        &THPVariableMetaType,
        0) "torch._C._TensorBase", /* tp_name */
    sizeof(THPVariable), /* tp_basicsize */
    0, /* tp_itemsize */
    // This is unspecified, because it is illegal to create a THPVariableType
    // directly.  Subclasses will have their tp_dealloc set appropriately
    // by the metaclass
    nullptr, /* tp_dealloc */
    0, /* tp_vectorcall_offset */
    nullptr, /* tp_getattr */
    nullptr, /* tp_setattr */
    nullptr, /* tp_reserved */
    nullptr, /* tp_repr */
    nullptr, /* tp_as_number */
    nullptr, /* tp_as_sequence */
    &THPVariable_as_mapping, /* tp_as_mapping */
    nullptr, /* tp_hash  */
    nullptr, /* tp_call */
    nullptr, /* tp_str */
    nullptr, /* tp_getattro */
    nullptr, /* tp_setattro */
    nullptr, /* tp_as_buffer */
    Py_TPFLAGS_DEFAULT | Py_TPFLAGS_BASETYPE |
        Py_TPFLAGS_HAVE_GC, /* tp_flags */
    nullptr, /* tp_doc */
    // Also set by metaclass
    (traverseproc)THPFunction_traverse, /* tp_traverse */
    (inquiry)THPVariable_clear, /* tp_clear */
    nullptr, /* tp_richcompare */
    0, /* tp_weaklistoffset */
    nullptr, /* tp_iter */
    nullptr, /* tp_iternext */
    nullptr, /* tp_methods */
    nullptr, /* tp_members */
    THPVariable_properties, /* tp_getset */
    nullptr, /* tp_base */
    nullptr, /* tp_dict */
    nullptr, /* tp_descr_get */
    nullptr, /* tp_descr_set */
    0, /* tp_dictoffset */
    nullptr, /* tp_init */
    nullptr, /* tp_alloc */
    // Although new is provided here, it is illegal to call this with cls ==
    // THPVariableMeta.  Instead, subclass it first and then construct it
    THPVariable_pynew, /* tp_new */
};

PyObject* THPVariable_pynew(
    PyTypeObject* type,
    PyObject* args,
    PyObject* kwargs) {
  HANDLE_TH_ERRORS
  TORCH_CHECK(
      type != &THPVariableType,
      "Cannot directly construct _TensorBase; subclass it and then construct that");
  jit::tracer::warn("torch.Tensor", jit::tracer::WARN_CONSTRUCTOR);
  auto tensor = torch::utils::base_tensor_ctor(args, kwargs);
  // WARNING: tensor is NOT guaranteed to be a fresh tensor; e.g., if it was
  // given a raw pointer that will refcount bump
  return THPVariable_NewWithVar(
      type,
      std::move(tensor),
      c10::impl::PyInterpreterStatus::MAYBE_UNINITIALIZED);
  END_HANDLE_TH_ERRORS
}

static void clear_slots(PyTypeObject* type, PyObject* self) {
  // NOLINTNEXTLINE(cppcoreguidelines-init-variables)
  Py_ssize_t i, n;
  // NOLINTNEXTLINE(cppcoreguidelines-init-variables)
  PyMemberDef* mp;

  n = Py_SIZE(type);
  mp = type->tp_members;
  for (i = 0; i < n; i++, mp++) {
    if (mp->type == T_OBJECT_EX && !(mp->flags & READONLY)) {
      char* addr = (char*)self + mp->offset;
      PyObject* obj = *(PyObject**)addr;
      if (obj != nullptr) {
        *(PyObject**)addr = nullptr;
        Py_DECREF(obj);
      }
    }
  }
}

// NB: this is not the tp_dealloc on THPVariable; instead, its the dealloc
// on subclasses.  It's never valid to construct a THPVariable so it's not
// necessary to implement the dealloc for that case
void THPVariable_subclass_dealloc(PyObject* self) {
  if (THPVariable_tryResurrect((THPVariable*)self))
    return;

  // This is like a crappy version of subtype_dealloc.
  // Unfortunately, we cannot directly delegate to
  // subtype_dealloc as it will start walking the parent
  // chain *starting with* the type of self, which will cause
  // us to go back to our custom dealloc.
  //
  // We have to replicate the subtype_dealloc logic to ensure
  // that finalizers are handled correctly
  PyTypeObject* type = Py_TYPE(self);
  TORCH_INTERNAL_ASSERT(type->tp_flags & Py_TPFLAGS_HEAPTYPE);
  TORCH_INTERNAL_ASSERT(PyType_IS_GC(type), "GC types not implemented");

  PyObject_GC_UnTrack(self);
  // TODO: consider using trash can

  bool has_finalizer = type->tp_finalize || type->tp_del;

  if (type->tp_finalize) {
    PyObject_GC_Track(self);
    if (PyObject_CallFinalizerFromDealloc(self) < 0) {
      /* Resurrected */
      return;
    }
    PyObject_GC_UnTrack(self);
  }

  // base test is unnecessary as THPVariable does not set this
  if (type->tp_weaklistoffset) {
    PyObject_ClearWeakRefs(self);
  }

  if (type->tp_del) {
    PyObject_GC_Track(self);
    type->tp_del(self);
    if (self->ob_refcnt > 0) {
      /* Resurrected */
      return;
    }
    PyObject_GC_UnTrack(self);
  }

  if (has_finalizer) {
    /* New weakrefs could be created during the finalizer call.
       If this occurs, clear them out without calling their
       finalizers since they might rely on part of the object
       being finalized that has already been destroyed. */
    if (type->tp_weaklistoffset) {
      /* Modeled after GET_WEAKREFS_LISTPTR() */
      PyWeakReference** list =
          (PyWeakReference**)PyObject_GET_WEAKREFS_LISTPTR(self);
      while (*list)
        _PyWeakref_ClearRef(*list);
    }
  }

  // Clear all slots until we get to base class THPVariableType
  {
    PyTypeObject* base = type;
    while (base != &THPVariableType) {
      if (Py_SIZE(base)) {
        clear_slots(base, self);
      }
      base = base->tp_base;
      TORCH_INTERNAL_ASSERT(base);
    }
  }

  // All Python defined classes have __dict__
  if (C10_LIKELY(type->tp_dictoffset)) {
    PyObject** dictptr = _PyObject_GetDictPtr(self);
    if (dictptr != nullptr) {
      PyObject* dict = *dictptr;
      if (dict != nullptr) {
        Py_DECREF(dict);
        *dictptr = nullptr;
      }
    }
  }

  // subtype_dealloc allows for this but we don't
  TORCH_INTERNAL_ASSERT(Py_TYPE(self) == type);

  // Finally clear out the base THPVariable
  THPVariable_clear((THPVariable*)self);
  ((THPVariable*)self)->cdata.~MaybeOwned<Variable>();
  Py_TYPE(self)->tp_free(self);

  // Python defined subclasses should always be on the heap
  TORCH_INTERNAL_ASSERT(type->tp_flags & Py_TPFLAGS_HEAPTYPE);
  Py_DECREF(type);
}

// Creates a new Python object for a Variable.  The status parameter
// specifies what the interpreter tag status on the object is; for
// example, if you ran check_pyobj, the return optional of this object
// tells you if the tensor was already tagged or not so you can pass
// TAGGED_BY_US or MAYBE_UNINITIALIZED; in other cases, you know where
// var came from and can directly assert that it's DEFINITELY_UNINITIALIZED.
// It's ALWAYS safe (albeit slower) to call this with MAYBE_UNINITIALIZED.
static PyObject* THPVariable_NewWithVar(
    PyTypeObject* type,
    Variable _var,
    c10::impl::PyInterpreterStatus status) {
  // This function overwrite the Tensor's pyobj field without extra checks
  // Make sure it is not set otherwise we would leak memory
  auto mb_obj = _var.unsafeGetTensorImpl()->check_pyobj(self_interpreter.get());
  TORCH_CHECK(
      !mb_obj.has_value() || !mb_obj.value(),
      "Creating a new Tensor subclass ",
      type->tp_name,
      " but the raw Tensor object is already associated to a python object ",
      "of type ",
      mb_obj.value()->ob_type->tp_name);

  // Make sure that the reinterpret into a THPVariable* will be valid
  TORCH_CHECK(
      PyType_IsSubtype(type, &THPVariableType),
      "Creating a Tensor subclass from a class ",
      "that does not inherit from Tensor is not possible. Make sure your class inherits from Tensor.");

  PyObject* obj = type->tp_alloc(type, 0);
  if (obj) {
    auto v = (THPVariable*)obj;
    // TODO: named constructor to avoid default initialization
    new (&v->cdata) MaybeOwned<Variable>();
    v->cdata = MaybeOwned<Variable>::owned(std::move(_var));
    const auto& var = THPVariable_Unpack(v);
    var.unsafeGetTensorImpl()->init_pyobj(self_interpreter.get(), obj, status);
    if (check_has_torch_dispatch(obj)) {
      var.unsafeGetTensorImpl()->set_python_dispatch(true);
    }
  }
  return obj;
}

/// NOTE [ PyObject Traversal ]
///
/// PyObjects that are wrapping c++ objects can lead to non-trivial traverse
/// logic and it can be tricky to know what to traverse and when. This note
/// tries to clarify what is the danger here and a simple algorithm to choose
/// how to write the tp_traverse and tp_clear functions. If you're not already
/// familiar with how the CPython GC works, you should read this in-depth
/// description: https://devguide.python.org/garbage_collector/
///
/// The complexity for us comes from the fact that some c++ shared_ptr objects
/// own references to python objects and are also owned both by other python
/// objects and c++ objects. This means that to allow the GC to collect all
/// cycles, we need to properly implement the traverse/clear methods that take
/// into account these C++ ownership links.
///
/// The main danger here comes from the fact that, while all python-related code
/// is thread safe wrt the GC execution (thanks to the GIL), other threads might
/// be using our C++ objects arbitrarily which can lead to shared_ptr ref count
/// going up or down in between the different traverse/clear invocations. The
/// one constraint we add here that is not explicitly mentioned in the GC
/// description above is that for a given GC run (meaning while the GIL is
/// held), the traverse/clear pair should never report different ownership
/// relations: if traverse visited a given PyObject, then the clear within that
/// same GC run must still be the sole owner and clear that PyObject.
///
/// A more mechanical algorithm to know what to traverse/clear is as follows:
///   - Any field on this PyObject that contains a strong reference to another
///   PyObject
///     must be visited and cleared. An example of that is the "backward_hooks"
///     field of the THPVariable.
///   - Any field that contains a C++ object that is uniquely owned by this
///   PyObject (either
///     a unique_ptr or a shared_ptr with use_count==1) should have all the
///     PyObject it owns visited and cleared. An example would be here the
///     tensor hooks.
///   - If that uniquely owned C++ object also uniquely owns other C++ objects,
///   these should be
///     visited and cleared as well if they contain any PyObject.
///
/// Caveat: to avoid slow runtime, we limit the depth of this exploration of C++
/// objects in practice and we do not, for example, go through the whole
/// autograd graph, even if it is uniquely owned. This is a known place where
/// users can create noncollectable cycles as described in:
/// https://github.com/pytorch/pytorch/issues/7343
///

static int traverse_slots(
    PyTypeObject* type,
    PyObject* self,
    visitproc visit,
    void* arg) {
  // NOLINTNEXTLINE(cppcoreguidelines-init-variables)
  Py_ssize_t i, n;
  // NOLINTNEXTLINE(cppcoreguidelines-init-variables)
  PyMemberDef* mp;

  n = Py_SIZE(type);
  mp = type->tp_members;
  for (i = 0; i < n; i++, mp++) {
    if (mp->type == T_OBJECT_EX) {
      char* addr = (char*)self + mp->offset;
      PyObject* obj = *(PyObject**)addr;
      if (obj != nullptr) {
        int err = visit(obj, arg);
        if (err)
          return err;
      }
    }
  }
  return 0;
}

static int THPVariable_subclass_traverse(
    PyObject* self,
    visitproc visit,
    void* arg) {
  // If the tensor is eligible to be resurrected, don't traverse it; instead
  // treat all of its references as a root (as they WOULD be a root since we
  // can treat the inbound C++ references as root owners).
  //
  // This works because unlike conventional GCs, Python's GC operates in two
  // phases: first it uses traverse to discover roots, and then it uses traverse
  // to do reachability.  Bypassing traverse during root discovery forces Python
  // to treat self as a root for everything it refers to.  For a full
  // explanation of the algorithm see
  // https://devguide.python.org/garbage_collector/
  //
  // NB: if we don't hold an owning reference to the underlying Tensor, it is
  // possible that the underlying Tensor has already gone dead.  In that case,
  // it's not safe to access it.  But it's also safe to traverse, because if
  // the underlying Tensor *is* live, then root discovery will determine that
  // self is live, and nothing will get GC'ed anyway (resurrection cannot happen
  // if the C++ objects owns the PyObject)
  THPVariable* var = reinterpret_cast<THPVariable*>(self);
  if (isResurrectable(var)) {
    return 0;
  }

  // Crappy version of subtype_traverse; same deal as
  // THPVariable_subclass_dealloc

  PyTypeObject* type = Py_TYPE(self);
  // Traverse slots until we get to base class THPVariableType
  {
    PyTypeObject* base = type;
    while (base != &THPVariableType) {
      if (Py_SIZE(base)) {
        int err = traverse_slots(base, self, visit, arg);
        if (err)
          return err;
      }
      base = base->tp_base;
      TORCH_INTERNAL_ASSERT(base);
    }
  }

  // All Python defined classes have __dict__
  if (C10_LIKELY(type->tp_dictoffset)) {
    PyObject** dictptr = _PyObject_GetDictPtr(self);
    if (dictptr && *dictptr)
      Py_VISIT(*dictptr);
  }

  TORCH_INTERNAL_ASSERT(type->tp_flags & Py_TPFLAGS_HEAPTYPE);
  Py_VISIT(type);

  // Finally traverse THPVariable special stuff
  Py_VISIT(var->backward_hooks);
  if (!var->cdata.unsafeIsBorrowed()) {
    const auto& tensor = THPVariable_Unpack(var);
    if (tensor.defined()) {
      // WARNING: The grad_fn traversal logic is very subtle, if you change
      // this, be very careful not to re-introduce this bug:
      // https://gist.github.com/zou3519/7ac92b84dd7d206dcc6eae55fee8372c

      // We ensure that we follow NOTE [ PyObject Traversal ] he by checking
      // that this python object is the sole owner of the underlying Tensor and
      // that this Tensor is the sole owner of its grad_fn. In this case, the
      // only way to get a new reference to the grad_fn is by using this python
      // object, which requires the GIL to be accessed. Note that this is only
      // valid as long as user don't share non-owning references across
      // different threads (which is crazy and should never be done).

      if (tensor.use_count() == 1) {
        auto autograd_meta = torch::autograd::impl::get_autograd_meta(tensor);
        if (autograd_meta) {
          // Do NOT call grad_fn() here as that might trigger a recompute
          const auto& grad_fn = autograd_meta->grad_fn_;
          if (grad_fn && grad_fn.use_count() == 1) {
            // All Node can have a pyobj (stored in "pyobj_")
            Py_VISIT(grad_fn->pyobj());
            // PyNode are special as they also have an "obj" field
            if (auto py_node_fn = dynamic_cast<PyNode*>(grad_fn.get())) {
              Py_VISIT(py_node_fn->obj);
            }
          }
        }
      }

      for (const auto& hook : torch::autograd::impl::hooks(tensor)) {
        if (auto pyhook = dynamic_cast<PyFunctionTensorPreHook*>(hook.get())) {
          Py_VISIT(pyhook->dict);
        }
      }
    }
  }

  return 0;
}

int THPVariableMetaType_init(PyObject* cls, PyObject* args, PyObject* kwargs) {
  if (PyType_Type.tp_init(cls, args, kwargs) < 0) {
    return -1;
  }
  ((PyTypeObject*)cls)->tp_dealloc = (destructor)THPVariable_subclass_dealloc;
  ((PyTypeObject*)cls)->tp_traverse =
      (traverseproc)THPVariable_subclass_traverse;
  return 0;
}

namespace torch {
namespace autograd {

// NOLINTNEXTLINE(modernize-avoid-c-arrays,cppcoreguidelines-avoid-c-arrays,cppcoreguidelines-avoid-non-const-global-variables)
extern PyMethodDef variable_methods[];
extern void initTorchFunctions(PyObject* module);

void initTensorImplConversion(PyObject* module) {
  auto m = py::handle(module).cast<py::module>();
  m.def("_wrap_tensor_impl", [](void* ptr) {
    auto p = c10::intrusive_ptr<c10::TensorImpl, at::UndefinedTensorImpl>::
        unsafe_reclaim_from_nonowning(static_cast<c10::TensorImpl*>(ptr));
    TORCH_CHECK(p.defined(), "Can't wrap undefined tensor");
    auto tensor = at::Tensor::wrap_tensor_impl(std::move(p));
    // NOLINTNEXTLINE(performance-move-const-arg)
    return py::cast(std::move(tensor));
  });
  // set on the module level to avoid mixing pybind and plain CPython extensions
  m.def("_tensor_impl_raw_handle", [](torch::autograd::Variable* t) -> void* {
    // We return a raw non-owning pointer here, we rely on surrounding
    // code to keep the original tensor alive
    return t->getIntrusivePtr().get();
  });
}
} // namespace autograd
} // namespace torch

bool THPVariable_initModule(PyObject* module) {
  THPVariableMetaType.tp_base = &PyType_Type;
  if (PyType_Ready(&THPVariableMetaType) < 0)
    return false;
  Py_INCREF(&THPVariableMetaType);
  PyModule_AddObject(module, "_TensorMeta", (PyObject*)&THPVariableMetaType);

  static std::vector<PyMethodDef> methods;
  THPUtils_addPyMethodDefs(methods, torch::autograd::variable_methods);
  THPUtils_addPyMethodDefs(methods, extra_methods);
  THPVariableType.tp_methods = methods.data();
  if (PyType_Ready(&THPVariableType) < 0)
    return false;
  Py_INCREF(&THPVariableType);
  PyModule_AddObject(module, "_TensorBase", (PyObject*)&THPVariableType);
  torch::autograd::initTorchFunctions(module);
  torch::autograd::initTensorImplConversion(module);
  return true;
}

namespace {

bool isPythonTensor(const Tensor& tensor) {
  return tensor.unsafeGetTensorImpl()->key_set().has(c10::DispatchKey::Python);
}

py::object torchDispatchFromTensorImpl(
    const c10::TensorImpl* self,
    const char* func_name,
    PyObject* torch_api_function,
    const char* module_name) {
  TORCH_CHECK(
      PyGILState_Check(),
      "GIL must be held before you call parseIValuesToPyArgsKwargs");

  std::vector<py::handle> overloaded_args;
  // TODO: there should be a shorter way to spell this
  // TODO: fix the constness of target
  Tensor self_t = Tensor(
      c10::intrusive_ptr<c10::TensorImpl, c10::UndefinedTensorImpl>::
          unsafe_reclaim_from_nonowning(const_cast<c10::TensorImpl*>(self)));
  auto self_p = py::reinterpret_steal<py::object>(THPVariable_Wrap(self_t));
  // NB: this may not be a python tensor if you got here from a mode!
  // TORCH_INTERNAL_ASSERT(isPythonTensor(self_t));
  append_overloaded_tensor(&overloaded_args, self_p.ptr());
  auto args = py::reinterpret_steal<py::object>(PyTuple_New(1));
  PyTuple_SET_ITEM(args.ptr(), 0, self_p.release().ptr());

  py::dict kwargs;

  return py::reinterpret_steal<py::object>(
      handle_torch_function_no_python_arg_parser(
          overloaded_args,
          args.ptr(),
          kwargs.ptr(),
          func_name,
          torch_api_function,
          module_name,
          TorchFunctionName::TorchDispatch));
}

py::handle getTorchApiFunction(const c10::OperatorHandle& op) {
  return op.getPythonOp(getPyInterpreter(), [&]() -> PyObject* {
    // Parse the name into namespace and name (no overload_name)
    // TODO: put this into the library
    const auto& schema = op.schema();
    const auto& qualified_name = op.operator_name().name;
    const auto& overload_name = schema.overload_name();
    auto pos = qualified_name.find("::");
    TORCH_INTERNAL_ASSERT(pos != std::string::npos, qualified_name);
    // Make me some null terminated strings
    std::string ns_str = qualified_name.substr(0, pos);
    const char* ns = ns_str.c_str();
    const char* func_name = qualified_name.c_str() + pos + strlen("::");

    py::handle torch_api_function =
        py::module::import("torch").attr("ops").attr(ns).attr(func_name);
    if (overload_name == "") {
      return torch_api_function.attr("default").ptr();
    } else {
      return torch_api_function.attr(overload_name.c_str()).ptr();
    }
  });
}

void ConcretePyInterpreterVTable::dispatch(
    const c10::OperatorHandle& op,
    torch::jit::Stack* stack) const {
  const auto& schema = op.schema();
  const auto num_arguments = schema.arguments().size();
  auto arguments = torch::jit::pop(*stack, num_arguments);

  // The plan: convert all the arguments back into PyObjects,
  // extracting out the tensor handles, then call
  // handle_torch_function_no_python_arg_parser
  // NB: at the point arguments are pushed to the stack, ALL defaults
  // are already present

  py::gil_scoped_acquire g;

  std::vector<py::handle> overloaded_args;
  py::handle torch_api_function_overload = getTorchApiFunction(op);

  // Find overloaded tensors
  for (const auto idx : c10::irange(arguments.size())) {
    const auto& ivalue = arguments[idx];
    if (ivalue.isTensor()) {
      const auto& tensor = ivalue.toTensor();
      if (isPythonTensor(tensor)) {
        append_overloaded_tensor(&overloaded_args, py::cast(tensor).ptr());
      }
    } else if (ivalue.isList()) {
      const auto& list = ivalue.toListRef();
      for (const auto jdx : c10::irange(list.size())) {
        const auto& nv = list[jdx];
        if (nv.isTensor()) {
          const auto& tensor = nv.toTensor();
          if (isPythonTensor(tensor)) {
            append_overloaded_tensor(&overloaded_args, py::cast(tensor).ptr());
          }
        }
      }
    }
  }

  auto args_kwargs = parseIValuesToPyArgsKwargs(op, arguments);
  auto args = std::move(args_kwargs.first);
  auto kwargs = std::move(args_kwargs.second);

  PyObject* obj = handle_torch_function_no_python_arg_parser(
      overloaded_args,
      args.ptr(),
      kwargs.ptr(),
      nullptr,
      torch_api_function_overload.ptr(),
      nullptr,
      TorchFunctionName::TorchDispatch);
  pushPyOutToStack(
      op, stack, py::reinterpret_steal<py::object>(obj), "__torch_dispatch__");
}

void ConcretePyInterpreterVTable::python_dispatcher(
    const c10::OperatorHandle& op,
    c10::DispatchKeySet ks,
    torch::jit::Stack* stack) const {
  py::gil_scoped_acquire g;
  py::handle torch_api_function_overload = getTorchApiFunction(op);

  c10::DispatchKey k = ks.highestPriorityTypeId();
  auto handler = torch_api_function_overload.attr(toString(k));
  if (handler.ptr() == nullptr) {
    throw python_error();
  }
  if (py::isinstance<c10::DispatchKey>(handler)) {
    // NB: not redispatch, as that will permanently remove the python
    // dispatcher for subsequent redispatches
    op.callBoxedForDispatchKey(py::cast<c10::DispatchKey>(handler), *stack);
    return;
  }

  const auto& schema = op.schema();
  const auto num_arguments = schema.arguments().size();
  auto arguments = torch::jit::pop(*stack, num_arguments);

  auto args_kwargs = parseIValuesToPyArgsKwargs(op, arguments);
  auto args = std::move(args_kwargs.first);
  auto kwargs = std::move(args_kwargs.second);

  py::object obj = py::reinterpret_steal<py::object>(
      PyObject_Call(handler.ptr(), args.ptr(), kwargs.ptr()));

  if (obj == nullptr) {
    throw python_error();
  }

  pushPyOutToStack(op, stack, std::move(obj), "Python dispatcher");
}

c10::intrusive_ptr<TensorImpl> ConcretePyInterpreterVTable::detach(
    const c10::TensorImpl* self) const {
  pybind11::gil_scoped_acquire gil;
  at::impl::MaybeSetTLSOnEntryGuard guard;

  auto out = torchDispatchFromTensorImpl(
      self,
      "detach",
      py::module::import("torch")
          .attr("ops")
          .attr("aten")
          .attr("detach")
          .attr("default")
          .ptr(),
      "torch.ops.aten");

  TORCH_CHECK(
      THPVariable_Check(out.ptr()),
      "detach returned invalid type ",
      py::detail::get_fully_qualified_tp_name(Py_TYPE(out.ptr())),
      ", expected Tensor");
  const Tensor& res_t = THPVariable_Unpack(out.ptr());
  return res_t.getIntrusivePtr();
}

bool ConcretePyInterpreterVTable::is_contiguous(
    const c10::TensorImpl* self) const {
  pybind11::gil_scoped_acquire gil;
  at::impl::MaybeSetTLSOnEntryGuard guard;

  auto out = torchDispatchFromTensorImpl(
      self,
      "is_contiguous",
      py::module::import("torch")
          .attr("ops")
          .attr("aten")
          .attr("is_contiguous")
          .attr("default")
          .ptr(),
      "torch.ops.aten");

  TORCH_CHECK(
      PyBool_Check(out.ptr()),
      "is_contiguous returned invalid type ",
      py::detail::get_fully_qualified_tp_name(Py_TYPE(out.ptr())),
      ", expected bool");

  return PyObject_IsTrue(out.ptr());
}

int64_t ConcretePyInterpreterVTable::dim(const c10::TensorImpl* self) const {
  pybind11::gil_scoped_acquire gil;
  at::impl::MaybeSetTLSOnEntryGuard guard;

  auto out = torchDispatchFromTensorImpl(
      self,
      "dim",
      py::module::import("torch")
          .attr("ops")
          .attr("aten")
          .attr("dim")
          .attr("default")
          .ptr(),
      "torch.ops.aten");

  TORCH_CHECK(
      PyLong_Check(out.ptr()),
      "dim returned invalid type ",
      py::detail::get_fully_qualified_tp_name(Py_TYPE(out.ptr())),
      ", expected int");

  return THPUtils_unpackLong(out.ptr());
}

c10::Device ConcretePyInterpreterVTable::device(
    const c10::TensorImpl* self) const {
  pybind11::gil_scoped_acquire gil;
  at::impl::MaybeSetTLSOnEntryGuard guard;

  auto out = torchDispatchFromTensorImpl(
      self,
      "device",
      py::module::import("torch")
          .attr("ops")
          .attr("prim")
          .attr("device")
          .attr("default")
          .ptr(),
      "torch.ops.prim");

  return toDevice(out.ptr());
}

c10::IntArrayRef ConcretePyInterpreterVTable::strides(
    const c10::TensorImpl* self) const {
  pybind11::gil_scoped_acquire gil;
  at::impl::MaybeSetTLSOnEntryGuard guard;

  auto out = torchDispatchFromTensorImpl(
      self,
      "stride",
      py::module::import("torch")
          .attr("ops")
          .attr("aten")
          .attr("stride")
          .attr("default")
          .ptr(),
      "torch.ops.aten");

  if (out.is(py::none())) {
    TORCH_CHECK(
        !self->has_symbolic_sizes_strides(),
        "Cannot call strides on a tensor with symbolic shapes/strides");
    return self->strides_default();
  }

  py::object values = py::reinterpret_steal<py::object>(out.ptr());

  c10::optional<PyObject*> mb_obj = self->check_pyobj(getPyInterpreter());
  TORCH_CHECK(
      mb_obj.has_value(), "Tensor subclass's PyInterpreter has no value");
  PyObject* subclass = *mb_obj;
  Py_INCREF(subclass);
  py::object sub = py::reinterpret_steal<py::object>(subclass);

  py::object os = py::module_::import("torch").attr("overrides");
  py::function get_buffer =
      py::reinterpret_borrow<py::function>(os.attr("get_buffer"));
  auto buffer = get_buffer(sub, values, "stride");
  auto result = THPUtils_unpackLongs(buffer.ptr());
  int64_t* start = (int64_t*)result[0];
  int64_t len = result[1];

  return c10::IntArrayRef(start, len);
}

static std::vector<int64_t> values_from_buffer(
    const c10::TensorImpl* self,
    py::handle values) {
  c10::TensorImpl* ptr = const_cast<c10::TensorImpl*>(self);
  c10::optional<PyObject*> mb_obj = ptr->check_pyobj(getPyInterpreter());
  TORCH_CHECK(
      mb_obj.has_value(), "Tensor subclass's PyInterpreter has no value");

  py::object os = py::module_::import("torch").attr("overrides");
  py::function get_buffer =
      py::reinterpret_borrow<py::function>(os.attr("get_buffer"));
  auto buffer = get_buffer(py::handle(*mb_obj), values, "size");
  auto result = THPUtils_unpackLongs(buffer.ptr());
  return result;
}

c10::IntArrayRef ConcretePyInterpreterVTable::sizes(
    const c10::TensorImpl* self) const {
  pybind11::gil_scoped_acquire gil;
  at::impl::MaybeSetTLSOnEntryGuard guard;

  auto out = torchDispatchFromTensorImpl(
      self,
      "size",
      py::module::import("torch")
          .attr("ops")
          .attr("aten")
          .attr("size")
          .attr("default")
          .ptr(),
      "torch.ops.aten");

  if (out.is(py::none())) {
    TORCH_CHECK(
        !self->has_symbolic_sizes_strides(),
        "Cannot call sizes on a tensor with symbolic shapes/strides");
    return self->sizes_default();
  }

  py::object values = py::reinterpret_steal<py::object>(out.ptr());
  auto result = values_from_buffer(self, values);
  int64_t* start = (int64_t*)result[0];
  int64_t len = result[1];

  return c10::IntArrayRef(start, len);
}

c10::SymIntArrayRef ConcretePyInterpreterVTable::sym_sizes(
    const c10::TensorImpl* self) const {
  pybind11::gil_scoped_acquire gil;
  at::impl::MaybeSetTLSOnEntryGuard guard;
  HANDLE_TH_ERRORS
  auto out = torchDispatchFromTensorImpl(
      self,
      "sym_size",
      py::module::import("torch")
          .attr("ops")
          .attr("aten")
          .attr("sym_size")
          .attr("default")
          .ptr(),
      "torch.ops.aten");

  if (out.is(py::none())) {
    return self->sym_sizes_default();
  }
  // We need to squeeze SymIntNodes and ints into `SymInts`
  // since it's a format `sym_sizes()` are stored in
  TORCH_CHECK(
      py::isinstance<py::tuple>(out) || py::isinstance<py::list>(out),
      "Symshape must be a list or a tuple");
  py::list symints;
  for (auto it = out.begin(); it != out.end(); it++) {
    auto elm = *it;
    auto si = py::cast<c10::SymInt>(elm);
    // TODO: the buffer will need to be made owning later
    symints.append(si.as_int_unchecked());
  }

  auto result = values_from_buffer(self, symints);
  c10::SymInt* start = (c10::SymInt*)result[0];
  int64_t len = result[1];

  return c10::SymIntArrayRef(start, len);
  END_HANDLE_TH_ERRORS_PYBIND
}

c10::Layout ConcretePyInterpreterVTable::layout(
    const c10::TensorImpl* self) const {
  pybind11::gil_scoped_acquire gil;
  at::impl::MaybeSetTLSOnEntryGuard guard;
  auto out = torchDispatchFromTensorImpl(
      self,
      "layout",
      py::module::import("torch")
          .attr("ops")
          .attr("prim")
          .attr("layout")
          .attr("default")
          .ptr(),
      "torch.ops.prim");

  TORCH_CHECK(
      THPLayout_Check(out.ptr()),
      "layout returned invalid type ",
      py::detail::get_fully_qualified_tp_name(Py_TYPE(out.ptr())),
      ", expected Layout");

  return toLayout(out.ptr());
}

c10::SymInt ConcretePyInterpreterVTable::sym_numel(
    const c10::TensorImpl* self) const {
  pybind11::gil_scoped_acquire gil;
  at::impl::MaybeSetTLSOnEntryGuard guard;
  auto out = torchDispatchFromTensorImpl(
      self,
      "sym_numel",
      py::module::import("torch")
          .attr("ops")
          .attr("aten")
          .attr("sym_numel")
          .attr("default")
          .ptr(),
      "torch.ops.aten");

<<<<<<< HEAD
  if (out == Py_None) {
=======
  if (out.is(py::none())) {
    TORCH_CHECK(
        !self->has_symbolic_sizes_strides(),
        "Cannot call numel on a tensor with symbolic shapes/strides");
>>>>>>> 614d6f19
    return self->sym_numel_default();
  }
  return torch::is_symint_node(out)
      ? out.cast<c10::SymIntNodeImpl*>()->toSymInt()
      : c10::SymInt{py::cast<int64_t>(out)};
}

c10::SymInt ConcretePyInterpreterVTable::sym_storage_offset(
    const c10::TensorImpl* self) const {
  pybind11::gil_scoped_acquire gil;
  at::impl::MaybeSetTLSOnEntryGuard guard;
  auto out = torchDispatchFromTensorImpl(
      self,
      "sym_storage_offset",
      py::module::import("torch")
          .attr("ops")
          .attr("aten")
          .attr("sym_storage_offset")
          .attr("default")
          .ptr(),
      "torch.ops.aten");

  if (out.is(py::none())) {
    return self->sym_storage_offset_default();
  }
  return torch::is_symint_node(out)
      ? out.cast<c10::SymIntNodeImpl*>()->toSymInt()
      : c10::SymInt{py::cast<int64_t>(out)};
}

c10::SymIntArrayRef ConcretePyInterpreterVTable::sym_strides(
    const c10::TensorImpl* self) const {
  pybind11::gil_scoped_acquire gil;
  at::impl::MaybeSetTLSOnEntryGuard guard;
  HANDLE_TH_ERRORS
  auto out = torchDispatchFromTensorImpl(
      self,
      "sym_stride",
      py::module::import("torch")
          .attr("ops")
          .attr("aten")
          .attr("sym_stride")
          .attr("default")
          .ptr(),
      "torch.ops.aten");

  if (out.is(py::none())) {
    return self->sym_strides_default();
  }
  // We need to squeeze SymIntNodes and ints into `SymInts`
  // since it's a format `sym_strides()` are stored in
  TORCH_CHECK(
      py::isinstance<py::tuple>(out) || py::isinstance<py::list>(out),
      "Symshape must be a list or a tuple");
  py::list symints;
  for (auto it = out.begin(); it != out.end(); it++) {
    auto elm = *it;
    auto si = torch::is_symint_node(elm)
        ? elm.cast<c10::SymIntNodeImpl*>()->toSymInt()
        : c10::SymInt{py::cast<int64_t>(elm)};
    symints.append(si.as_int_unchecked());
  }

  auto result = values_from_buffer(self, symints);
  c10::SymInt* start = (c10::SymInt*)result[0];
  int64_t len = result[1];

  return c10::SymIntArrayRef(start, len);
  END_HANDLE_TH_ERRORS_PYBIND
}

} // anonymous namespace<|MERGE_RESOLUTION|>--- conflicted
+++ resolved
@@ -1458,12 +1458,6 @@
   END_HANDLE_TH_ERRORS
 }
 
-<<<<<<< HEAD
-PyObject* THPVariable_has_symbolic_sizes_strides(THPVariable* self, void* unused) {
-  HANDLE_TH_ERRORS
-  auto& self_ = THPVariable_Unpack(self);
-  return torch::autograd::utils::wrap(self_.unsafeGetTensorImpl()->has_symbolic_sizes_strides());
-=======
 PyObject* THPVariable_has_symbolic_sizes_strides(
     THPVariable* self,
     void* unused) {
@@ -1471,7 +1465,6 @@
   auto& self_ = THPVariable_Unpack(self);
   return torch::autograd::utils::wrap(
       self_.unsafeGetTensorImpl()->has_symbolic_sizes_strides());
->>>>>>> 614d6f19
   END_HANDLE_TH_ERRORS
 }
 
@@ -1613,15 +1606,11 @@
      nullptr},
     {"is_meta", (getter)THPVariable_is_meta, nullptr, nullptr, nullptr},
     {"is_nested", (getter)THPVariable_is_nested, nullptr, nullptr, nullptr},
-<<<<<<< HEAD
-    {"_has_symbolic_sizes_strides", (getter)THPVariable_has_symbolic_sizes_strides, nullptr, nullptr, nullptr},
-=======
     {"_has_symbolic_sizes_strides",
      (getter)THPVariable_has_symbolic_sizes_strides,
      nullptr,
      nullptr,
      nullptr},
->>>>>>> 614d6f19
     {"dtype", (getter)THPVariable_dtype, nullptr, nullptr, nullptr},
     {"layout", (getter)THPVariable_layout, nullptr, nullptr, nullptr},
     {"device", (getter)THPVariable_device, nullptr, nullptr, nullptr},
@@ -2600,14 +2589,10 @@
           .ptr(),
       "torch.ops.aten");
 
-<<<<<<< HEAD
-  if (out == Py_None) {
-=======
   if (out.is(py::none())) {
     TORCH_CHECK(
         !self->has_symbolic_sizes_strides(),
         "Cannot call numel on a tensor with symbolic shapes/strides");
->>>>>>> 614d6f19
     return self->sym_numel_default();
   }
   return torch::is_symint_node(out)

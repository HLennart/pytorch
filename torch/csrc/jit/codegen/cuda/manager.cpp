#include <torch/csrc/jit/codegen/cuda/executor.h>
#include <torch/csrc/jit/codegen/cuda/fusion.h>
#include <torch/csrc/jit/codegen/cuda/instrumentation.h>
#include <torch/csrc/jit/codegen/cuda/ir_iostream.h>
#include <torch/csrc/jit/codegen/cuda/kernel_cache.h>
#include <torch/csrc/jit/codegen/cuda/manager.h>
#include <torch/csrc/jit/codegen/cuda/parser.h>
#include <torch/csrc/jit/codegen/cuda/scheduler/all_schedulers.h>
#include <torch/csrc/jit/codegen/cuda/type_inference.h>
#include <torch/csrc/jit/codegen/cuda/utils.h>
#include <torch/csrc/jit/jit_log.h>
#include <torch/csrc/jit/passes/canonicalize.h>
#include <torch/csrc/jit/passes/cuda_graph_fuser.h>
#include <torch/csrc/jit/passes/shape_analysis.h>
#include <torch/csrc/jit/passes/symbolic_shape_analysis.h>
#include <torch/csrc/jit/runtime/graph_executor.h>
#include <torch/csrc/jit/runtime/interpreter.h>

#include <ATen/DimVector.h>
#include <c10/core/DeviceType.h>
#include <c10/util/irange.h>

#include <unordered_map>

namespace torch {
namespace jit {
namespace fuser {
namespace cuda {

//! [ Note -- cache entry indexing ]
//!
//! CudaFusionManager holds the cache and handles interfacing to CudaFusionGroup
//! node, including selection, construction and execution of FusionExecutors.
//!
//! CudaFusionManager bridges PyTorch IR node CudaFusionGroup to GraphCache.
//! Therefore, we want to cache on stringified graph. But it is expensive to
//! stringify and hash on a computational graph, we cache the hash of a
//! stringified graph on node via cache_id.
//!
//! CudaFusionGroup node stores:
//!     i.  a PyTorch IR in `attr::Subgraph`
//!     ii. an int in `attr::cache_id`, (a cached hash value of
//!     `attr::Subgraph`)
//!
//! We have 2 unordered_map at CudaFusionGroup:
//!   std::unordered_map<std::string, int32_t> graph_cache_ids_;
//!   std::unordered_map<int64_t, std::unique_ptr<GraphCache>> graph_cache_;
//!
//! Mapping from std::string to graph_cache_id ensures that we assign the same
//! cache_id to CudaFusionGroup with identical computational grah, allowing
//! kernel reuse; Direct mapping from cache_id to GraphCache allows efficient
//! graph_cache indexing;

namespace {

// TODO remove this (75983):
//   we don't need this any more. I think we can use revertAliasCopyOps.
//   Similar refactor should be done infallback graph used by fusion guard.
//   implementation of xxxx_copy ops should be removed.
//
// Mark string attribute in alias-copy nodes to enable its implementation
// in the fallback path.
void enableAliasCopyNodes(const std::shared_ptr<Graph>& graph, Block* block) {
  static std::unordered_set<Symbol> alias_copy_op(
      {prim::view_copy,
       prim::reshape_copy,
       prim::squeeze_copy,
       prim::unsqueeze_copy});

  for (Node* n : block->nodes()) {
    for (Block* b : n->blocks()) {
      enableAliasCopyNodes(graph, b);
    }
    if (alias_copy_op.find(n->kind()) != alias_copy_op.end()) {
      n->s_(attr::name, "CudaFusionGroup");
    }
  }
}

static std::unique_ptr<Code> createFallbackCode(const Node* fusion_node) {
  auto copied_graph = fusion_node->g(attr::Subgraph)->copy();
  EraseShapeInformation(copied_graph);
  enableAliasCopyNodes(copied_graph, copied_graph->block());
  auto code = std::make_unique<Code>(copied_graph, "fallback_cuda_fuser");
  return code;
}

// CudaFusionManager is not thread safe!
// TODO: we should make the tradeoff here to use thread_local instead of global
// singleton;
// NOLINTNEXTLINE(cppcoreguidelines-pro-type-member-init)
class CudaFusionManager {
 public:
  static CudaFusionManager& getManager() {
    static CudaFusionManager cuda_fusion_manager_;
    return cuda_fusion_manager_;
  };

  // TODO: I'm assuming we have stride information in `graph->toString`
  //       We need to make sure stride information is in the final string, as we
  //       want to AVOID kernel reuse between different fusion_node, unless they
  //       have identical contiguity information! (So identical stride + shape
  //       is even more restricting in a good way)
  int32_t registerOrGetCacheId(std::shared_ptr<Graph>& graph) {
    // prepare graph for lowering;
    // We should not call `EraseShapeInformation(graph);`, graph representation
    // does not incorporate static sizes, but just rank of input tensors, which
    // is exactly what we wanted.
    auto canonical_graph = Canonicalize(graph, false);
    auto repr = canonical_graph->toString(false);

    std::lock_guard<std::mutex> guard(mutex_);
    // create new graph_cache_ids_ entry if none existed yet;
    if (graph_cache_ids_.count(repr) == 0) {
      int32_t kernel_id = getNextUniqueID();
      graph_cache_ids_[repr] = kernel_id;
      TORCH_CHECK(
          graph_cache_.emplace(kernel_id, std::make_unique<GraphCache>(graph))
              .second);
    }
    return graph_cache_ids_[repr];
  };

  // get fallback kernel id
  int32_t getFallbackKernelId() {
    std::lock_guard<std::mutex> guard(mutex_);
    return getNextUniqueID();
  }

  void unregisterCacheId(std::shared_ptr<Graph>& graph) {
    auto canonical_graph = Canonicalize(graph, false);
    auto repr = canonical_graph->toString(false);

    // create new graph_cache_ids_ entry if none existed yet;
    if (graph_cache_ids_.count(repr) > 0) {
      int32_t kernel_id = graph_cache_ids_[repr];
      graph_cache_.erase(kernel_id);
      graph_cache_ids_.erase(repr);
    }
  }

  std::vector<at::Tensor> runFusionNode(
      int32_t kernel_id,
      const at::ArrayRef<IValue> inputs) {
    std::lock_guard<std::mutex> guard(mutex_);
    TORCH_INTERNAL_ASSERT(
        graph_cache_.count(kernel_id) > 0, "graph cache miss at run time");
    return graph_cache_[kernel_id]->runGraphWithInputs(inputs);
  }

  bool hasFallbackCode(int32_t kernel_id) {
    std::lock_guard<std::mutex> guard(mutex_);
    return fallback_cache_.count(kernel_id);
  }

  Code* getFallbackCode(int32_t kernel_id, const Node* fusion_node) {
    {
      std::lock_guard<std::mutex> guard(mutex_);
      auto it = fallback_cache_.find(kernel_id);
      if (it != fallback_cache_.end()) {
        return it->second.get();
      }
    }

    std::unique_ptr<Code> code = createFallbackCode(fusion_node);

    std::lock_guard<std::mutex> guard(mutex_);
    auto it = fallback_cache_.insert({kernel_id, std::move(code)}).first;
    return it->second.get();
  }

 private:
  // TODO: Dimension collapsing should be abstracted out and integrated into
  // graph caching.

  // Dimension collapsing only applicable to profiling executor at this moment
  bool graphHasReduction(const std::shared_ptr<Graph>& graph) {
    for (const auto& n : graph->nodes()) {
      if (isReductionNode(n)) {
        return true;
      }
    }
    return false;
  }

 private:
  std::mutex mutex_;

  void runCudaKernel(
      int32_t key,
      const std::vector<int>& contiguity_tag,
      const c10::Device){};

  int32_t getNextUniqueID() {
    return next_unique_id_++;
  };

  std::unordered_map<std::string, int32_t> graph_cache_ids_;
  std::unordered_map<int64_t, std::unique_ptr<GraphCache>> graph_cache_;
  std::unordered_map<int64_t, std::unique_ptr<Code>> fallback_cache_;

  int32_t next_unique_id_ = 0;
};

<<<<<<< HEAD
// Mark string attribute in alias-copy nodes to enable its implementation
// in the fallback path.
void enableAliasCopyNodes(const std::shared_ptr<Graph>& graph, Block* block) {
  static std::unordered_set<Symbol> alias_copy_op(
      {prim::view_copy,
       prim::flatten_copy,
       prim::reshape_copy,
       prim::squeeze_copy,
       prim::unsqueeze_copy});

  for (Node* n : block->nodes()) {
    for (Block* b : n->blocks()) {
      enableAliasCopyNodes(graph, b);
    }
    if (alias_copy_op.find(n->kind()) != alias_copy_op.end()) {
      n->s_(attr::name, "CudaFusionGroup");
    }
  }
}

=======
>>>>>>> 28dfed96
} // namespace

void compileCudaFusionGroup(Node* fusion_node) {
  FUSER_PERF_SCOPE("nvFuser::Manager::compileCudaFusionGroup");

  TORCH_CHECK(
      fusion_node->kind() == prim::CudaFusionGroup,
      "Only prim::CudaFusionGroup can be compiled");
  if (fusion_node->hasAttribute(attr::cache_id)) {
    TORCH_WARN("Double registration of CudaFusionGroup on CudaFusionManager");
  }
  // This is not a critical code path, it's OK to do graph copy here;
  auto graph = fusion_node->g(attr::Subgraph)->copy();

  auto compile_fusion = [&]() {
    // type propagation is needed, as the protocol only requires scalar type on
    // input tensors.
    // Note that even for Profiling Executor, scalar type could still be
    // missing, especially for output tensor from a given node (as profiling
    // node only insert meta information after itself).
    PropagateShapesOnGraph(graph);
    TypePropagate(graph);

    int32_t fusion_cache_id =
        CudaFusionManager::getManager().registerOrGetCacheId(graph);
    fusion_node->i_(attr::cache_id, fusion_cache_id);
  };

  if (useFallback()) {
    try {
      compile_fusion();
    } catch (...) {
      TORCH_WARN(
          "FALLBACK path has been taken inside: ",
          __FUNCTION__,
          ". This is an indication that codegen Failed for some reason.\n"
          "To debug try disable codegen fallback path via setting the env"
          " variable `export PYTORCH_NVFUSER_DISABLE_FALLBACK=1`\n"
          "To report the issue, try enable logging via setting the env"
          "variable ` export PYTORCH_JIT_LOG_LEVEL=manager.cpp`\n");
      GRAPH_DUMP("`compile_fusion` hits fallback on graph\n", graph);
      CudaFusionManager::getManager().unregisterCacheId(graph);
    }
  } else {
    compile_fusion();
  }

  // Assigning a cache_id to facilitate graph execution and fallback
  if (!fusion_node->hasAttribute(attr::cache_id)) {
    int32_t fusion_cache_id =
        CudaFusionManager::getManager().getFallbackKernelId();
    fusion_node->i_(attr::cache_id, fusion_cache_id);
  }
}

void runCudaFusionGroup(const Node* fusion_node, Stack& stack) {
  FUSER_PERF_SCOPE("nvFuser::Manager::runCudaFusionGroup");
  TORCH_CHECK(
      fusion_node->hasAttribute(attr::cache_id),
      "node prim::CudaFusionGroup has not been compiled yet");

  // Fallback to use if anything goes wrong
  auto take_fallback = [&](Stack& stack) {
    std::unique_ptr<Code> fallback_code_unique;
    Code* fallback_code;
    int32_t kernel_id = fusion_node->i(attr::cache_id);
    fallback_code =
        CudaFusionManager::getManager().getFallbackCode(kernel_id, fusion_node);
    InterpreterState{*fallback_code}.run(stack);
  };

  c10::optional<Stack> stack_copy;
  auto compare_callback = getCudaFuserComparisonCallback();
  if (compare_callback.run_fallback) {
    // make a copy of the stack
    int64_t inputs_size =
        static_cast<int64_t>(fusion_node->g(attr::Subgraph)->inputs().size());
    TORCH_INTERNAL_ASSERT(stack.size() >= inputs_size);
    stack_copy = Stack();
    stack_copy->insert(
        stack_copy->end(), stack.begin(), stack.end() - inputs_size);
    // deepcopy the last (inputs_size) stack items
    std::transform(
        stack.end() - inputs_size,
        stack.end(),
        std::back_inserter(*stack_copy),
        [](const c10::IValue& ivalue) { return ivalue.deepcopy(); });
  }

  auto run_fusion = [&]() {
    TORCH_CHECK(
        fusion_node->kind() == prim::CudaFusionGroup,
        "prim::CudaFusionGroup expected");
    int32_t kernel_id = fusion_node->i(attr::cache_id);
    // Currently we just construct I/O tensors for static graph;

    const auto nInputs = fusion_node->g(attr::Subgraph)->inputs().size();

    at::ArrayRef<IValue> inputs = last(stack, nInputs);

    auto outputs =
        CudaFusionManager::getManager().runFusionNode(kernel_id, inputs);

    drop(stack, inputs.size());
    stack.insert(
        stack.end(),
        std::make_move_iterator(outputs.begin()),
        std::make_move_iterator(outputs.end()));
  };

  if (useFallback()) {
    try {
      // if fusion failed once, it's likely to fail again; and failures are
      // slow. So if the fusion fails, then record the failure and always use
      // the fallback instead
      int32_t kernel_id = fusion_node->i(attr::cache_id);
      bool force_fallback =
          CudaFusionManager::getManager().hasFallbackCode(kernel_id);
      if (force_fallback) {
        take_fallback(stack);
      } else {
        run_fusion();
      }
    } catch (...) {
      TORCH_WARN(
          "FALLBACK path has been taken inside: ",
          __FUNCTION__,
          ". This is an indication that codegen Failed for some reason.\n"
          "To debug try disable codegen fallback path via setting the env"
          " variable `export PYTORCH_NVFUSER_DISABLE_FALLBACK=1`\n");
      take_fallback(stack);
    }
  } else {
    run_fusion();
  }

  if (compare_callback.callback != nullptr) {
    Stack fused_outputs;
    Stack fallback_outputs;
    int64_t output_count =
        static_cast<int64_t>(fusion_node->g(attr::Subgraph)->outputs().size());
    TORCH_CHECK(
        output_count <= stack.size(),
        "Expected ",
        output_count,
        " outputs but found only ",
        stack.size(),
        " items on the stack");

    fused_outputs.insert(
        fused_outputs.begin(), stack.end() - output_count, stack.end());

    if (stack_copy) {
      take_fallback(*stack_copy);
      TORCH_CHECK(
          stack_copy->size() == stack.size(),
          "Fused graph returns stack with ",
          stack.size(),
          " items, compared to ",
          stack_copy->size(),
          " from unfused graph");
      fallback_outputs.insert(
          fallback_outputs.begin(),
          stack_copy->end() - output_count,
          stack_copy->end());
    }
    auto graph_str = fusion_node->g(attr::Subgraph)->toString();
    compare_callback.callback(fused_outputs, fallback_outputs, graph_str);
  }
}

} // namespace cuda
} // namespace fuser
} // namespace jit
} // namespace torch<|MERGE_RESOLUTION|>--- conflicted
+++ resolved
@@ -202,29 +202,6 @@
   int32_t next_unique_id_ = 0;
 };
 
-<<<<<<< HEAD
-// Mark string attribute in alias-copy nodes to enable its implementation
-// in the fallback path.
-void enableAliasCopyNodes(const std::shared_ptr<Graph>& graph, Block* block) {
-  static std::unordered_set<Symbol> alias_copy_op(
-      {prim::view_copy,
-       prim::flatten_copy,
-       prim::reshape_copy,
-       prim::squeeze_copy,
-       prim::unsqueeze_copy});
-
-  for (Node* n : block->nodes()) {
-    for (Block* b : n->blocks()) {
-      enableAliasCopyNodes(graph, b);
-    }
-    if (alias_copy_op.find(n->kind()) != alias_copy_op.end()) {
-      n->s_(attr::name, "CudaFusionGroup");
-    }
-  }
-}
-
-=======
->>>>>>> 28dfed96
 } // namespace
 
 void compileCudaFusionGroup(Node* fusion_node) {

--- conflicted
+++ resolved
@@ -16,13 +16,9 @@
 import warnings
 import inspect
 import re
-<<<<<<< HEAD
-from typing import Any, Dict, List, Optional, Set
+from typing import Any, Callable, Dict, List, Optional, Set
+
 from torch._dynamo.eval_frame import OptimizedModule
-=======
-from typing import Any, Callable, Dict, List, Optional, Set
->>>>>>> 027ebca4
-
 from torch.jit._state import _python_cu, _enabled
 from torch.jit._script import ScriptModule, _CachedForward, script
 from torch._jit_internal import _qualified_name, is_scripting, get_callable_argument_names

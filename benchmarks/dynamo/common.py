#!/usr/bin/env python3
from __future__ import annotations

import abc

import argparse
import collections
import contextlib
import copy
import csv
import dataclasses
import functools
import importlib
import itertools
import logging
import os
import pathlib
import shutil
import signal
import subprocess
import sys
import time
import weakref
from contextlib import contextmanager

from typing import (
    Any,
    Callable,
    Generator,
    List,
    Mapping,
    NamedTuple,
    Optional,
    Sequence,
    Tuple,
    Type,
    TYPE_CHECKING,
)
from unittest.mock import MagicMock

from typing_extensions import Self

if TYPE_CHECKING:
    from torch.onnx._internal.fx import diagnostics

import numpy as np
import pandas as pd
import psutil
import torch
import torch._dynamo
import torch._dynamo.utils
import torch._export
import torch.distributed
import torch.fx._pytree as fx_pytree
import torch.multiprocessing as mp
from scipy.stats import gmean, ttest_ind
from torch._dynamo.profiler import fx_insert_profiling, Profiler
from torch._dynamo.testing import (
    dummy_fx_compile,
    format_speedup,
    reset_rng_state,
    same,
)
from torch.distributed.fsdp.wrap import ModuleWrapPolicy

try:
    from torch._dynamo.utils import clone_inputs, graph_break_reasons
    from torch._inductor.utils import aot_inductor_launcher, fresh_inductor_cache
except ImportError:
    from _dynamo.utils import clone_inputs, graph_break_reasons
from torch._functorch.aot_autograd import set_model_name
from torch._inductor import config as inductor_config, metrics
from torch._subclasses.fake_tensor import FakeTensorMode

from torch.utils import _pytree as pytree
from torch.utils._pytree import tree_map, tree_map_only

from tqdm.auto import tqdm, trange

try:
    import torch_xla
    import torch_xla.core.xla_model as xm

    # This is to woraround the backward issue https://github.com/pytorch/xla/issues/4174
    torch_xla._XLAC._init_computation_client()
except ImportError:
    # ignore the error if torch_xla is not installed
    pass

log = logging.getLogger(__name__)

# We are primarily interested in TF32
torch.backends.cuda.matmul.allow_tf32 = True

# Suppress torch.profiler spam
os.environ["KINETO_LOG_LEVEL"] = "5"

current_name = ""
current_device = ""
current_onnx_compiler = ""
current_batch_size = None
output_filename = None

MAX_DOWNLOAD_ATTEMPTS = 5


class CI(NamedTuple):
    backend: str  # aot_eager or inductor
    training: bool
    dynamic: bool = False
    device: str = "cuda"


CI_SKIP_OPTIMIZER = {
    # TIMM
    "convmixer_768_32",  # accuracy
    "hrnet_w18",  # Stack issue in fx
    # HF
    "pnasnet5large",  # Stack issue in fx
    "MobileBertForMaskedLM",  # Stack issue in fx
    "MobileBertForQuestionAnswering",  # Stack issue in fx
    "PegasusForConditionalGeneration",  # OOM
}

CI_SKIP_DYNAMIC_BATCH_ONLY = {
    "sam",
    # See https://github.com/mindee/doctr/blob/f2114758d529ed8d3d0030581638f0520b6b98d8/doctr/models/detection/core.py#L89
    # It iterates over the batch, which is dynamic, and dynamo chokes
    # We should be able to graphbreak there.
    "doctr_det_predictor",
    "dlrm",
}

<<<<<<< HEAD
=======
# These models currently fail accuracy with eager Adam optimizer
# so we use SGD when running the full benchmarks
# https://github.com/pytorch/pytorch/issues/115966
BENCHMARK_USE_SGD = {
    # TorchBench
    "BERT_pytorch",
    "LearningToPaint",
    "alexnet",
    "dcgan",
    "demucs",
    "densenet121",
    "dlrm",
    "fastNLP_Bert",
    "mobilenet_v2",
    "phlippe_densenet",
    "phlippe_resnet",
    "pytorch_stargan",
    "resnet18",
    "shufflenet_v2_x1_0",
    "speech_transformer",
    "squeezenet1_1",
    "stable_diffusion_text_encoder",
    "timm_efficientdet",
    "timm_nfnet",
    "timm_regnet",
    "timm_vision_transformer",
    "timm_vovnet",
    "vgg16",
    "hf_T5",  # Fails dynamic https://github.com/pytorch/pytorch/issues/115968
    # HF
    "AlbertForMaskedLM",
    "BartForCausalLM",
    "BartForConditionalGeneration",
    "BlenderbotSmallForCausalLM",
    "BlenderbotSmallForConditionalGeneration",
    "DebertaV2ForQuestionAnswering",  # eager OOM
    "ElectraForCausalLM",
    "M2M100ForConditionalGeneration",
    "MBartForCausalLM",
    "MBartForConditionalGeneration",
    "OPTForCausalLM",
    "PLBartForCausalLM",
    "PLBartForConditionalGeneration",
    "PegasusForCausalLM",
    "Speech2Text2ForCausalLM",
    "TrOCRForCausalLM",
    "XGLMForCausalLM",
    # TIMM
    "adv_inception_v3",
    "botnet26t_256",
    "cait_m36_384",  # OOM
    "coat_lite_mini",
    "convit_base",
    "dpn107",
    "fbnetv3_b",
    "gernet_l",
    "lcnet_050",
    "mixnet_l",
    "res2net101_26w_4s",
    "res2net50_14w_8s",
    "res2next50",
    "resnest101e",
    "sebotnet33ts_256",
    "swsl_resnext101_32x16d",
    "tf_efficientnet_b0",
    "ghostnet_100",
    "gmixer_24_224",
    "tinynet_a",
}

# These models OOM in CI
# due to the extra memory of Adam optimizer states,
# so we fall back to SGD in CI
CI_USE_SGD = {
    "torchrec_dlrm",
    "demucs",
    "detectron2_fasterrcnn_r_101_c4",
    "detectron2_fasterrcnn_r_101_dc5",
    "detectron2_fasterrcnn_r_101_fpn",
    "detectron2_fasterrcnn_r_50_c4",
    "detectron2_fasterrcnn_r_50_dc5",
    "detectron2_fasterrcnn_r_50_fpn",
    "detectron2_maskrcnn_r_101_c4",
    "detectron2_maskrcnn_r_101_fpn",
    "detectron2_maskrcnn_r_50_c4",
    "detectron2_maskrcnn_r_50_fpn",
    "hf_T5_base",
    "hf_clip",
    "llama_v2_7b_16h",
    "mobilenet_v2_quantized_qat",
    "phi_1_5 resnet50_quantized_qat",
    "BlenderbotForCausalLM",
    "cait_m36_384",
    "DALLE2_pytorch",
    "moco",
    "timm_efficientdet",
    "ghostnet_100",
    "regnety_002",
    "poolformer_m36",
    "inception_v3",
    "tinynet_a",
    "selecsls42b",
    "mobilevit_s",
    "pytorch_CycleGAN_and_pix2pix",
    "vision_maskrcnn",
    "resmlp_12_224",
    "dlrm",
    "resnet50",
    "dm_nfnet_f0",
    "pit_b_224",
    "tf_mixnet_l",
}


>>>>>>> c05dd2aa
DO_NOT_CAST_INPUTS = {"stable_diffusion"}


def model_specified_by_path(path_and_class_str):
    return ":" in path_and_class_str


def load_model_from_path(path_and_class_str):
    configs = {}
    for kvstr in path_and_class_str.split(","):
        k, v = kvstr.split(":")
        configs[k] = v

    for name in ["path", "class"]:
        if name not in configs:
            raise RuntimeError(
                "Invalid --only arguments. Check help message for the correct format"
            )

    path = configs["path"]
    class_name = configs["class"]

    if path[:1] != "/":
        raise RuntimeError(
            "Use absolute path since dynamo may change the current working directory which makes using relative path tricky"
        )

    spec = importlib.util.spec_from_file_location("module_name", path)
    module = importlib.util.module_from_spec(spec)
    spec.loader.exec_module(module)

    model_class = getattr(module, class_name)
    assert issubclass(model_class, torch.nn.Module)
    model = model_class()
    assert hasattr(model, "get_example_inputs")
    inputs = model.get_example_inputs()
    return model, inputs


def output_csv(filename, headers, row):
    if os.path.exists(filename):
        with open(filename) as fd:
            lines = list(csv.reader(fd)) or [[]]
            if headers and len(headers) > len(lines[0]):
                # if prior results failed the header might not be filled in yet
                lines[0] = headers
            else:
                headers = lines[0]
    else:
        lines = [headers]
    lines.append([(f"{x:.6f}" if isinstance(x, float) else x) for x in row])
    with open(filename, "w") as fd:
        writer = csv.writer(fd, lineterminator="\n")
        for line in lines:
            writer.writerow(list(line) + ["0"] * (len(headers) - len(line)))


def nothing(f):
    return f


@functools.lru_cache(None)
def patch_torch_manual_seed():
    """Make torch manual seed deterministic. Helps with accuracy testing."""

    def deterministic_torch_manual_seed(*args, **kwargs):
        from torch._C import default_generator

        seed = 1337
        import torch.cuda

        if not torch.cuda._is_in_bad_fork():
            torch.cuda.manual_seed_all(seed)
        return default_generator.manual_seed(seed)

    torch.manual_seed = deterministic_torch_manual_seed


def synchronize():
    pass


def summarize_graph_break(filename):
    """
    Sorts and de-dupes the graphs breaks on the reason string. Note that this
    function is just a best effort to reduce the logging information. We could
    miss some graph breaks because of de-duping. We can further refine this
    function as need arises.
    """
    log_file = f"{filename.rstrip('.csv')}_graph_breaks.csv"
    if os.path.exists(log_file):
        df = pd.read_csv(log_file)
        df = df.sort_values("reason").drop_duplicates(subset="reason")

        # Specialize for multi tensor sgd as reason is not identical
        multi_tensor_sgd_row = df.loc[df["reason"].str.contains("_multi_tensor_sgd")]
        if len(multi_tensor_sgd_row):
            df = df[
                ~df["reason"].str.contains("_multi_tensor_sgd")
            ]  # Drop all sgd rows
            df = pd.concat(
                [df, pd.DataFrame([multi_tensor_sgd_row.iloc[0]])], axis=0
            )  # Add back a single row
        df.to_csv(f"{log_file.rstrip('.csv')}_deduped.csv", index=False)


def print_summary(filename, print_dataframe=False):
    if not (filename and os.path.exists(filename)):
        return
    data = pd.read_csv(filename)
    if "tag" in data.columns:
        for tag in data.tag.unique():
            if tag == "0.0000":
                continue  # This happens for failed runs
            print(f"\nSummary for tag={tag}:")
            print_summary_table(data[data.tag == tag], print_dataframe=print_dataframe)
    else:
        print_summary_table(data, print_dataframe=print_dataframe)
    summarize_graph_break(filename)


def print_summary_table(data, print_dataframe=False):
    if print_dataframe:
        pd.options.display.max_rows = 1000
        pd.options.display.max_columns = 1000
        pd.options.display.width = 2000
        print(data)
    width = max(map(len, data.columns))
    for col in data.columns:
        try:
            if col in ("dev", "name", "batch_size", "tag"):
                continue
            elif col in ("pct_ops", "pct_time"):
                print(col.ljust(width), f"{data[col].mean():.3%}")
            elif col in ("graphs", "graph_calls", "captured_ops", "total_ops"):
                print(col.ljust(width), f"{data[col].mean():.3f}")
            elif col in ("compilation_latency"):
                print(col.ljust(width), f"mean={data[col].mean():.3f} seconds")
            elif col in ("compression_ratio"):
                print(col.ljust(width), f"mean={data[col].mean():.3f}x")
            elif col in ("accuracy"):
                pass_rate = (data[col] == "pass").mean()
                print(col.ljust(width), f"pass_rate={100*pass_rate:.2f}%")
            else:
                cdata = data[col]
                print(
                    col.ljust(width),
                    f"gmean={gmean(cdata):.2f}x mean={cdata.mean():.3f}x",
                )
        except Exception as e:
            pass


def tensor_is_on_xla(tensors):
    def visit(x: torch.Tensor):
        nonlocal result
        if x.device.type == "xla":
            result = True

    result = False
    tree_map_only(torch.Tensor, visit, tensors)
    return result


def timed(
    model,
    model_iter_fn,
    example_inputs,
    times=1,
    return_result=False,
    collect_outputs=False,
):
    use_xla = tensor_is_on_xla(example_inputs)
    synchronize()

    if use_xla:
        xm.mark_step()
        xm.wait_device_ops()

    time_total = 0
    # Dont collect outputs to correctly measure timing
    for _ in range(times):
        # Put this call inside the loop to reset the seed for each iteration.
        # Don't include reset_rng_state() to correctly measure timing
        reset_rng_state(use_xla)
        t_iter_begin = time.perf_counter()
        result = model_iter_fn(model, example_inputs, collect_outputs=collect_outputs)

        # instead of calling sync on result_list, we should call mark_step.
        # In training case, result_list may be empty, but we want to
        # send all the pending graphs for compilation.
        if use_xla:
            # For the model running on regular torchxla (baseline), we need the
            # mark step to send the accumulated graph for compilation.
            #
            # For the model running with dynamo/torchxla bridge, in training case,
            # we need the mark step to send the optimizer graph out for
            # compilation.
            xm.mark_step()
        t_iter_end = time.perf_counter()
        time_total += t_iter_end - t_iter_begin

    t_0 = time.perf_counter()
    if use_xla:
        xm.wait_device_ops()
    synchronize()
    t_1 = time.perf_counter()
    time_total += t_1 - t_0
    return (time_total, result) if return_result else time_total


def _normalize_bench_inputs(example_inputs) -> Tuple[Tuple[Any], Mapping[str, Any]]:
    # NOTE(bowbao): For huggingface benchmark, example_inputs are formatted as dictionary,
    # and consumed like `model(**example_inputs)`.
    # For other benchmarks, example_inputs are formatted as tuple and consumed
    # like `model(*example_inputs)`.
    if isinstance(example_inputs, dict):
        return (), example_inputs
    else:
        return tuple(example_inputs), {}


def _register_dataclass_output_as_pytree(example_outputs) -> None:
    # NOTE(angelayi): For huggingface benchmark, some example outputs are
    # formatted as a dataclass which pytree cannot consume. So we want
    # to register the pytree implementation here
    example_outputs_flat = pytree.tree_leaves(example_outputs)
    output_dataclass_types = [
        type(out) for out in example_outputs_flat if dataclasses.is_dataclass(type(out))
    ]
    for output_type in output_dataclass_types:
        from torch._export.utils import register_dataclass_as_pytree_node

        register_dataclass_as_pytree_node(
            output_type,
            serialized_type_name=f"{output_type.__module__}.{output_type.__name__}",
        )


class Stats:
    totals = collections.defaultdict(collections.Counter)

    @classmethod
    def reset_counters(cls):
        for k, v in torch._dynamo.utils.counters.items():
            cls.totals[k].update(v)
        ok = torch._dynamo.utils.counters["frames"]["ok"]
        total = torch._dynamo.utils.counters["frames"]["total"]
        torch._dynamo.utils.counters.clear()
        return ok, total

    @classmethod
    def print_summary(cls):
        for k, v in sorted(cls.totals.items()):
            lines = "\n  ".join(map(str, v.most_common(50)))
            print(f"STATS {k}\n  {lines}")

    @classmethod
    def aot_summary(cls):
        return [cls.totals["aot_autograd"]["total"], cls.totals["aot_autograd"]["ok"]]


def coverage_experiment(args, model_iter_fn, model, example_inputs):
    """
    Test operator/model coverage of TorchDynamo and record statistics
    taken from a profiler.  This target is mainly intended to check
    correctness.

    Writes to ./coverage.csv
    """
    profiler = Profiler()
    frozen_model_iter_fn = torch._dynamo.run(model_iter_fn)
    with profiler.prof:
        frozen_model_iter_fn(model, example_inputs)
    coverage_result = profiler.results()
    output_csv(
        output_filename,
        (
            "dev",
            "name",
            "batch_size",
            "graphs",
            "graph_calls",
            "captured_ops",
            "total_ops",
            "pct_ops",
            "pct_time",
        ),
        [
            current_device,
            current_name,
            current_batch_size,
        ]
        + coverage_result.tocsv(),
    )
    return coverage_result


def speedup_experiment_fx2trt(args, model_iter_fn, model, example_inputs):
    """
    Measure speedups over eager using the trt inference backend. TRT backend is based fx graph
    generated by torch._dynamo.
    Writes to ./speedups_fx2trt.csv
    """
    return speedup_experiment(args, model_iter_fn, model, example_inputs)


def recompile_profiler_experiment(args, model_iter_fn, model, example_inputs):
    prof = torch._dynamo.utils.CompilerProfiler()
    opt_model_iter_fn = torch._dynamo.optimize(prof, nopython=args.nopython)(
        model_iter_fn
    )
    opt_model_iter_fn(model, example_inputs)
    output_csv(
        output_filename, ["model", "profiler report"], [current_name, prof.report()]
    )
    met = prof.get_metrics()
    guard_failures = len(met["guard_failures"])
    return [guard_failures]


def randomize_input(inputs):
    if isinstance(inputs, (list, tuple)):
        return type(inputs)([randomize_input(x) for x in inputs])
    elif isinstance(inputs, torch.Tensor):
        if inputs.dtype in (torch.float32, torch.float64):
            torch._dynamo.utils.counters["randomize_input"]["times"] += 1
            return torch.randn_like(inputs)
        elif inputs.dtype == torch.int64:
            # Note: we can not simply tune integer tensors as follows
            #   `return torch.randint_like(inputs, high=inputs.max().item())`
            # This may break some invariants between tensors.
            # E.g. in embedding lookup case, one tensor is the length
            # and another is an indices tensor.
            return inputs
        else:
            raise RuntimeError(
                f"randomize_input need support tensor of type {inputs.dtype}"
            )
    else:
        raise RuntimeError(
            f"randomize_input can not handle input of type {type(inputs)}"
        )


def maybe_mark_step(args):
    if args.trace_on_xla:
        xm.mark_step()


def speedup_experiment(args, model_iter_fn, model, example_inputs, **kwargs):
    """
    Measure speedups over eager.

    Writes to ./speedups.csv
    """
    # if args.dynamic_shapes:
    #     return speedup_experiment_ds(args, model_iter_fn, model, example_inputs)

    timings = np.zeros((args.repeat, 2), np.float64)
    # if we randomize the input, we should also check the result is correct
    should_randomize_input = args.randomize_input

    import contextlib

    from torch._inductor.utils import maybe_profile

    @contextlib.contextmanager
    def maybe_mark_profile(*args, **kwargs):
        prof: torch.profiler.profile = kwargs.pop("p", None)
        mark = kwargs.pop("mark", None)
        if prof:
            with torch.profiler.record_function(mark):
                yield
        else:
            yield

    times = args.iterations_per_run

    # Use higher tolerance for XLA since XLA cause numerical unstability when
    # graph size changes
    tolerance = args.xla_tolerance if args.trace_on_xla else 1e-4
    torch._dynamo.config.repro_tolerance = tolerance

    with maybe_profile(args.export_profiler_trace) as p:
        if args.export_aot_inductor:
            frozen_model_iter_fn = export_aot_inductor(
                model, example_inputs, args.devices[0]
            )
        else:
            frozen_model_iter_fn = torch._dynamo.run(model_iter_fn)

        for rep in trange(args.repeat, desc="running benchmark"):
            inputs = (
                randomize_input(copy.deepcopy(example_inputs))
                if should_randomize_input
                else example_inputs
            )
            # need call mark_step to perform the computation
            # on randomize_input. Otherwise the first call using the
            # inputs will incur high penalty then the next one.
            maybe_mark_step(args)

            # interleave the runs to handle frequency scaling and load changes
            with maybe_mark_profile(p=p, mark="expected"):
                timings[rep, 0], expected_output = timed(
                    model,
                    model_iter_fn,
                    inputs,
                    return_result=True,
                    times=times,
                    collect_outputs=args.collect_outputs,
                )

            # call mark_step between the 2 calls to make the comparison fair.
            maybe_mark_step(args)

            with maybe_mark_profile(p=p, mark="actual"):
                timings[rep, 1], actual_output = timed(
                    model,
                    frozen_model_iter_fn,
                    inputs,
                    return_result=True,
                    times=times,
                    collect_outputs=args.collect_outputs,
                )

    if args.export_profiler_trace:
        name = args.profiler_trace_name + "_" + model.name + ".json"
        name = os.path.join(torch._dynamo.config.base_dir, name)
        p.export_chrome_trace(name)
    median = np.median(timings, axis=0)
    speedup = median[0] / median[1]
    if args.dump_raw_metrics:
        np.save(
            f"{output_filename[:-4]}-raw_timings-{current_name}-{current_device}.npy",
            timings,
        )

    first_headers = ["dev", "name", "batch_size"]
    first_fields = [current_device, current_name, current_batch_size]
    if "tag" in kwargs:
        first_headers.append("tag")
        first_fields.append(kwargs["tag"])
    headers = first_headers + ["speedup", "abs_latency"]
    row = first_fields + [float(speedup), median[1] * 1000]
    msg = f"{speedup:.3f}x"
    if args.baseline:
        headers.extend(
            [
                "baseline",
                "speedup_vs_baseline",
            ]
        )
        df = pd.read_csv(args.baseline)
        try:
            baseline_speedup = df[df["name"] == current_name]["speedup"].item()
            row.extend([baseline_speedup, speedup / baseline_speedup])
            msg = f"{baseline_speedup:.3f}x -> {speedup:.3f}x [{speedup / baseline_speedup:.3f}x]"
        except (KeyError, ZeroDivisionError):
            row.extend(
                [
                    0.0,
                    0.0,
                ]
            )
    if "compilation_latency" in kwargs:
        headers += [
            "compilation_latency",
            "compression_ratio",
            "eager_peak_mem",
            "dynamo_peak_mem",
        ]
        row.append(kwargs["compilation_latency"])
        row.append(kwargs["compression_ratio"])
        row.append(kwargs["eager_peak_mem"])
        row.append(kwargs["dynamo_peak_mem"])
    if "dynamo_stats" in kwargs:
        for k, v in kwargs["dynamo_stats"].items():
            headers.append(k)
            row.append(v)
    output_csv(
        output_filename,
        headers,
        row,
    )
    headers, data = torch._dynamo.utils.compile_times(repr="csv", aggregate=True)
    assert (
        output_filename.find(".csv") > 0
    ), f"expected output_filename to be a .csv, but got {output_filename}"
    output_csv(
        output_filename[:-4] + "_compilation_metrics.csv",
        first_headers + headers,
        first_fields + data,
    )
    return msg


def speedup_experiment_ds(args, model_iter_fn, model, example_inputs):
    """
    Run dynamic shapes benchmarks.

    Requires dynamic shape compatible models, which provide a list of example inputs.

    Warms up using the first input example and then iterates the inputs,
    measuring (and expecting minimal) variance between the runtime for different examples.

    """
    timings = np.zeros((args.repeat, len(example_inputs), 2), np.float64)

    if args.repeat > 5:
        print(
            f"\ndynamic shapes experiments are slow, consider setting --repeat less than {args.repeat}\n"
        )

    nwarmup = 4
    for rep in range(args.repeat):
        # Start each rep fresh, e.g. only warmup on example 0
        torch._dynamo.reset()
        optimized_model_iter_fn = optimize_ctx(model_iter_fn)
        for _ in range(nwarmup):
            optimized_model_iter_fn(model, example_inputs[0])

        for input_idx, inputs in enumerate(example_inputs):
            # interleave the runs to handle frequency scaling and load changes
            timings[rep, input_idx, 0] = timed(
                model, model_iter_fn, inputs, return_result=False
            )
            # different from regular speedup_experiment, we _DO_ want to allow recompilation
            timings[rep, input_idx, 1] = timed(
                model, optimized_model_iter_fn, inputs, return_result=False
            )
    medians = np.median(timings, axis=0)
    speedups = list(medians[:, 0] / medians[:, 1])
    speedups_mean = np.mean(speedups)
    speedups_median = np.median(speedups)
    speedups_var = np.var(speedups)

    # TODO this x[0] is not going to work in general but bert only has 1 input
    shapes = [x[0].shape for x in example_inputs]
    shape_keys = sorted(set(shapes))
    shape_speedups = {
        shape: [
            it[1] for it in filter(lambda it: it[0] == shape, zip(shapes, speedups))
        ]
        for shape in shape_keys
    }
    output_str = (
        f"mean: {speedups_mean:.3f}, median: {speedups_median:.3f}, var: {speedups_var:.3f}"
        + "\nSpeedups by shape: "
        + "\n".join(
            [
                f"{shape}: "
                + ", ".join([f"{speedup: .3g}" for speedup in shape_speedups[shape]])
                for shape in shape_keys
            ]
        )
    )
    output_csv(
        output_filename,
        ("dev", "name", "batch_size", "speedup mean", "speedup median", "speedup var"),
        [
            current_device,
            current_name,
            current_batch_size,
            speedups_mean,
            speedups_median,
            speedups_var,
        ],
    )
    return output_str


@contextlib.contextmanager
def override_synchronize_with_onnx_iobinding(iobinding):
    global synchronize
    prev_synchrnoize = synchronize
    try:
        if iobinding is not None:

            def new_synchronize():
                iobinding.synchronize_inputs()
                iobinding.synchronize_outputs()

            synchronize = new_synchronize
        yield
    finally:
        synchronize = prev_synchrnoize


def speedup_experiment_onnx(
    args,
    model_iter_fn,
    onnx_model: OnnxModel,
    model,
    example_inputs,
    **kwargs,
):
    """
    Measure speedups over eager.

    This function is responsible for the following:
        1. Creating iobinding with OnnxModel if device is CUDA, which is essential for perf measurement.
        2. Running ORT with OnnxModel.

    Writes to ./{output_filename}, which should be
        `pathlib.Path(self.output_dir) / f"{self.compiler}_{suite}_{self.dtype}_{self.mode}_{self.device}_{self.testing}.csv".

    TODO(bowbao): Record export time and export peak memory usage.
    """
    timings = np.zeros((args.repeat, 2), np.float64)
    is_correct = True
    should_randomize_input = args.randomize_input
    times = args.iterations_per_run

    def create_onnx_input_binded_fn(onnx_model: OnnxModel, pt_inputs, example_outputs):
        # Goal is to move the iobinding creation outside of the timer function.
        iobinding, outputs = onnx_model.create_iobinding(pt_inputs, example_outputs)

        def onnxrt_model_iter_fn(model, inputs, collect_outputs=True):
            onnx_model.run_with_iobinding(iobinding, outputs)
            if collect_outputs:
                return outputs

        return onnxrt_model_iter_fn, iobinding

    def create_onnx_fn(onnx_model: OnnxModel, pt_inputs):
        # NOTE: Making perf comparison fair by moving out the i/o adapting part.
        # 1. Pre-adapt `pt_inputs` to `onnx_inputs` here.
        # 2. Drop `onnx_outputs` to `pt_outputs` adapting. Output comparison is not part of perf measurement.
        onnx_inputs = onnx_model.adapt_pt_inputs_to_onnx(pt_inputs)

        def onnxrt_model_iter_fn(model, inputs, collect_outputs=True):
            return onnx_model.run_with_onnx_inputs(onnx_inputs)

        return onnxrt_model_iter_fn

    def timed_onnx(model, onnx_model: OnnxModel, inputs):
        if current_device == "cpu" or onnx_model.is_cpu():
            onnxrt_model_iter_fn = create_onnx_fn(onnx_model, inputs)
            iobinding = None
        else:
            onnxrt_model_iter_fn, iobinding = create_onnx_input_binded_fn(
                onnx_model, inputs, expected_output
            )
        with override_synchronize_with_onnx_iobinding(iobinding):
            return timed(
                model,
                onnxrt_model_iter_fn,
                inputs,
                return_result=True,
                times=times,
                collect_outputs=args.collect_outputs,
            )

    # Insert ONNX warm-up
    inputs = (
        randomize_input(copy.deepcopy(example_inputs))
        if should_randomize_input
        else example_inputs
    )
    _, expected_output = timed(
        model,
        model_iter_fn,
        inputs,
        return_result=True,
        times=times,
        collect_outputs=args.collect_outputs,
    )
    for _ in range(2):
        timed_onnx(model, onnx_model, inputs)

    for rep in range(args.repeat):
        inputs = (
            randomize_input(copy.deepcopy(example_inputs))
            if should_randomize_input
            else example_inputs
        )
        if torch.cuda.device_count() > 1:
            # Manually set correct torch.cuda.current_device to ensure torch.cuda.synchronize() works as intended.
            # When there are more than 1 cuda devices, the first one is used for pytorch eager.
            # The second one is used for onnx ort.
            torch.cuda.set_device(0)
        timings[rep, 0], expected_output = timed(
            model,
            model_iter_fn,
            inputs,
            return_result=True,
            times=times,
            collect_outputs=args.collect_outputs,
        )
        if torch.cuda.device_count() > 1:
            # Manually set correct torch.cuda.current_device to ensure torch.cuda.synchronize() works as intended.
            # When there are more than 1 cuda devices, the first one is used for pytorch eager.
            # The second one is used for onnx ort.
            torch.cuda.set_device(1)
        timings[rep, 1], actual_output = timed_onnx(model, onnx_model, inputs)

    pvalue = ttest_ind(timings[:, 0], timings[:, 1]).pvalue
    median = np.median(timings, axis=0)
    speedup = median[0] / median[1]
    if args.dump_raw_metrics:
        np.save(
            f"{output_filename[:-4]}-raw_timings-{current_name}-{current_device}.npy",
            timings,
        )

    headers = ["dev", "name", "batch_size", "speedup", "abs_latency"]
    row = [
        current_device,
        current_name,
        current_batch_size,
        float(speedup),
        median[1] * 1000,
    ]
    if "compilation_latency" in kwargs:
        headers = headers + ["compilation_latency", "compression_ratio"]
        row.append(kwargs["compilation_latency"])
        row.append(kwargs["compression_ratio"])

    output_csv(
        output_filename,
        headers,
        row,
    )
    headers, data = torch._dynamo.utils.compile_times(repr="csv", aggregate=True)
    assert (
        output_filename.find(".csv") > 0
    ), f"expected output_filename to be a .csv, but got {output_filename}"
    output_csv(
        output_filename[:-4] + "_compilation_metrics.csv",
        ["dev", "name", "batch_size"] + headers,
        [current_device, current_name, current_batch_size] + data,
    )
    return format_speedup(speedup, pvalue, is_correct=is_correct)


def overhead_experiment(*args, model_iter_fn):
    """
    Measure overheads of TorchDynamo by running with no backend (only
    eager+FX), and reporting speedup/slowdown over eager.

    Writes to ./overheads.csv
    """
    return speedup_experiment(*args, model_iter_fn)


def print_fx(gm, example_inputs):
    print(gm.graph)
    return gm


def print_aten_ops(gm, example_inputs):
    from functorch.compile import aot_module

    def trace_printer(gm, _):
        print(gm.graph)
        return gm

    return aot_module(gm, fw_compiler=trace_printer, bw_compiler=trace_printer)


def baselines(models, model_iter_fn, example_inputs, args):
    """
    Common measurement code across all baseline experiments.
    """
    models = list(models)
    for idx, (name, model) in enumerate(models):
        if idx == 0:
            result0 = model_iter_fn(model, example_inputs)
        elif model is not None:
            try:
                result = model_iter_fn(model, example_inputs)
                if same(result0, result):
                    continue
                print(name, "is INCORRECT")
            except Exception:
                log.exception("error checking %s", name)
            models[idx] = (name, None)
    timings = np.zeros((args.repeat, len(models)), np.float64)
    timings.fill(1.0e10)
    for rep in range(args.repeat):
        for idx, (name, model) in enumerate(models):
            if model is not None:
                try:
                    timings[rep, idx] = timed(model, model_iter_fn, example_inputs)
                except Exception:
                    pass
    pvalue = [
        ttest_ind(timings[:, 0], timings[:, i]).pvalue
        for i in range(1, timings.shape[1])
    ]
    median = np.median(timings, axis=0)
    speedup = median[0] / median[1:]
    for idx, (name, model) in enumerate(models[1:]):
        if model is None:
            speedup[idx] = 0.0
    result = " ".join(
        [
            format_speedup(s, p, m is not None)
            for s, p, m in zip(speedup, pvalue, [m for n, m in models[1:]])
        ]
    )
    output_csv(
        output_filename,
        ("dev", "name", "batch_size") + tuple(n for n, m in models[1:]),
        [current_device, current_name, current_batch_size]
        + [f"{x:.4f}" for x in speedup],
    )
    return result


def xla(args, model_iter_fn, model, example_inputs):
    xla_dev = xm.xla_device(devkind=current_device)
    model_xla = copy.deepcopy(model).to("cpu").to(device=xla_dev)
    example_inputs_xla = tree_map_only(
        torch.Tensor, lambda x: x.to("cpu").to(device=xla_dev), example_inputs
    )
    for _ in range(3):  # warmup
        timed(model, model_iter_fn, example_inputs)
        timed(model_xla, model_iter_fn, example_inputs_xla)
    timings = np.zeros((args.repeat, 2), np.float64)
    timings.fill(1.0e10)
    for rep in range(args.repeat):
        timings[rep, 0] = timed(model, model_iter_fn, example_inputs)
        timings[rep, 1] = timed(model_xla, model_iter_fn, example_inputs_xla)

    pvalue = ttest_ind(timings[:, 0], timings[:, 1]).pvalue
    time_baseline, time_xla = np.median(timings, axis=0)
    speedup = time_baseline / time_xla
    output_csv(
        output_filename,
        ("dev", "name", "batch_size", "speedup", "time_baseline", "time_xla"),
        [
            current_device,
            current_name,
            current_batch_size,
            speedup,
            time_baseline,
            time_xla,
        ],
    )
    return format_speedup(speedup, pvalue)


def try_script(model, example_inputs):
    try:
        return torch.jit.script(model)
    except Exception:
        return None


class AOTInductorModelCache:
    cache = dict()

    @classmethod
    def load(cls, model, example_inputs, device):
        key = weakref.ref(model)
        if key not in cls.cache:
            # Register the output dataclass to pytree
            example_args, example_kwargs = _normalize_bench_inputs(example_inputs)
            with torch.no_grad():
                # copy.deepcopy is required to prevent any surprising side-effect,
                # see https://github.com/pytorch/pytorch/issues/113029
                example_outputs = copy.deepcopy(model)(*example_args, **example_kwargs)
            _register_dataclass_output_as_pytree(example_outputs)

            so_path = torch._export.aot_compile(model, example_args, example_kwargs)

            module = torch.utils.cpp_extension.load_inline(
                name="aot_inductor",
                cpp_sources=[aot_inductor_launcher(so_path, device)],
                functions=["run", "get_call_spec"],
                with_cuda=(device == "cuda"),
            )

            cls.cache[key] = module

        return cls.cache[key]


def export(model, example_inputs):
    example_args, example_kwargs = _normalize_bench_inputs(example_inputs)
    example_outputs = model(*example_args, **example_kwargs)
    _register_dataclass_output_as_pytree(example_outputs)

    ep = torch.export.export(model, example_args, example_kwargs)

    def opt_export(_, example_inputs):
        example_args, example_kwargs = _normalize_bench_inputs(example_inputs)
        return ep(*example_args, **example_kwargs)

    return opt_export


def export_aot_inductor(model, example_inputs, device):
    module = AOTInductorModelCache.load(model, example_inputs, device)
    call_spec = module.get_call_spec()
    in_spec = pytree.treespec_loads(call_spec[0])
    out_spec = pytree.treespec_loads(call_spec[1])

    def opt_aot_inductor(_, example_inputs, collect_outputs=False):
        example_args, example_kwargs = _normalize_bench_inputs(example_inputs)

        flat_inputs = fx_pytree.tree_flatten_spec(
            (example_args, example_kwargs), in_spec
        )
        flat_outputs = module.run(flat_inputs)
        return pytree.tree_unflatten(flat_outputs, out_spec)

    return opt_aot_inductor


def download_retry_decorator(download_fn):
    """
    Decorator function for applying retry logic to a download function.

    The wrapped function will be called up to 5 times and raises an exception if the function fails each time.
    After each unsuccessful attempt, there is a delay before the next attempt, which is increased linearly with the number of tries.

    Usage:
    @download_retry_decorator
    def download_function(model_name: str):
        # download logic goes here
    """

    @functools.wraps(download_fn)
    def wrapper(self, *args, **kwargs) -> Any:
        tries = 0
        total_allowed_tries = MAX_DOWNLOAD_ATTEMPTS
        while tries <= total_allowed_tries:
            try:
                model = download_fn(self, *args, **kwargs)
                return model
            except Exception as e:
                tries += 1
                if tries <= total_allowed_tries:
                    wait = tries * 30
                    print(
                        f"Failed to load model: {e}. Trying again ({tries}/{total_allowed_tries}) after {wait}s"
                    )
                    time.sleep(wait)
                else:
                    raise RuntimeError(  # noqa: TRY200
                        f"Failed to load model '{args}' with following error(s): {str(e)}."
                    )

    return wrapper


class OnnxModel(abc.ABC):
    TORCH_TO_NUMPY_DTYPE = {
        torch.float16: np.float16,
        torch.float32: np.float32,
        torch.float64: np.float64,
        torch.uint8: np.uint8,
        torch.int8: np.int8,
        torch.int16: np.int16,
        torch.int32: np.int32,
        torch.int64: np.longlong,
        torch.bool: np.bool_,
    }

    _COMPILER_NAME: str

    def __init__(
        self,
        output_directory,
        model,
        example_inputs,
        dynamic_shapes: bool,
        copy_before_export: bool = False,
    ):
        model_name = current_name
        self.copy_before_export = copy_before_export
        self.model_dir = self._generate_onnx_model_directory(
            output_directory, self._COMPILER_NAME, model_name
        )
        self.model_path = str(
            self.model_dir / f"{model_name}_{self._COMPILER_NAME}.onnx"
        )

    @classmethod
    def _generate_onnx_model_directory(
        cls, output_directory: str, compiler_name: str, model_name: str
    ) -> pathlib.Path:
        model_path = pathlib.Path(
            output_directory,
            ".onnx_models",
            model_name,
            compiler_name,
        )
        if model_path.exists() and model_path.is_dir():
            shutil.rmtree(model_path)
        model_path.mkdir(parents=True, exist_ok=True)
        return model_path

    @abc.abstractmethod
    def format_pt_inputs(self, pt_inputs: Any) -> Sequence[torch.Tensor]:
        ...

    @abc.abstractmethod
    def format_pt_outputs(self, pt_outputs: Any) -> Sequence[torch.Tensor]:
        ...

    def adapt_pt_inputs_to_onnx(self, pt_inputs) -> Mapping[str, np.ndarray]:
        pt_inputs = self.format_pt_inputs(pt_inputs)
        return {
            ort_input.name: pt_input.cpu().numpy()
            for ort_input, pt_input in zip(self.onnx_session.get_inputs(), pt_inputs)
        }

    def adapt_onnx_outputs_to_pt(self, onnx_outputs: List[np.ndarray]) -> Any:
        pt_outputs = [
            torch.from_numpy(onnx_output).to(current_device)
            for onnx_output in onnx_outputs
        ]
        if len(pt_outputs) == 1:
            return pt_outputs[0]
        return pt_outputs

    def _init_ort_session(self, model_path: str):
        import onnxruntime

        if current_device == "cpu":
            ort_providers = ["CPUExecutionProvider"]
        else:
            # NOTE(bowbao): Reduce OOM by running ORT on another gpu.
            # TODO(bowbao): This works to avoid OOM, but performance is surprisingly very bad.
            cuda_provider_options = {
                "device_id": 1 if torch.cuda.device_count() > 1 else 0,
            }
            ort_providers = [("CUDAExecutionProvider", cuda_provider_options)]
        session_options = onnxruntime.SessionOptions()
        session_options.log_severity_level = 3  # Error

        ort_session = onnxruntime.InferenceSession(
            self.model_path,
            providers=ort_providers,
            sess_options=session_options,
        )
        return ort_session

    def is_cpu(self) -> bool:
        return self.onnx_session.get_providers()[0] == "CPUExecutionProvider"

    def cpu(self) -> Self:
        self.onnx_session.set_providers(["CPUExecutionProvider"])
        return self

    def create_outputs(self, *example_outputs):
        return tuple(torch.empty_like(x) for x in example_outputs)

    def create_iobinding(self, pt_inputs, example_outputs):
        pt_inputs = self.format_pt_inputs(pt_inputs)
        example_outputs = self.format_pt_outputs(example_outputs)

        iobinding = self.onnx_session.io_binding()
        args = [arg.contiguous() for arg in pt_inputs]
        for ort_input, arg in zip(self.onnx_session.get_inputs(), args):
            # NOTE: Run ORT on another cuda device to reduce OOM.
            if torch.cuda.device_count() > 1:
                arg = arg.detach().to("cuda:1")
            device = arg.device
            iobinding.bind_input(
                ort_input.name,
                device.type,
                device.index or 0,
                self.TORCH_TO_NUMPY_DTYPE[arg.dtype],
                arg.size(),
                arg.data_ptr(),
            )

        outputs = self.create_outputs(*example_outputs)
        for ort_output, output in zip(self.onnx_session.get_outputs(), outputs):
            if torch.cuda.device_count() > 1:
                output = output.detach().to("cuda:1")
            device = output.device
            iobinding.bind_output(
                ort_output.name,
                device.type,
                device.index or 0,
                self.TORCH_TO_NUMPY_DTYPE[output.dtype],
                output.size(),
                output.data_ptr(),
            )
        return iobinding, outputs

    def run_with_iobinding(self, iobinding, outputs):
        # 'outputs' are torch empty tensors binded to 'iobinding'.
        self.onnx_session.run_with_iobinding(iobinding)
        return outputs

    def run_with_onnx_inputs(self, onnx_inputs):
        return self.onnx_session.run(None, onnx_inputs)

    @classmethod
    def save_tensor_data(cls, numpy_tensor, output_path):
        from onnx import numpy_helper

        proto_tensor = numpy_helper.from_array(numpy_tensor)
        with open(output_path, "wb") as f:
            f.write(proto_tensor.SerializeToString())

    def run_and_serialize_inputs_outputs(self, pt_inputs):
        test_data_dir = self.model_dir / "test_data_set_0"
        test_data_dir.mkdir(parents=True, exist_ok=True)

        onnx_inputs = self.adapt_pt_inputs_to_onnx(pt_inputs)
        for i, onnx_input in enumerate(onnx_inputs.values()):
            self.save_tensor_data(onnx_input, str(test_data_dir / f"input_{i}.pb"))

        onnx_outputs = self.run_with_onnx_inputs(onnx_inputs)

        for i, onnx_output in enumerate(onnx_outputs):
            self.save_tensor_data(onnx_output, str(test_data_dir / f"output_{i}.pb"))

        return self.adapt_onnx_outputs_to_pt(onnx_outputs)

    def run(self, pt_inputs):
        # NOTE: For CUDA performance testing, use `run_with_iobinding` to exclude memory
        # copying overhead for inputs/outputs between cpu and gpu.
        # Otherwise perf number is inaccurate.
        onnx_inputs = self.adapt_pt_inputs_to_onnx(pt_inputs)
        onnx_outputs = self.run_with_onnx_inputs(onnx_inputs)
        return self.adapt_onnx_outputs_to_pt(onnx_outputs)


class OnnxModelFromTorchScript(OnnxModel):
    """TorchScript based onnx export. `torch.onnx.export`

    TODO(bowbao):
    * large model export failed.
          Onnx Model is larger than 2GB, but exporter makes decision based pt model size, which is
          smaller than 2GB.
    * OOM on slightly larger model.
          Both pt model and ort inference session are on gpu. Attempt has been made to move ORT to
          cuda:1, however ORT perf drop significantly.
          For now running everything with batch_size 1 set in launch script.
    """

    _COMPILER_NAME = "torchscript"

    def __init__(
        self, output_directory, model, example_inputs, dynamic_shapes: bool, **kwargs
    ):
        if dynamic_shapes:
            raise NotImplementedError("NYI dynamic shapes for OnnxModelFromTorchScript")
        super().__init__(
            output_directory, model, example_inputs, dynamic_shapes, **kwargs
        )
        self._export(
            model,
            example_inputs,
            self.model_path,
            opset_version=17,
            do_constant_folding=False,
            verbose=False,
        )
        self.onnx_session = self._init_ort_session(self.model_path)

    def _export(self, model, example_inputs, output_path: str, /, **kwargs) -> None:
        if self.copy_before_export:
            # Deepcopy model before export to avoid modification to baseline model.
            model = copy.deepcopy(model)

        # Hack for huggingface models (kwargs only).
        if isinstance(example_inputs, dict):

            class WrapperModel(torch.nn.Module):
                def __init__(self, model, keys):
                    super().__init__()
                    self.model = model
                    self.keys = keys

                def forward(self, *args):
                    return self.model(**dict(zip(self.keys, args)))

            model = WrapperModel(model, list(example_inputs.keys()))

        torch.onnx.export(
            model,
            self.format_pt_inputs(example_inputs),
            output_path,
            **kwargs,
        )

    def format_pt_inputs(self, pt_inputs):
        # NOTE(bowbao): For huggingface benchmark, pt_inputs are formatted as dictionary,
        # and consumed like `model(**pt_inputs)`.
        # For other benchmarks, pt_inputs are formatted as tuple and consumed
        # like `model(*pt_inputs)`.
        if isinstance(pt_inputs, dict):
            pt_inputs = list(pt_inputs.values())
        if isinstance(pt_inputs, torch.Tensor):
            pt_inputs = (pt_inputs,)
        return tuple(arg.contiguous() for arg in pt_inputs)

    def format_pt_outputs(self, pt_outputs):
        if isinstance(pt_outputs, torch.Tensor):
            pt_outputs = (pt_outputs,)

        pt_outputs = pytree.tree_leaves(pt_outputs)

        # Hack for huggingface model outputs
        try:
            from transformers import modeling_outputs
        except ImportError:
            pass
        else:

            def _to_tuple(x):
                if isinstance(x, modeling_outputs.ModelOutput):
                    return x.to_tuple()
                return x

            pt_outputs = pytree.tree_map(_to_tuple, pt_outputs)
            pt_outputs = pytree.tree_leaves(pt_outputs)

        return pt_outputs


class OnnxModelFromDynamo(OnnxModel):
    """Dynamo and Fx based export. `torch.onnx.dynamo_export`."""

    _COMPILER_NAME = "dynamo"

    def __init__(
        self, output_directory, model, example_inputs, dynamic_shapes: bool, **kwargs
    ):
        super().__init__(
            output_directory, model, example_inputs, dynamic_shapes, **kwargs
        )
        self._dynamic_shapes = dynamic_shapes
        self._onnx_program = self._export(model, example_inputs, self.model_path)
        # Clear the model proto to save memory.
        # The model proto is saved to disk and no longer needed from `onnx_program`.
        # `onnx_program` is kept for i/o adapter usage.
        self._onnx_program.model_proto.Clear()
        self.onnx_session = self._init_ort_session(self.model_path)

    def _export(
        self, model, example_inputs, output_path: str
    ) -> torch.onnx.ONNXProgram:
        if self.copy_before_export:
            # Deepcopy model before export to avoid modification to baseline model.
            model = copy.deepcopy(model)

        example_args, example_kwargs = _normalize_bench_inputs(example_inputs)
        options = torch.onnx.ExportOptions(dynamic_shapes=self._dynamic_shapes)
        onnx_program = torch.onnx.dynamo_export(
            model, *example_args, **example_kwargs, export_options=options
        )

        onnx_program.save(output_path)
        return onnx_program

    def format_pt_inputs(self, pt_inputs):
        pt_args, pt_kwargs = _normalize_bench_inputs(pt_inputs)
        return self._onnx_program.adapt_torch_inputs_to_onnx(*pt_args, **pt_kwargs)

    def format_pt_outputs(self, pt_outputs):
        return self._onnx_program.adapt_torch_outputs_to_onnx(pt_outputs)


class OnnxModelFromDynamoAotInline(OnnxModelFromDynamo):
    """Dynamo and Fx based export, with AOT inline post export. `torch.onnx.dynamo_export`."""

    _COMPILER_NAME = "dynamo_aot_inline"

    def _export(
        self, model, example_inputs, output_path: str
    ) -> torch.onnx.ONNXProgram:
        example_args, example_kwargs = _normalize_bench_inputs(example_inputs)
        options = torch.onnx.ExportOptions(dynamic_shapes=self._dynamic_shapes)
        onnx_program = torch.onnx.dynamo_export(
            model, *example_args, **example_kwargs, export_options=options
        )
        # Apply AOT inline post export.
        # Requires onnx >= 1.15
        import onnx
        import onnx.inliner

        # Workaround for inliner not supporting with models larger than 2GB.
        # Save model to disk first separating out external data,
        # and load back without external data for inliner to work on.
        model_proto = onnx_program.model_proto
        onnx.save_model(model_proto, output_path, save_as_external_data=True)
        model_proto = onnx.load(output_path, load_external_data=False)
        model_proto = onnx.inliner.inline_local_functions(model_proto)
        onnx.save_model(model_proto, output_path)
        return onnx_program


class _OnnxPatch:
    @classmethod
    def patch_non_tensor_outputs(cls, correct_result, new_result, fp64_outputs):
        """Patch non-tensor outputs to make them comparable with the correct result.

        ONNX model always returns a flat tuple of tensors, but the PyTorch model outputs
        `correct_result` and `fp64_outputs` can be arbitrary types. This function normalizes
        the outputs to make them comparable with the ONNX model output.
        """
        try:
            from transformers import modeling_outputs
        except ImportError:
            has_transformers = False
        else:
            has_transformers = True

        if has_transformers and isinstance(
            correct_result, modeling_outputs.ModelOutput
        ):
            correct_result = correct_result.to_tuple()
            fp64_outputs = fp64_outputs.to_tuple() if fp64_outputs is not None else None
        elif type(correct_result).__name__ in (
            "MaskedLMOutput",
            "Seq2SeqLMOutput",
            "CausalLMOutputWithCrossAttentions",
            "LongformerMaskedLMOutput",
            "Instances",
            "SquashedNormal",
            "Boxes",
            "Normal",
            "TanhTransform",
            "Foo",
            "Variable",
        ):
            # Copied from `same` function in `torch._dynamo.utils`
            correct_result = [
                value
                for key in correct_result.__dict__.keys()
                if (value := getattr(correct_result, key)) is not None
            ]
            fp64_outputs = (
                [
                    value
                    for key in fp64_outputs.__dict__.keys()
                    if (value := getattr(fp64_outputs, key)) is not None
                ]
                if fp64_outputs is not None
                else None
            )

        # Flatten nested tuple of tensors, i.e. past_key_values
        correct_result = pytree.tree_leaves(correct_result)
        # Hack to put results from different runs on same device.
        # This is needed for ONNX CPU fallback benchmark, where PyTorch eager is run on GPU.
        # Assuming outputs from a single run are always on same device!
        devices = [x.device for x in correct_result if isinstance(x, torch.Tensor)]
        assert devices and all(
            x == devices[0] for x in devices
        ), "All tensors must be on same device!"
        device = devices[0]
        new_result = pytree.tree_leaves(new_result)
        new_result = pytree.tree_map(
            lambda x: x.to(device=device) if isinstance(x, torch.Tensor) else x,
            new_result,
        )
        fp64_outputs = pytree.tree_leaves(fp64_outputs)

        return correct_result, new_result, fp64_outputs


@dataclasses.dataclass
class OnnxExportErrorRow:
    device: str
    model_name: str
    batch_size: int
    rule_id: Optional[str] = None
    rule_name: Optional[str] = None
    diagnostic_level: Optional[str] = None
    diagnostic_message: Optional[str] = None
    exception_type_name: Optional[str] = None
    exception_message: Optional[str] = None

    def __post_init__(self):
        assert (
            self.rule_id is not None
            and self.rule_name is not None
            and self.diagnostic_level is not None
            and self.diagnostic_message is not None
        ) or self.exception_type_name, (
            "Either rule_id, rule_name, diagnostic_level and diagnostic_message "
            "must be set or exception_type_name must be set"
        )

    @property
    def headers(self) -> List[str]:
        return [field.name for field in dataclasses.fields(self)]

    @property
    def row(self) -> List[str]:
        return [getattr(self, field.name) for field in dataclasses.fields(self)]


class OnnxExportErrorParser:
    def __init__(self, device: str, model_name: str, batch_size: int):
        self.device = device
        self.model_name = model_name
        self.batch_size = batch_size

    def _qualified_exception_class_name(self, exception: Exception) -> str:
        if exception.__class__.__module__ == "builtins":
            return exception.__class__.__name__
        return f"{exception.__class__.__module__}.{exception.__class__.__name__}"

    def parse_diagnostic_context(
        self,
        diagnostic_context: diagnostics.DiagnosticContext,
    ) -> Generator[OnnxExportErrorRow, Any, Any]:
        from torch.onnx._internal.fx import diagnostics

        for diagnostic in diagnostic_context.diagnostics:
            if diagnostic.level >= diagnostics.levels.ERROR:
                yield OnnxExportErrorRow(
                    device=self.device,
                    model_name=self.model_name,
                    batch_size=self.batch_size,
                    rule_id=diagnostic.rule.id,
                    rule_name=diagnostic.rule.name,
                    diagnostic_level=diagnostic.level.name,
                    diagnostic_message=diagnostic.message,
                )

    def parse_exception(self, exception: Exception) -> OnnxExportErrorRow:
        return OnnxExportErrorRow(
            device=self.device,
            model_name=self.model_name,
            batch_size=self.batch_size,
            exception_type_name=self._qualified_exception_class_name(exception),
            exception_message=str(exception),
        )


@dataclasses.dataclass
class OnnxContext:
    onnx_model: Optional[OnnxModel] = None


def optimize_onnx_ctx(
    output_directory: str,
    onnx_model_cls: Type[OnnxModel],
    run_n_iterations: Callable,
    dynamic_shapes: bool = False,
    copy_before_export: bool = False,
) -> Callable:
    # NOTE(bowbao): This function creates and returns the onnx version of 'run_n_iterations',
    # which does the following:
    #   1. Export and cache model.
    #   2. Create iobinding for ORT.
    #   3. Run ORT for n iterations.
    # The cached model is stored in 'context' under the returned callable.
    context = OnnxContext()
    test_data_dumped = False

    def run_n_iterations_onnx(model, inputs, n=2):
        from torch.onnx._internal import exporter
        from torch.onnx._internal.fx import diagnostics

        # NOTE(bowbao): Capture all export & ort errors and diagnostics.
        # Serialize to csv, to be parsed and summarized later by '._onnx/reporter.py'.
        # TODO: Accuracy mismatch is not reported here in csv.
        assert (
            output_filename.find(".csv") > 0
        ), f"expected output_filename to be a .csv, but got {output_filename}"
        output_error_filename = output_filename[:-4] + "_export_error.csv"
        parser = OnnxExportErrorParser(current_device, current_name, current_batch_size)
        try:
            nonlocal context
            if context.onnx_model is None:
                context.onnx_model = onnx_model_cls(
                    output_directory,
                    model,
                    copy.deepcopy(inputs),
                    dynamic_shapes=dynamic_shapes,
                    copy_before_export=copy_before_export,
                )
            onnx_model = context.onnx_model

            for _ in range(n):
                nonlocal test_data_dumped
                if not test_data_dumped:
                    # Serializes inputs and outputs to .pb files for further offline analysis.
                    # Due to this, this function is not and should not be used for perf measurement.
                    outputs = onnx_model.run_and_serialize_inputs_outputs(inputs)
                    test_data_dumped = True
                else:
                    outputs = onnx_model.run(inputs)
            return outputs
        except exporter.OnnxExporterError as e:
            # `torch.onnx.dynamo_export` raises error that encloses diagnostics.
            diagnostic_context = e.onnx_program.diagnostic_context
            for parsed_error in parser.parse_diagnostic_context(diagnostic_context):
                output_csv(
                    output_error_filename, parsed_error.headers, parsed_error.row
                )
            if context.onnx_model is not None:
                e.onnx_program.save_diagnostics(
                    f"{context.onnx_model.model_dir}/"
                    f"{current_onnx_compiler}_{current_name}_{current_device}.sarif"
                )

            # Check also the raw exception that caused export failure.
            # Skip if it is already analyzed by diagnostics.
            cause_of_exception = e.__cause__
            if not isinstance(
                cause_of_exception, diagnostics.RuntimeErrorWithDiagnostic
            ):
                parsed_error = parser.parse_exception(cause_of_exception)
                output_csv(
                    output_error_filename, parsed_error.headers, parsed_error.row
                )
            raise
        except Exception as e:
            # `torch.onnx.export` errors.
            # ORT errors.
            parsed_error = parser.parse_exception(e)
            output_csv(output_error_filename, parsed_error.headers, parsed_error.row)
            raise

    run_n_iterations_onnx.context = context

    return run_n_iterations_onnx


def read_batch_size_from_file(args, filename, model_name):
    batch_size = None
    if os.path.exists("benchmarks"):
        filename = os.path.join("benchmarks", filename)
    assert os.path.exists(filename), filename
    with open(filename) as f:
        lines = f.readlines()
        lines = [i.split(",") for i in lines if len(i.strip()) > 0]
        for val in lines:
            cur_name, b = val
            if model_name == cur_name:
                batch_size = int(b)
    if batch_size is None:
        log.warning("Could not find batch size for %s", model_name)
    elif batch_size == -1:
        raise RuntimeError(
            f"Batch size is unset for {model_name} in {args.batch_size_file}"
        )
    print(f"batch size: {batch_size}")
    return batch_size


class TimeOutException(Exception):
    pass


def alarm_handler(signum, frame):
    raise TimeOutException()


def exit_after(s):
    """
    Decorator to raise TimeoutException if the fn is taking more than s seconds
    to run.
    """

    def outer(fn):
        def inner(*args, **kwargs):
            signal.signal(signal.SIGALRM, alarm_handler)
            signal.alarm(s)
            try:
                result = fn(*args, **kwargs)
            finally:
                signal.alarm(0)
            return result

        return inner

    return outer


def get_peak_memory():
    return torch.cuda.max_memory_allocated() / 10**9


def null_experiment(args, model_iter_fn, model, example_inputs):
    """
    A no-op experiment useful for making sure TorchBenchark alone works properly.
    """

    return []


def cast_to(dtype, model, inputs):
    # cast model and inputs to fp16
    if dtype == torch.float16:
        model = model.half()
    else:
        model = model.to(dtype)

    inputs = tree_map(
        lambda x: x.to(dtype)
        if isinstance(x, torch.Tensor) and x.is_floating_point()
        else x,
        inputs,
    )
    return model, inputs


def cast_to_bf16(model, inputs):
    return cast_to(torch.bfloat16, model, inputs)


def cast_to_fp16(model, inputs):
    return cast_to(torch.float16, model, inputs)


def cast_to_fp64(model, inputs):
    return cast_to(torch.float64, model, inputs)


def cast_to_fp32(model, inputs):
    return cast_to(torch.float32, model, inputs)


class DummyGradScaler:
    def scale(self, loss):
        return loss


def get_dynamo_stats():
    # TODO: consider deepcopy'ing the entire counters struct and
    # adding a helper to do subtraction on it
    return collections.Counter(
        {
            "calls_captured": torch._dynamo.utils.counters["stats"]["calls_captured"],
            "unique_graphs": torch._dynamo.utils.counters["stats"]["unique_graphs"],
            "graph_breaks": sum(torch._dynamo.utils.counters["graph_break"].values()),
            # NB: The plus removes zero counts
            "unique_graph_breaks": len(+torch._dynamo.utils.counters["graph_break"]),
        }
    )


def maybe_fresh_cache(fn, is_cold_start):
    def inner(*args, **kwargs):
        cache_minder = contextlib.nullcontext()
        if is_cold_start:
            cache_entries = {}
            cache_minder = fresh_inductor_cache(cache_entries)

        try:
            with cache_minder:
                return fn(*args, **kwargs)
        finally:
            dump_cache = False
            if dump_cache and is_cold_start:
                output_csv(
                    output_filename[:-4] + "_triton_cache.csv",
                    ["dev", "name", "batch_size", "triton_cache"],
                    [
                        current_device,
                        current_name,
                        current_batch_size,
                        cache_entries,
                    ],
                )

    return inner


@contextmanager
def maybe_init_distributed(should_init_distributed, rank, world_size, port="6789"):
    try:
        if should_init_distributed:
            torch.cuda.set_device(rank)
            os.environ["MASTER_ADDR"] = "localhost"
            os.environ["MASTER_PORT"] = port
            torch.distributed.init_process_group(
                "nccl", rank=rank, world_size=world_size
            )
        yield
    finally:
        if should_init_distributed:
            torch.distributed.destroy_process_group()


class BenchmarkRunner:
    def __init__(self):
        self.model_iter_fn = None
        self.grad_scaler = DummyGradScaler()
        self.autocast = contextlib.nullcontext
        self.autocast_arg = {}
        self.optimizer = None
        self._args = None

    def setup_amp(self, current_device=None):
        if self.args.only in self.fp32_only_models:
            return

        devices = [current_device] if current_device else self.args.devices
        if self.args.amp:
            if devices == ["cuda"]:
                # AMP training can lead to small loss values which can undeflow
                # gradient values returning in zero gradients. To solve this
                # problem, PyTorch introduces GradScaler. GradScaler is a stateful
                # structure, that scales the loss values to prevent underflow. Loss
                # values are big at the beginning of training (therefore not
                # requiring scaling), while loss value tends to be small as network
                # starts getting better (requiring scaling). GradScaler manages all
                # of this fine tuning, checking the gradients are turning to inf,
                # discarding such batches.

                # Since we are not running a long iteration, default value of
                # init_scale 65536 is going to turn all gradients to inf. Therefore,
                # we just use a init_scale of 2.0 for benchmarking purpose.

                # Disabling Gradscaler because
                #  1) Benchmark setup runs 2 iterations of fwd-bwd. So, not useful.
                #  2) Current setup shares grad_scaler for eager and dynamo model,
                #  which is bad as Gradscaler has state and can adjust the scaling
                #  factor between eager and dynamo run, making accuracy check
                #  harder.
                # self.grad_scaler = torch.cuda.amp.GradScaler(init_scale=2.0)
                self.autocast = torch.cuda.amp.autocast
            if devices == ["cpu"]:
                self.autocast = torch.cpu.amp.autocast
            if self.args.amp_dtype:
                amp_dtype = (
                    torch.float16
                    if self.args.amp_dtype == "float16"
                    else torch.bfloat16
                )
                self.autocast_arg["dtype"] = amp_dtype

    def init_optimizer(self, name, device, params):
        if device == "cuda" and self.args.training and name not in CI_SKIP_OPTIMIZER:
<<<<<<< HEAD
            self.optimizer = torch.optim.SGD(params, lr=0.01, foreach=True)
=======
            if (name in CI_USE_SGD and self.args.ci) or name in BENCHMARK_USE_SGD:
                self.optimizer = torch.optim.SGD(params, lr=0.01, foreach=True)
            else:
                self.optimizer = torch.optim.Adam(
                    params, lr=0.01, capturable=True, foreach=True
                )
>>>>>>> c05dd2aa
        else:
            self.optimizer = None

    @property
    def args(self):
        return self._args

    @args.setter
    def args(self, args):
        self._args = args

    @property
    def skip_models(self):
        return set()

    @property
    def skip_models_for_cuda(self):
        return set()

    @property
    def skip_models_for_cpu(self):
        return set()

    @property
    def slow_models(self):
        return set()

    @property
    def very_slow_models(self):
        return set()

    @property
    def non_deterministic_models(self):
        return set()

    @property
    def fp32_only_models(self):
        return set()

    @property
    def force_amp_for_fp16_bf16_models(self):
        return set()

    @property
    def force_fp16_for_bf16_models(self):
        return set()

    @property
    def skip_not_suitable_for_training_models(self):
        return set()

    @property
    def failing_torchinductor_models(self):
        return set()

    @property
    def failing_fx2trt_models(self):
        return set()

    @property
    def skip_accuracy_checks_large_models_dashboard(self):
        return set()

    @property
    def skip_accuracy_check_as_eager_non_deterministic(self):
        return set()

    @property
    def skip_multiprocess_models(self):
        return set()

    @property
    def skip_models_due_to_control_flow(self):
        return set()

    def get_tolerance_and_cosine_flag(self, is_training, current_device, name):
        raise NotImplementedError()

    @property
    def equal_nan(self):
        equal_nan = True
        if self.args.float32:
            equal_nan = False
        return equal_nan

    def iter_models(self, args):
        for model_name in self.iter_model_names(args):
            for device in args.devices:
                try:
                    yield self.load_model(
                        device,
                        model_name,
                        batch_size=args.batch_size,
                    )
                except NotImplementedError:
                    continue  # bad benchmark implementation

    def deepcopy_model(self, model):
        return copy.deepcopy(model)

    def cast_based_on_args(self, model, example_inputs):
        if self.args.float32 or self.args.only in self.fp32_only_models:
            if not self.args.float32:
                log.warning("Model %s supports float32 only", self.args.only)
            model, example_inputs = cast_to_fp32(model, example_inputs)
        elif self.args.float16:
            if self.args.only in self.force_amp_for_fp16_bf16_models:
                log.warning(
                    "Model %s does not support float16, running with amp instead",
                    self.args.only,
                )
                self.args.amp = True
                self.setup_amp()
            else:
                model, example_inputs = cast_to_fp16(model, example_inputs)
        elif self.args.bfloat16:
            if self.args.only in self.force_amp_for_fp16_bf16_models:
                log.warning(
                    "Model %s does not support bfloat16, running with amp instead",
                    self.args.only,
                )
                self.args.amp = True
                self.setup_amp()
            elif self.args.only in self.force_fp16_for_bf16_models:
                log.warning(
                    "Model %s does not support bfloat16, running with float16 instead",
                    self.args.only,
                )
                model, example_inputs = cast_to_fp16(model, example_inputs)
            else:
                model, example_inputs = cast_to_bf16(model, example_inputs)

        return model, example_inputs

    def validate_model(self, model, example_inputs):
        """
        Runs the eager model with example inputs to ensure that eager passes.
        """
        model = self.deepcopy_model(model)
        example_inputs = clone_inputs(example_inputs)
        model, example_inputs = self.cast_based_on_args(model, example_inputs)
        try:
            self.model_iter_fn(model, example_inputs)
        except Exception as e:
            raise RuntimeError("Eager run failed") from e

    def maybe_cast(self, model, example_inputs):
        model, example_inputs = self.cast_based_on_args(model, example_inputs)
        return model, example_inputs

    def decay_batch_exp(self, batch_size, factor=0.5, divisor=2):
        out_batch_size = batch_size * factor
        if out_batch_size > divisor:
            out_batch_size = (out_batch_size + 1) // divisor * divisor
        else:
            out_batch_size = batch_size - 1
        return max(0, int(out_batch_size))

    def batch_size_finder(self, device, model_name, initial_batch_size=1024):
        batch_size = initial_batch_size
        while batch_size >= 1:
            torch.cuda.empty_cache()
            try:
                device, name, model, example_inputs, _ = self.load_model(
                    device,
                    model_name,
                    batch_size,
                )
                self.model_iter_fn(model, example_inputs)
                return batch_size
            except RuntimeError as e:
                error_str = str(e)
                if "channels_last" in error_str:
                    break
            batch_size = self.decay_batch_exp(batch_size)
        return 1

    def run_n_iterations(self, mod, inputs):
        n = self.args.iterations
        for _ in range(n - 1):
            self.model_iter_fn(mod, inputs, collect_outputs=False)
        return self.model_iter_fn(mod, inputs, collect_outputs=True)

    def optimizer_zero_grad(self, mod):
        if self.optimizer is not None:
            self.optimizer.zero_grad(True)
        else:
            mod.zero_grad(True)

    def optimizer_step(self):
        if self.optimizer is not None:
            self.optimizer.step()

    def get_benchmark_indices(self, length):
        start = self._args.partition_id * (length // self._args.total_partitions)
        end = (
            (self._args.partition_id + 1) * (length // self._args.total_partitions)
            if self._args.partition_id < self._args.total_partitions - 1
            else length
        )
        return start, end

    def get_fsdp_auto_wrap_policy(self, model_name: str) -> Optional[ModuleWrapPolicy]:
        from diffusers.models.transformer_2d import Transformer2DModel

        from torch.distributed.fsdp.wrap import (
            ModuleWrapPolicy,
            size_based_auto_wrap_policy,
        )
        from torchbenchmark.models.nanogpt.model import Block
        from transformers.models.llama.modeling_llama import LlamaDecoderLayer

        from transformers.models.t5.modeling_t5 import T5Block
        from transformers.models.whisper.modeling_whisper import WhisperEncoderLayer

        # handcrafted wrap policy
        MODEL_FSDP_WRAP = {
            "stable_diffusion_unet": (Transformer2DModel,),
            "hf_T5": (T5Block,),
            "hf_T5_base": (T5Block,),
            "hf_T5_large": (T5Block,),
            "hf_Whisper": (WhisperEncoderLayer,),
            "llama_v2_7b_16h": (LlamaDecoderLayer,),
            "nanogpt": (Block,),
        }

        if model_name not in MODEL_FSDP_WRAP:
            # default to using wrap policy based on module size
            return functools.partial(
                size_based_auto_wrap_policy, recurse=True, min_num_params=int(1e5)
            )

        return ModuleWrapPolicy(MODEL_FSDP_WRAP[model_name])

    def deepcopy_and_maybe_ddp(self, model):
        model = self.deepcopy_model(model)
        if self.args.ddp:
            assert (
                torch.distributed.is_available()
            ), "Can't use DDP without a distributed enabled build"
            from torch.nn.parallel import DistributedDataParallel as DDP

            model = DDP(model, find_unused_parameters=True)
        elif self.args.fsdp:
            assert (
                torch.distributed.is_available()
            ), "Can't use FSDP without a distributed enabled build"
            from torch.distributed.fsdp import (
                FullyShardedDataParallel as FSDP,
                MixedPrecision,
            )

            if self.args.float16:
                dtype = torch.float16
            elif self.args.bfloat16:
                dtype = torch.bfloat16
            else:
                dtype = torch.float32

            mp_policy = MixedPrecision(
                param_dtype=dtype,
                # Gradient communication precision.
                reduce_dtype=dtype,
                # Buffer precision.
                buffer_dtype=dtype,
            )

            model = FSDP(
                model,
                use_orig_params=True,
                device_id=torch.cuda.current_device()
                if self.args.devices[-1] == "cuda"
                else None,
                mixed_precision=mp_policy,
                limit_all_gathers=True,
                auto_wrap_policy=self.get_fsdp_auto_wrap_policy(self.args.only),
            )
            if torch._inductor.config.triton.cudagraphs:
                log.warning("Disabling cudagraphs for FSDP compatibility")
                torch._inductor.config.triton.cudagraphs = False
        return model

    def check_accuracy(
        self, name, model, example_inputs, optimize_ctx, experiment, tag
    ):
        """
        Checks accuracy.
        1) Collect the outputs with fp64 datatype. This is useful for error checking.
        2) Checks if eager itself has variations.
        """
        start_stats = get_dynamo_stats()

        def record_status(accuracy_status, dynamo_start_stats):
            """
            Records the status in the csv file
            """
            if current_name in self.non_deterministic_models:
                if accuracy_status in (
                    "pass",
                    "eager_two_runs_differ",
                    "fail_accuracy",
                ):
                    accuracy_status = "pass"

            headers = ["dev", "name", "batch_size", "accuracy"]
            fields = [current_device, current_name, current_batch_size, accuracy_status]

            if tag is not None:
                headers.insert(3, "tag")
                fields.insert(3, tag)

            dynamo_stats = get_dynamo_stats()
            dynamo_stats.subtract(dynamo_start_stats)
            for k, v in dynamo_stats.items():
                headers.append(k)
                fields.append(v)

            output_csv(output_filename, headers, fields)
            return accuracy_status

        if name in self.skip_accuracy_checks_large_models_dashboard:
            return record_status("pass_due_to_skip", dynamo_start_stats=start_stats)

        with self.pick_grad(name, self.args.training):
            # Collect the fp64 reference outputs to be used later for accuracy checking.
            fp64_outputs = None
            model_fp64 = None
            inputs_fp64 = None
            try:
                model_fp64, inputs_fp64 = cast_to_fp64(
                    self.deepcopy_and_maybe_ddp(model),
                    clone_inputs(example_inputs),
                )
                self.init_optimizer(name, current_device, model_fp64.parameters())
                fp64_outputs = self.run_n_iterations(model_fp64, inputs_fp64)
                fp64_outputs = tree_map(
                    lambda x: x.to(torch.float64)
                    if isinstance(x, torch.Tensor) and x.is_floating_point()
                    else x,
                    fp64_outputs,
                )
            except Exception:
                log.warning(
                    "fp64 golden ref were not generated for %s. Setting accuracy check to cosine",
                    name,
                )
                self.args.cosine = True
                fp64_outputs = None
            finally:
                del model_fp64, inputs_fp64
                torch.cuda.empty_cache()

            tolerance, cos_similarity = self.get_tolerance_and_cosine_flag(
                self.args.training, current_device, name
            )

            # Cast the model to float16/float32 as necessary
            model, example_inputs = self.maybe_cast(model, example_inputs)
            accuracy_status = "pass"

            # Get results of native pytorch
            reset_rng_state()
            model_copy = None
            try:
                model_copy = self.deepcopy_and_maybe_ddp(model)
                self.init_optimizer(name, current_device, model_copy.parameters())
                correct_result = self.run_n_iterations(
                    model_copy, clone_inputs(example_inputs)
                )
            except Exception as e:
                accuracy_status = (
                    "eager_1st_run_OOM"
                    if isinstance(e, torch.cuda.OutOfMemoryError)
                    else "eager_1st_run_fail"
                )
                log.exception(e)
                return record_status(accuracy_status, dynamo_start_stats=start_stats)
            finally:
                del model_copy
                torch.cuda.empty_cache()

            # Rerun native pytorch
            reset_rng_state()
            model_copy = None
            try:
                model_copy = self.deepcopy_and_maybe_ddp(model)
                self.init_optimizer(name, current_device, model_copy.parameters())
                correct_rerun_result = self.run_n_iterations(
                    model_copy, clone_inputs(example_inputs)
                )
            except Exception as e:
                accuracy_status = (
                    "eager_2nd_run_OOM"
                    if isinstance(e, torch.cuda.OutOfMemoryError)
                    else "eager_2nd_run_fail"
                )
                log.exception(e)
                return record_status(accuracy_status, dynamo_start_stats=start_stats)
            finally:
                del model_copy
                torch.cuda.empty_cache()

            # Two eager runs should have exactly same result
            is_same = True
            try:
                if (
                    name not in self.skip_accuracy_check_as_eager_non_deterministic
                    and not same(
                        correct_result,
                        correct_rerun_result,
                        fp64_ref=None,
                        cos_similarity=False,
                        tol=0,
                        equal_nan=self.equal_nan,
                    )
                ):
                    is_same = False
            except Exception as e:
                # Sometimes torch.allclose may throw RuntimeError
                is_same = False

            if not is_same:
                accuracy_status = "eager_two_runs_differ"
                return record_status(accuracy_status, dynamo_start_stats=start_stats)

            correct_rerun_result = None

            # Run with Dynamo
            reset_rng_state()
            torch._dynamo.reset()
            model_copy = None
            try:
                model_copy = self.deepcopy_and_maybe_ddp(model)
                self.init_optimizer(name, current_device, model_copy.parameters())
                if self.args.export or self.args.export_aot_inductor:
                    # apply export on module directly
                    # no need for n iterations
                    # the logic should be the same to self.model_iter_fn (forward_pass)
                    with self.autocast(**self.autocast_arg):
                        optimized_model_iter_fn = optimize_ctx(
                            model_copy, example_inputs
                        )
                        new_result = optimized_model_iter_fn(model_copy, example_inputs)
                else:
                    optimized_model_iter_fn = optimize_ctx(self.run_n_iterations)
                    new_result = optimized_model_iter_fn(model_copy, example_inputs)
            except Exception as e:
                log.exception(e)
                print(
                    "TorchDynamo optimized model failed to run because of following error"
                )
                accuracy_status = (
                    "OOM"
                    if isinstance(e, torch.cuda.OutOfMemoryError)
                    else "fail_to_run"
                )
                return record_status(accuracy_status, dynamo_start_stats=start_stats)
            finally:
                del model_copy

            if name in self.skip_accuracy_check_as_eager_non_deterministic:
                return record_status("pass_due_to_skip", dynamo_start_stats=start_stats)

            if (
                current_onnx_compiler == "torchscript"
                or current_onnx_compiler == "dynamo"
            ):
                # Workaround for ONNX for non-tensor outputs
                (
                    correct_result,
                    new_result,
                    fp64_outputs,
                ) = _OnnxPatch.patch_non_tensor_outputs(
                    correct_result, new_result, fp64_outputs
                )
                # Relax tolerance for ONNX cuda
                if current_device == "cuda":
                    tolerance = 1e-2

                # TODO: store correct_result into the dumped file for offline onnx model validation.
                # The downside and potential problem, is that the output formats may be different.
                # E.g., the output order might not match, None might be part of output, etc.

            try:
                if not same(
                    correct_result,
                    new_result,
                    fp64_outputs,
                    equal_nan=self.equal_nan,
                    cos_similarity=cos_similarity,
                    tol=tolerance,
                ):
                    is_same = False
            except Exception as e:
                # Sometimes torch.allclose may throw RuntimeError
                is_same = False

            if not is_same:
                if self.args.skip_accuracy_check:
                    accuracy_status = "pass_due_to_skip"
                else:
                    accuracy_status = "fail_accuracy"
                return record_status(accuracy_status, dynamo_start_stats=start_stats)

        return record_status(accuracy_status, dynamo_start_stats=start_stats)

    def check_tolerance(
        self, name, model, example_inputs, optimize_ctx, base_device="cpu"
    ):
        """
        Checks tolerance based on https://pytorch.org/docs/stable/generated/torch.allclose.html.
        """
        tolerance_status = "pass"
        if name in self.skip_accuracy_checks_large_models_dashboard:
            tolerance_status = "pass_due_to_skip"
            return tolerance_status
        # Cast the model to float16/float32 as necessary
        model, example_inputs = self.maybe_cast(model, example_inputs)

        with self.pick_grad(name, self.args.training):
            # Get results of native pytorch
            reset_rng_state()
            model_copy = copy.deepcopy(model)
            model_copy = model_copy.to(base_device)
            example_inputs_copy = copy.deepcopy(example_inputs)
            example_inputs_copy = tree_map(
                lambda x: x.to(base_device), example_inputs_copy
            )
            self.init_optimizer(name, base_device, model_copy.parameters())
            correct_result = self.run_n_iterations(model_copy, example_inputs_copy)

            # Run with Dynamo
            # Sometime CI fails with random triton compilation failure which will be skipped for now
            # TODO: revisit this after switching to new Triton runtime
            reset_rng_state()
            torch._dynamo.reset()
            try:
                self.init_optimizer(name, current_device, model.parameters())
                optimized_model_iter_fn = optimize_ctx(self.run_n_iterations)
                new_result = optimized_model_iter_fn(model, example_inputs)
            except Exception as e:
                log.exception(e)
                print(
                    "TorchDynamo optimized model failed to run because of following error"
                )
                return "fail_to_run"

            def dump_max_mean_values(tol, ref, res):
                if isinstance(ref, (list, tuple, torch.nn.ParameterList, torch.Size)):
                    for refi, resi in zip(ref, res):
                        dump_max_mean_values(tol, refi, resi)
                elif isinstance(ref, dict):
                    for k in ref.keys():
                        dump_max_mean_values(tol, ref[k], res[k])
                elif isinstance(ref, torch.Tensor):
                    res = res.to(base_device)
                    t = torch.abs(ref - res) / (1 + torch.abs(ref))
                    tol.append(t.flatten().to(torch.float32))
                return tol

            tol = []
            dump_max_mean_values(tol, correct_result, new_result)
            tol = torch.cat(tol)
            tol = torch.tensor(tol)
            max = torch.max(tol)
            mean = torch.mean(tol)
            div = torch.std(tol)
            headers = ["dev", "name", "batch_size", "max", "mean", "std"]
            fields = [
                current_device,
                current_name,
                current_batch_size,
                max.item(),
                mean.item(),
                div.item(),
            ]
            output_csv(output_filename, headers, fields)
        return tolerance_status

    def run_performance_test(
        self, name, model, example_inputs, optimize_ctx, experiment, tag=None
    ):
        if self.args.xla:
            with self.pick_grad(name, self.args.training):
                return experiment(*self.maybe_cast(model, example_inputs))

        def warmup(fn, model, example_inputs, mode, niters=5):
            peak_mem = 0
            start_stats = get_dynamo_stats()
            try:
                if current_device == "cuda":
                    torch.cuda.reset_peak_memory_stats()
                    torch.cuda.empty_cache()
                t0 = time.perf_counter()
                for _ in range(niters):
                    fn(model, example_inputs)
                t1 = time.perf_counter()
                latency = t1 - t0
                if current_device == "cuda":
                    peak_mem = get_peak_memory()
                elif current_device == "cpu":
                    total = psutil.virtual_memory().total
                    percentage = psutil.Process(os.getpid()).memory_percent()
                    peak_mem = percentage * total / 10**9
            except Exception:
                log.exception("Backend %s failed in warmup()", mode)
                return sys.exit(-1)
            dynamo_stats = get_dynamo_stats()
            dynamo_stats.subtract(start_stats)
            return latency, peak_mem, dynamo_stats

        # Cast the model to float16/float32 as necessary
        model, example_inputs = self.maybe_cast(model, example_inputs)

        # Use distributed wrapping as necessary
        model = self.deepcopy_and_maybe_ddp(model)

        self.init_optimizer(name, current_device, model.parameters())
        with self.pick_grad(name, self.args.training):
            ok, total = Stats.reset_counters()
            experiment_kwargs = {}
            if tag is not None:
                experiment_kwargs["tag"] = tag
            results = []
            eager_latency, eager_peak_mem, _ = warmup(
                self.model_iter_fn, model, example_inputs, "eager"
            )

            if self.args.export_aot_inductor:
                t_0 = time.perf_counter()
                optimized_model_iter_fn = optimize_ctx
                t_1 = time.perf_counter()
                aot_compilation_time = t_1 - t_0
            else:
                optimized_model_iter_fn = optimize_ctx(self.model_iter_fn)
                aot_compilation_time = 0

            dynamo_latency, dynamo_peak_mem, dynamo_stats = warmup(
                optimized_model_iter_fn, model, example_inputs, "dynamo"
            )

            compilation_time = dynamo_latency - eager_latency + aot_compilation_time
            compression_ratio = (
                eager_peak_mem / dynamo_peak_mem if dynamo_peak_mem else 0.0
            )
            if self.args.print_memory:
                print(
                    f"memory: eager: {eager_peak_mem:.2f} GB, "
                    f"dynamo: {dynamo_peak_mem:.2f} GB, "
                    f"ratio: {compression_ratio:.2f}"
                )

            if experiment.func is speedup_experiment:
                experiment_kwargs["compilation_latency"] = compilation_time
                experiment_kwargs["compression_ratio"] = compression_ratio
                experiment_kwargs["eager_peak_mem"] = eager_peak_mem
                experiment_kwargs["dynamo_peak_mem"] = dynamo_peak_mem
                experiment_kwargs["dynamo_stats"] = dynamo_stats

            if experiment.func is coverage_experiment:
                ok, total = Stats.reset_counters()
                results = []
                # run with torch._dynamo few times to populate the cache
                for _ in range(3):
                    optimized_model_iter_fn(model, example_inputs)
                _, frames_second_pass = Stats.reset_counters()  # should be 0
                if frames_second_pass > 0:
                    optimized_model_iter_fn(model, example_inputs)
                    _, frames_third_pass = Stats.reset_counters()  # should be 0
                else:
                    frames_third_pass = 0

                results.append(
                    f"{ok:3}/{total:3} +{frames_third_pass} frames {compilation_time:3.0f}s"
                )

            if experiment.func is speedup_experiment_onnx:
                experiment = functools.partial(
                    experiment, optimized_model_iter_fn.context.onnx_model
                )

            if not hasattr(model, name):
                model.name = name
            results.append(experiment(model, example_inputs, **experiment_kwargs))
            return " ".join(map(str, results))

    def minify_model(
        self,
        name,
        model,
        example_inputs,
        optimize_ctx,
        experiment,
        tag,
    ):
        logging.info("Minifying %s...", name)
        os.environ["TORCH_COMPILE_DEBUG"] = "1"
        os.environ["TORCHDYNAMO_REPRO_AFTER"] = "dynamo"
        os.environ["TORCHDYNAMO_REPRO_LEVEL"] = "4"

        self.check_accuracy(name, model, example_inputs, optimize_ctx, experiment, tag)

        if self.args.output_directory:
            repro_dir = self.args.output_directory
        else:
            repro_dir = torch._dynamo.config.base_dir

        try:
            shutil.move("repro.py", f"{repro_dir}/{name}_repro.py")
        except OSError as e:
            logging.error("Could not find repro script for model %s", name)
        else:
            logging.info(
                "Repro script for model %s with minified graph saved to %s",
                name,
                repro_dir,
            )

    def run_one_model(
        self,
        name,
        model,
        example_inputs,
        optimize_ctx,
        experiment,
        explain=False,
        tag=None,
    ):
        mode = "train" if self.args.training else "eval"
        msg = f"{current_device:4} {mode:5} {current_name:34} "
        if tag:
            msg += f" {tag:26}"
        print(msg, flush=True)

        start_stats = get_dynamo_stats()

        if self.args.accuracy:
            status = self.check_accuracy(
                name, model, example_inputs, optimize_ctx, experiment, tag
            )
            print(status)
            if status == "fail_accuracy" and self.args.minify:
                self.minify_model(
                    name, model, example_inputs, optimize_ctx, experiment, tag
                )
        elif self.args.tolerance:
            status = self.check_tolerance(name, model, example_inputs, optimize_ctx)
            print(status)
        elif self.args.performance:
            status = self.run_performance_test(
                name, model, example_inputs, optimize_ctx, experiment, tag
            )
            print(status)
        torch.cuda.empty_cache()

        if self.args.timing:
            from torch._dynamo.utils import op_count, print_time_report
            from torch.utils._stats import simple_call_counter

            print_time_report()
            stats = "STATS: "
            stats = stats + " | ".join(
                itertools.chain(
                    [f"call_* op count: {op_count}"],
                    (f"{key}:{value}" for key, value in simple_call_counter.items()),
                )
            )
            print(stats)
        stats = get_dynamo_stats()
        stats.subtract(start_stats)

        if explain:
            print(
                f"Dynamo produced {stats['unique_graphs']} graphs "
                f"covering {stats['calls_captured']} ops with "
                f"{stats['graph_breaks']} graph breaks ({stats['unique_graph_breaks']} unique)"
            )

        if explain or self.args.log_graph_breaks or self.args.print_graph_breaks:
            filename = f"{output_filename.rstrip('.csv')}_graph_breaks.csv"

            def add_double_quotes(x):
                # Delimiter because reason could have comma
                return f'"{x}"'

            for graph_break in graph_break_reasons:
                reason = add_double_quotes(graph_break.reason)
                user_stack = add_double_quotes(
                    ", ".join([str(x) for x in graph_break.user_stack])
                )
                output_csv(
                    filename,
                    ["model", "reason", "user_stack"],
                    [current_name, reason, user_stack],
                )

        if self.args.stats:
            Stats.print_summary()


def help(fn):
    return fn.__doc__


diff_branch_default = "DIFF-BRANCH-DEFAULT"


def should_diff_branch(args):
    return args.diff_branch != diff_branch_default


def parse_args(args=None):
    parser = argparse.ArgumentParser()
    parser.add_argument(
        "--filter", "-k", action="append", help="filter benchmarks with regexp"
    )
    parser.add_argument(
        "--exclude", "-x", action="append", help="filter benchmarks with regexp"
    )
    parser.add_argument(
        "--exclude-exact", action="append", help="filter benchmarks with exact match"
    )
    parser.add_argument(
        "--total-partitions",
        type=int,
        default=1,
        choices=range(1, 10),
        help="Total number of partitions we want to divide the benchmark suite into",
    )
    parser.add_argument(
        "--partition-id",
        type=int,
        default=0,
        help="ID of the benchmark suite partition to be run. Used to divide CI tasks",
    )
    parser.add_argument(
        "--devices", "--device", "-d", action="append", help="cpu or cuda"
    )
    parser.add_argument("--device-index", help="CUDA device index")
    parser.add_argument(
        "--repeat", "-n", type=int, default=30, help="number of timing runs"
    )
    iterations_per_run_help = """
        Run this may iterations for each time measurement. This is mainly used for
        XLA training. We want to run multiple iterations per measurement so the
        tracing and computation for different iteartions can overlap with each
        other. This makes sure we have an accurate xla baseline.
    """
    parser.add_argument(
        "--iterations-per-run", type=int, default=1, help=iterations_per_run_help
    )
    parser.add_argument(
        "--randomize-input",
        action="store_true",
        help="Whether to randomize the input values. Dimensions will be kept the same.",
    )
    parser.add_argument(
        "--threads",
        "-t",
        type=int,
        help="number of threads to use for eager and inductor",
    )
    parser.add_argument(
        "--nopython", action="store_true", help="Turn graph breaks into errors"
    )
    parser.add_argument(
        "--no-skip",
        action="store_true",
        help="run models that are in the global SKIP list",
    )
    parser.add_argument(
        "--prims-nvfuser", action="store_true", help="user prims + nvfuser backend"
    )
    parser.add_argument(
        "--dump-raw-metrics",
        action="store_true",
        help="dump raw timing metrics from speedup experiment",
    )
    parser.add_argument(
        "--log-operator-inputs",
        action="store_true",
        default=False,
    )
    parser.add_argument(
        "--channels-last",
        action="store_true",
        default=False,
        help="use channels last format",
    )
    parser.add_argument(
        "--batch-size", "--batch_size", type=int, help="batch size for benchmarking"
    )
    parser.add_argument(
        "--iterations", type=int, default=2, help="how many iterations to run"
    )
    parser.add_argument(
        "--batch-size-file", type=str, help="String to load batch size from"
    )
    parser.add_argument("--cosine", action="store_true", help="use cosine similarity")
    parser.add_argument(
        "--freezing", action="store_true", help="turn on freezing", default=False
    )
    parser.add_argument(
        "--ci", action="store_true", help="Flag to tell that its a CI run"
    )
    parser.add_argument(
        "--dashboard", action="store_true", help="Flag to tell that its a Dashboard run"
    )
    parser.add_argument(
        "--skip-fp64-check", action="store_true", help="skip accuracy check using fp64"
    )
    parser.add_argument(
        "--fast", "-f", action="store_true", help="skip slow benchmarks"
    )
    parser.add_argument(
        "--only",
        help="""Run just one model from torchbench. Or
        specify the path and class name of the model in format like:
        --only=path:<MODEL_FILE_PATH>,class:<CLASS_NAME>

        Due to the fact that dynamo changes current working directory,
        the path should be an absolute path.

        The class should have a method get_example_inputs to return the inputs
        for the model. An example looks like
        ```
        class LinearModel(nn.Module):
            def __init__(self):
                super().__init__()
                self.linear = nn.Linear(10, 10)

            def forward(self, x):
                return self.linear(x)

            def get_example_inputs(self):
                return (torch.randn(2, 10),)
        ```
    """,
    )
    parser.add_argument(
        "--multiprocess",
        action="store_true",
        help="Create n processes based on the number of devices (distributed use case).",
    )
    parser.add_argument(
        "--ddp",
        action="store_true",
        help="Wraps model in DDP before running it, and uses dynamo DDPOptmizer (graph breaks) by default.",
    )
    parser.add_argument(
        "--fsdp",
        action="store_true",
        help="""Wraps model in FSDP before running it. Disables cudagraphs by default.
        Doesn't recursively wrap, mainly useful for checking dynamo UnspecNNModule compatibility
    """,
    )
    parser.add_argument(
        "--no-optimize-ddp",
        action="store_true",
        help="Disables dynamo DDPOptimizer (graph breaks). (Applies only when using --ddp benchmark mode).",
    )
    parser.add_argument(
        "--distributed-master-port",
        default="6789",
        help="Port to bind for for torch.distributed.  Use the default unless it's conflicting with another user",
    )
    parser.add_argument(
        "--dynamic-shapes",
        action="store_true",
        help="Runs a dynamic shapes version of the benchmark, if available.",
    )
    parser.add_argument(
        "--dynamic-batch-only",
        action="store_true",
        help="Only assume batch dimension is dynamic.  Implies --dynamic-shapes",
    )
    parser.add_argument(
        "--specialize-int", action="store_true", help="Run with specialize_int=True."
    )
    parser.add_argument(
        "--use-eval-mode",
        action="store_true",
        help="sets model.eval() to reduce randomness",
    )
    parser.add_argument(
        "--skip-accuracy-check",
        action="store_true",
        help="keeps running even when accuracy fails",
    )
    parser.add_argument(
        "--generate-aot-autograd-stats",
        action="store_true",
        help="Generates AOT Autograd stats like how mnay graphs are sent to AOT",
    )
    parser.add_argument(
        "--inductor-settings",
        action="store_true",
        help="Use same settings as --inductor for baseline comparisons",
    )
    parser.add_argument(
        "--suppress-errors",
        action="store_true",
        help="Suppress errors instead of raising them",
    )
    parser.add_argument(
        "--output",
        help="Overrides the output filename",
    )
    parser.add_argument(
        "--output-directory",
        help="Overrides the directory to place output files.",
    )
    parser.add_argument(
        "--baseline",
        help="Compare with a prior --output",
    )
    parser.add_argument(
        "--part",
        default=None,
        help="Specify the part of the model to run.",
    )
    parser.add_argument(
        "--export-profiler-trace",
        action="store_true",
        help="exports trace of kineto profiler",
    )
    parser.add_argument(
        "--profiler-trace-name",
        "--profiler_trace_name",
        help="Overwrites exported trace name",
    )
    parser.add_argument(
        "--diff-branch",
        default=diff_branch_default,
        help="delta current branch against given branch.",
    )
    parser.add_argument(
        "--tag", default=None, help="Specify a tag to be included in csv files."
    )
    parser.add_argument(
        "--explain",
        action="store_true",
        help="print some graph/op statistics during the run, similar to .explain()",
    )
    parser.add_argument(
        "--stats",
        action="store_true",
        help="print graph counter stats",
    )
    parser.add_argument(
        "--print-memory",
        action="store_true",
        help="print extra memory statistics",
    )
    parser.add_argument(
        "--print-dataframe-summary",
        action="store_true",
        help="print dataframe result used for calculating accuracy",
    )
    parser.add_argument(
        "--cold-start-latency",
        "--cold_start_latency",
        action="store_true",
        help="Use a fresh triton cachedir when running each model, to force cold-start compile.",
    )
    parser.add_argument(
        "--disable-cudagraphs",
        action="store_true",
        help="Disables cudagraphs for Inductor",
    )
    parser.add_argument(
        "--disable-split-reductions",
        action="store_true",
        help="Disables split reductions for Inductor",
    )
    parser.add_argument(
        "--disable-persistent-reductions",
        action="store_true",
        help="Disables split reductions for Inductor",
    )
    parser.add_argument(
        "--disable-divisible-by-16",
        action="store_true",
        help="Disables divisible by 16 hint to Triton for Inductor",
    )
    parser.add_argument(
        "--inductor-compile-mode",
        default=None,
        help="torch.compile mode argument for inductor runs.",
    )
    parser.add_argument(
        "--print-graph-breaks",
        action="store_true",
        help="Show a warning whenever graph break",
    )
    parser.add_argument(
        "--log-graph-breaks",
        action="store_true",
        help="log graph breaks in a file",
    )
    parser.add_argument(
        "--trace-on-xla",
        action="store_true",
        help="Whether to trace the model on XLA or on eager device",
    )
    parser.add_argument(
        "--xla-tolerance",
        type=float,
        default=1e-2,
        help="XLA needs a loose tolerance to pass the correctness check",
    )
    parser.add_argument(
        "--collect-outputs",
        action="store_true",
        help="""Whether to collect outputs for training. Set this to true if we
        want to verify the numerical correctness of graidents. But that may
        cause time measurement not accurate""",
    )
    parser.add_argument(
        "--enable-activation-checkpointing",
        action="store_true",
        help="Enables activation checkpointing for HF models",
    )
    parser.add_argument("--timing", action="store_true", help="Emits phase timing")

    parser.add_argument(
        "--progress",
        action="store_true",
        help="Print n/k models message between each model run.",
    )

    parser.add_argument(
        "--timeout",
        type=int,
        default=2000,
        help="timeout (second) for benchmarking.",
    )

    parser.add_argument(
        "--per_process_memory_fraction",
        type=float,
        default=1,
        help="Set per-process GPU memory fraction (limit) for reducing usable size and reproducing OOMs",
    )

    parser.add_argument(
        "--no-translation-validation",
        action="store_true",
        help="Disable translation validation for accuracy builds.",
    )

    parser.add_argument(
        "--minify",
        action="store_true",
        help="Enable minification when failure is below tolerance. Save repro script for each model.",
    )

    group_fuser = parser.add_mutually_exclusive_group()
    # --nvfuser is now the default, keep the option to not break scripts
    group_fuser.add_argument("--nvfuser", action="store_true", help=argparse.SUPPRESS)
    group_fuser.add_argument("--nnc", action="store_true", help="enable NNC for GPUs")

    group_prec = parser.add_mutually_exclusive_group()
    group_prec.add_argument("--float16", action="store_true", help="cast model to fp16")
    group_prec.add_argument(
        "--bfloat16", action="store_true", help="cast model to bf16"
    )
    group_prec.add_argument("--float32", action="store_true", help="cast model to fp32")
    group_prec.add_argument(
        "--amp", action="store_true", help="use automatic mixed precision"
    )
    parser.add_argument(
        "--amp-dtype",
        choices=("bfloat16", "float16"),
        help="the data type used with automatic mixed precision",
    )
    group_printout = parser.add_mutually_exclusive_group()
    group_printout.add_argument(
        "--verbose", "-v", action="store_true", help="enable verbose debug printouts"
    )
    group_printout.add_argument(
        "--quiet", "-q", action="store_true", help="suppress debug printouts"
    )

    group = parser.add_mutually_exclusive_group()
    group.add_argument(
        "--coverage", action="store_true", help="(default) " + help(coverage_experiment)
    )
    group.add_argument(
        "--overhead", action="store_true", help=help(overhead_experiment)
    )
    group.add_argument(
        "--speedup-dynamo-ts",
        action="store_true",
        help="TorchDynamo frontend with torchscript backend",
    )
    group.add_argument(
        "--speedup-fx2trt", action="store_true", help=help(speedup_experiment_fx2trt)
    )
    group.add_argument(
        "--speedup-fx2trt-fp16",
        action="store_true",
        help=help(speedup_experiment_fx2trt),
    )
    group.add_argument(
        "--print-fx",
        action="store_true",
        help="Print fx traces captured from model",
    )
    group.add_argument(
        "--print-aten-ops",
        action="store_true",
        help="Print traces of aten ops captured by AOT autograd",
    )
    group.add_argument(
        "--inductor",
        action="store_true",
        help="Measure speedup with TorchInductor",
    )
    group.add_argument(
        "--export",
        action="store_true",
        help="Measure pass rate with export",
    )
    group.add_argument(
        "--export-aot-inductor",
        action="store_true",
        help="Measure pass rate with Export+AOTInductor",
    )
    group.add_argument(
        "--xla", action="store_true", help="Compare TorchXLA to eager PyTorch"
    )
    group.add_argument(
        "--torchscript-onnx",
        "--torchscript_onnx",
        action="store_true",
        help="Measure speedup with TorchScript ONNX, i.e. `torch.onnx.export`",
    )
    group.add_argument(
        "--dynamo-onnx",
        "--dynamo_onnx",
        action="store_true",
        help="Measure speedup with Dynamo ONNX, i.e. `torch.onnx.dynamo_export`",
    )
    group.add_argument(
        "--dynamo-onnx-aot-inline",
        "--dynamo_onnx_aot_inline",
        action="store_true",
        help="Measure speedup with Dynamo ONNX AOT Inline, i.e. `torch.onnx.dynamo_export`",
    )
    group.add_argument(
        "--backend",
        choices=torch._dynamo.list_backends(exclude_tags=None),
        help="measure speedup with a given backend",
    )
    group.add_argument("--nothing", action="store_true", help=help(null_experiment))
    group.add_argument(
        "--log-conv-args",
        action="store_true",
        help="Dump convolution input/weight/bias's shape/stride/dtype and other options to json",
    )
    group.add_argument(
        "--recompile-profiler",
        "--recompile_profiler",
        action="store_true",
        help="Run the dynamo recompilation profiler on each model.",
    )
    group.add_argument(
        "--find-batch-sizes",
        action="store_true",
        help="finds the largest batch size that could fit on GPUs",
    )

    mode_group = parser.add_mutually_exclusive_group(required=True)
    mode_group.add_argument(
        "--accuracy",
        action="store_true",
        help="Checks accuracy with small batch size and eval mode",
    )
    mode_group.add_argument(
        "--performance", action="store_true", help="Measures performance speedup"
    )
    mode_group.add_argument(
        "--tolerance",
        action="store_true",
        help="extracts the tolerance for each model with small batch size and eval mode",
    )
    run_mode_group = parser.add_mutually_exclusive_group(required=True)
    run_mode_group.add_argument(
        "--training",
        action="store_true",
        help="Performs training",
    )
    run_mode_group.add_argument(
        "--inference", action="store_true", help="Performs inference"
    )
    return parser.parse_args(args)


def process_entry(rank, runner, original_dir, args):
    args.rank = rank
    with maybe_init_distributed(
        args.init_distributed,
        rank=rank,
        world_size=args.world_size,
        port=args.distributed_master_port,
    ):
        return maybe_fresh_cache(
            run, (args.cold_start_latency and args.only) or args.ci
        )(runner, args, original_dir)


def main(runner, original_dir=None, args=None):
    if original_dir:
        os.chdir(original_dir)
    args = parse_args() if not args else parse_args(args)
    if args.baseline:
        args.baseline = os.path.abspath(args.baseline)

    if should_diff_branch(args):
        import git

        # We do this here so we error out earlier if there's an issue
        repo = git.Repo()
        if repo.is_dirty():
            raise RuntimeError(
                "--diff-branch called on dirty branch. Commit, stash, or reset."
            )
        main_branch = repo.active_branch.name
        if main_branch == args.diff_branch:
            raise RuntimeError(
                f"--diff-branch: current branch is same as {args.diff_branch} branch, what are you diffing?"
            )

    args.init_distributed = args.only and args.multiprocess
    if args.init_distributed:
        # NB: Do NOT query device count before CUDA initialization; we're
        # going to overwrite CUDA_VISIBLE_DEVICES and this will result in
        # https://github.com/pytorch/pytorch/issues/107300
        device_count = torch.cuda.device_count()
        if device_count <= 1:
            log.warning(
                "The use multiprocess flag is set but there are <= 1 devices available."
            )
        # multiprocess path
        args.world_size = device_count
        mp.spawn(process_entry, args=(runner, original_dir, args), nprocs=device_count)
    else:
        # single process path just uses the main process
        args.world_size = 1
        process_entry(0, runner, original_dir, args)


def write_csv_when_exception(args, name: str, status: str, device=None):
    print(status)
    placeholder_batch_size = 0
    devices = [device] if device is not None else args.devices
    if args.accuracy:
        headers = ["dev", "name", "batch_size", "accuracy"]
        rows = [[device, name, placeholder_batch_size, status] for device in devices]
    elif args.performance:
        headers = ["dev", "name", "batch_size", "speedup", "abs_latency"]
        rows = [[device, name, placeholder_batch_size, 0.0, 0.0] for device in devices]
    else:
        headers = []
        rows = [[device, name, placeholder_batch_size, 0.0] for device in devices]

    for row in rows:
        output_csv(output_filename, headers, row)


def run(runner, args, original_dir=None):
    # Pass the parsed args object to benchmark runner object
    runner.args = args

    args.filter = args.filter or [r"."]
    args.exclude = args.exclude or [r"^$"]
    args.exclude_exact = args.exclude_exact or []

    if args.inductor:
        assert args.backend is None
        args.backend = "inductor"
    if args.dynamic_batch_only:
        args.dynamic_shapes = True
        torch._dynamo.config.assume_static_by_default = True
    if args.dynamic_shapes:
        if not args.dynamic_batch_only:
            torch._dynamo.config.assume_static_by_default = False
    if args.specialize_int:
        torch._dynamo.config.specialize_int = True
    if args.ci:
        if args.accuracy:
            # Run fewer iterations when checking accuracy
            args.repeat = 2

            # Set translation validation on by default on CI accuracy runs.
            torch.fx.experimental._config.translation_validation = True

        ci = functools.partial(
            CI, args.backend, training=args.training, dynamic=args.dynamic_shapes
        )
    if args.ddp:
        # TODO: we could also hook DDP bench up to --speedup bench, _not_ for mgpu e2e perf,
        # but just to measure impact on singlenode of performing graph-breaks.
        # Left it as a follow up to keep this PR isolated.
        assert (
            args.accuracy
        ), "DDP benchmark is currently only hooked up to --accuracy bench"
        assert args.training, "DDP benchmark requires --training mode"
        if args.no_optimize_ddp:
            torch._dynamo.config.optimize_ddp = False
        else:
            # TODO(whc) after enabling DDPOptimizer by default this could be removed or assert
            torch._dynamo.config.optimize_ddp = True
        if args.only == "dlrm":
            log.error(
                "DLRM+DDP is unsupported as it requires sharding the embedding layer separately from DDP"
            )
            return sys.exit(-1)
    if args.accuracy:
        # Use small batch size. We use >1 batch size to ensure we test
        # batch_norm type of operators that work on batch dims.
        # TODO - Go through the failures for batch size = 2
        if args.batch_size is None:
            if runner.suite_name == "huggingface":
                args.batch_size = 1
            elif runner.suite_name == "torchbench":
                args.batch_size = 4
            else:
                # Larger batch size of TIMM models to have stable batch_norm
                assert runner.suite_name == "timm_models"
                args.batch_size = 8

        # Remove sources of randomness
        if runner.suite_name not in ("timm_models", "huggingface"):
            # TODO - Using train mode for timm_models and HF models. Move to train mode for Torchbench as well.
            args.use_eval_mode = True
        inductor_config.fallback_random = True
        if args.only is not None and args.only not in {
            "alexnet",
            "Background_Matting",
            "pytorch_CycleGAN_and_pix2pix",
            "pytorch_unet",
            "Super_SloMo",
            "vgg16",
            # https://github.com/pytorch/pytorch/issues/96724
            "Wav2Vec2ForCTC",
            "Wav2Vec2ForPreTraining",
            "sam",
        }:
            # some of the models do not support use_deterministic_algorithms
            torch.use_deterministic_algorithms(True)
        os.environ["CUBLAS_WORKSPACE_CONFIG"] = ":4096:8"
        torch.backends.cudnn.deterministic = True
        torch.backends.cudnn.allow_tf32 = False
        torch.backends.cudnn.benchmark = False
        torch.backends.cuda.matmul.allow_tf32 = False

        # Remove randomeness when torch manual seed is called
        patch_torch_manual_seed()

        # Some models e.g. yolov3 assert batch size on n_gpus
        if "CUDA_VISIBLE_DEVICES" not in os.environ and not args.multiprocess:
            args.device_index = "0"

        # Stricter check to disable fallbacks
        args.suppress_errors = False

    if args.device_index is not None:
        if args.multiprocess:
            print("Cannot specify both --device_index and --multiprocess")
            return sys.exit(-1)
        os.environ["CUDA_VISIBLE_DEVICES"] = args.device_index

    elif args.performance:
        # Ensure that we test on real scenarios
        args.use_eval_mode = False

    if args.partition_id > args.total_partitions or args.partition_id < 0:
        print("Invalid partition id")
        return sys.exit(-1)

    if not args.devices:
        if torch.cuda.is_available():
            args.devices = ["cuda"]
        else:
            log.warning("torch.cuda.is_available() == False, using CPU")
            args.devices = ["cpu"]

    if args.devices != ["cpu"] and torch.cuda.is_available():
        global synchronize
        synchronize = torch.cuda.synchronize

    if (
        args.devices == ["cuda"]
        and torch.cuda.get_device_properties(0).total_memory < 25 * 2**30
    ):
        # OOM errors on an RTX 3090 with 24gb RAM
        runner.skip_models.update(
            {
                # torchbench
                "hf_Longformer",
                "timm_nfnet",
                "timm_efficientdet",
            }
        )
        if args.training:
            runner.skip_models.add("hf_T5")

    if args.nnc:
        torch._C._jit_override_can_fuse_on_cpu(True)
        torch._C._jit_override_can_fuse_on_gpu(True)
        torch._C._jit_set_texpr_fuser_enabled(True)
        torch._C._jit_set_nvfuser_enabled(False)

    if args.threads:
        torch.set_num_threads(args.threads)

    if args.verbose:
        torch._logging.set_logs(dynamo=logging.DEBUG)

    if args.print_graph_breaks:
        torch._logging.set_logs(graph_breaks=True)

    if args.quiet:
        torch._logging.set_logs(dynamo=logging.ERROR)

    torch._dynamo.config.suppress_errors = args.suppress_errors

    if args.training:
        runner.model_iter_fn = runner.forward_and_backward_pass
        runner.skip_models.update(runner.skip_not_suitable_for_training_models)
    else:
        runner.model_iter_fn = runner.forward_pass

    if args.fast:
        runner.skip_models.update(runner.slow_models)

    if args.devices == ["cpu"]:
        runner.skip_models.update(runner.very_slow_models)
        runner.skip_models.update(runner.skip_models_for_cpu)
    elif args.devices == ["cuda"]:
        runner.skip_models.update(runner.skip_models_for_cuda)

    if not args.multiprocess:
        runner.skip_models.update(runner.skip_multiprocess_models)

    if args.no_skip:
        runner.skip_models.clear()

    experiment = null_experiment
    global current_name, current_device, current_batch_size, output_filename, optimize_ctx, current_onnx_compiler
    optimize_ctx = contextlib.nullcontext()

    if args.overhead:
        optimize_ctx = torch._dynamo.optimize(dummy_fx_compile, nopython=args.nopython)
        experiment = speedup_experiment
        output_filename = "overheads.csv"
    elif args.inductor:
        inductor_config.debug = args.verbose
        if args.threads:
            inductor_config.cpp.threads = args.threads

        optimize_ctx = functools.partial(
            torch.compile,
            backend="inductor",
            fullgraph=args.nopython,
            mode=args.inductor_compile_mode,
        )
        experiment = speedup_experiment
        output_filename = "inductor.csv"
    elif args.export:
        optimize_ctx = export
        experiment = speedup_experiment
        output_filename = "export.csv"
    elif args.xla:
        (dev,) = args.devices
        os.environ["PJRT_DEVICE"] = {"cuda": "GPU", "cpu": "CPU"}[dev]
        torch._dynamo.mark_dynamic = MagicMock()
        experiment = xla
        output_filename = "xla.csv"
    elif args.torchscript_onnx:
        optimize_ctx = functools.partial(
            optimize_onnx_ctx,
            args.output_directory or ".",
            OnnxModelFromTorchScript,
            copy_before_export=args.performance,  # Accuarcy bench already did deepcopy
        )
        experiment = speedup_experiment_onnx
        output_filename = "torchscript_onnx.csv"
        current_onnx_compiler = "torchscript"
    elif args.dynamo_onnx:
        optimize_ctx = functools.partial(
            optimize_onnx_ctx,
            args.output_directory or ".",
            OnnxModelFromDynamo,
            dynamic_shapes=args.dynamic_shapes,
            copy_before_export=args.performance,
        )
        experiment = speedup_experiment_onnx
        output_filename = "dynamo_onnx.csv"
        current_onnx_compiler = "dynamo"
    elif args.dynamo_onnx_aot_inline:
        optimize_ctx = functools.partial(
            optimize_onnx_ctx,
            args.output_directory or ".",
            OnnxModelFromDynamoAotInline,
            dynamic_shapes=args.dynamic_shapes,
            copy_before_export=args.performance,
        )
        experiment = speedup_experiment_onnx
        output_filename = "dynamo_onnx_aot_inline.csv"
        current_onnx_compiler = "dynamo"
    elif args.speedup_dynamo_ts:
        optimize_ctx = torch._dynamo.optimize("ts", nopython=args.nopython)
        experiment = speedup_experiment
        output_filename = "speedup_dynamo_ts.csv"
    elif args.prims_nvfuser:
        optimize_ctx = torch._dynamo.optimize("prims_nvfuser", nopython=args.nopython)
        experiment = speedup_experiment
        backend_str = "prims_nvfuser"
        output_filename = f"accuracy_aot_{backend_str}.csv"
    elif args.print_fx:
        optimize_ctx = torch._dynamo.optimize(
            print_fx,
            nopython=args.nopython,
        )
    elif args.print_aten_ops:
        optimize_ctx = torch._dynamo.optimize(
            print_aten_ops,
            nopython=args.nopython,
        )
    elif args.nothing:
        optimize_ctx = nothing
        experiment = speedup_experiment
        output_filename = "nothing.csv"
    elif args.backend or args.export_aot_inductor:
        if args.export_aot_inductor:
            assert not args.training, "AOTInductor only supports inference"
            optimize_ctx = functools.partial(
                export_aot_inductor, device=args.devices[0]
            )

            # AOTInductor doesn't support control flow yet
            runner.skip_models.update(runner.skip_models_due_to_control_flow)
        else:
            optimize_ctx = torch._dynamo.optimize(args.backend, nopython=args.nopython)
        experiment = speedup_experiment
        if args.accuracy:
            output_filename = f"accuracy_{args.backend}.csv"
        elif args.tolerance:
            output_filename = f"tolerance_{args.backend}.csv"
        else:
            output_filename = f"speedup_{args.backend}.csv"
    elif args.recompile_profiler:
        output_filename = "recompile_profiler_log.csv"
        experiment = recompile_profiler_experiment
    else:
        optimize_ctx = torch._dynamo.optimize(
            fx_insert_profiling, nopython=args.nopython
        )
        experiment = coverage_experiment
        output_filename = "coverage.csv"

    if args.inductor or args.backend == "inductor" or args.export_aot_inductor:
        inductor_config.triton.cudagraphs = not args.disable_cudagraphs
        inductor_config.triton.persistent_reductions = (
            not args.disable_persistent_reductions
        )
        inductor_config.split_reductions = not args.disable_split_reductions
        inductor_config.triton.divisible_by_16 = not args.disable_divisible_by_16
        if args.inference:
            inductor_config.freezing = args.freezing

    runner.setup_amp()

    if args.output:
        output_filename = args.output

    if output_filename:
        if args.output_directory:
            output_filename = os.path.join(args.output_directory, output_filename)
        else:
            output_filename = os.path.join(
                torch._dynamo.config.base_dir, output_filename
            )

    if args.find_batch_sizes and args.only:
        for device in args.devices:
            batch_size = runner.batch_size_finder(device, args.only)
            print(args.only, batch_size)
            output_csv(output_filename, [], [args.only, batch_size])
        return

    if args.export_profiler_trace:
        if args.profiler_trace_name is None:
            if args.backend:
                args.profiler_trace_name = args.backend
            elif args.inductor:
                args.profiler_trace_name = "inductor"
            else:
                args.profiler_trace_name = "profile"
        else:
            args.profiler_trace_name = args.profiler_trace_name

    if args.no_translation_validation:
        # Overwrite 'translation_validation' config, if specified.
        torch.fx.experimental._config.translation_validation = False

    experiment = functools.partial(experiment, args, runner.model_iter_fn)

    if args.only and should_diff_branch(args):
        import git

        repo = git.Repo()
        main_branch = repo.active_branch.name
        try:
            # Adding diff-branch again to the args will override previous value
            call_args = (
                [sys.executable] + sys.argv + [f"--diff-branch={diff_branch_default}"]
            )
            # Run for main branch
            subprocess.check_call(call_args + [f"--tag={main_branch}"])
            # Run for comparison branch
            repo.git.checkout(args.diff_branch)
            subprocess.check_call(call_args + [f"--tag={args.diff_branch}"])
        finally:
            # Go back to main branch
            repo.git.checkout(main_branch)
    elif args.only:
        model_name = args.only
        for device in args.devices:
            batch_size = args.batch_size
            if args.batch_size_file:
                batch_size = read_batch_size_from_file(
                    args, args.batch_size_file, model_name
                )
            if model_specified_by_path(args.only):
                model, example_inputs = load_model_from_path(args.only)
                name = model.__class__.__name__
                model = model.to(device=device)
                example_inputs = tree_map_only(
                    torch.Tensor, lambda x: x.to(device=device), example_inputs
                )
            else:
                name = model_name
                try:
                    with tqdm(desc="loading model"):
                        extra_args = []
                        if hasattr(args, "rank") and hasattr(args, "world_size"):
                            extra_args += [
                                "--rank",
                                str(args.rank),
                                "--world_size",
                                str(args.world_size),
                            ]

                        if args.part:
                            (
                                device,
                                name,
                                model,
                                example_inputs,
                                batch_size,
                            ) = runner.load_model(
                                device,
                                model_name,
                                batch_size=batch_size,
                                part=args.part,
                                extra_args=extra_args,
                            )
                        else:
                            if args.fsdp:
                                # Always load model on cpu for fsdp
                                # When initializing FSDP, we will use the cuda device if args.cuda is set
                                (
                                    _,
                                    name,
                                    model,
                                    example_inputs,
                                    batch_size,
                                ) = runner.load_model(
                                    "cpu",
                                    model_name,
                                    batch_size=batch_size,
                                    extra_args=extra_args,
                                )
                            else:
                                (
                                    device,
                                    name,
                                    model,
                                    example_inputs,
                                    batch_size,
                                ) = runner.load_model(
                                    device,
                                    model_name,
                                    batch_size=batch_size,
                                    extra_args=extra_args,
                                )
                except RuntimeError as e:
                    import traceback

                    mode = "train" if args.training else "eval"
                    print(f"{device:4} {mode:5} {name:34} ")
                    print(traceback.format_exc())
                    status = (
                        "model_fail_to_load"
                        if isinstance(e, NotImplementedError)
                        else "eager_fail_to_run"
                    )
                    write_csv_when_exception(args, name, status, device)
                    continue  # bad benchmark implementation

            if args.trace_on_xla:
                xla_dev = xm.xla_device()
                model = model.to(device=xla_dev)
                example_inputs = tree_map_only(
                    torch.Tensor, lambda x: x.to(device=xla_dev), example_inputs
                )

            current_name = name
            current_device = device
            current_batch_size = batch_size
            set_model_name(name)

            # Look for stuff that looks like batch size, and mark it dynamic.
            # Better integration would integrate directly with benchmark suite
            # but cannot conveniently do this
            # NB: This must be done late enough so that we don't do more
            # conversions on the inputs
            # NB: Assumes only the first batch-y like dimension is the batch
            marked = False

            def detect_and_mark_batch(t):
                nonlocal marked
                for i, s in enumerate(t.size()):
                    if s == batch_size:
                        torch._dynamo.mark_dynamic(t, i)
                        marked = True
                        break

            if (
                args.dynamic_batch_only
                and batch_size > 1
                and model_name not in CI_SKIP_DYNAMIC_BATCH_ONLY
            ):
                tree_map_only(torch.Tensor, detect_and_mark_batch, example_inputs)
                assert marked, f"nothing in example_inputs had a dim with {batch_size}"

            if args.log_operator_inputs:
                log_operator_inputs(
                    model, example_inputs, runner.model_iter_fn, name, args
                )
                continue

            if args.per_process_memory_fraction != 1:
                torch.cuda.set_per_process_memory_fraction(
                    args.per_process_memory_fraction
                )
            if model_name in DO_NOT_CAST_INPUTS:
                model, _ = runner.cast_based_on_args(model, example_inputs)

            else:
                model, example_inputs = runner.cast_based_on_args(model, example_inputs)
            runner.setup_amp(current_device)
            runner.run_one_model(
                name,
                model,
                example_inputs,
                optimize_ctx,
                experiment,
                explain=args.explain,
                tag=args.tag,
            )
        if args.generate_aot_autograd_stats:
            stats_file = output_filename.split(".csv")[0] + "_stats.csv"
            output_csv(
                stats_file,
                ("dev", "name", "batch_size", "total_aot_graphs", "ok_aot_graphs"),
                [
                    current_device,
                    current_name,
                    current_batch_size,
                    *Stats.aot_summary(),
                ],
            )
    else:
        metrics.purge_old_log_files()
        if output_filename and os.path.exists(output_filename):
            os.unlink(output_filename)
        if original_dir:
            os.chdir(original_dir)
        model_names = list(runner.iter_model_names(args))
        nmodels = len(model_names)
        for i, name in enumerate(model_names):
            current_name = name
            if args.progress:
                print(f"Running model {i+1}/{nmodels}", flush=True)

            try:
                timeout = args.timeout
                if should_diff_branch(args):
                    timeout *= 2
                subprocess.check_call(
                    [sys.executable] + sys.argv + [f"--only={name}"], timeout=timeout
                )
            except subprocess.TimeoutExpired:
                write_csv_when_exception(args, name, "timeout")
            except subprocess.CalledProcessError as e:
                print("Run failed with return code: ", e.returncode, file=sys.stderr)
                print("Output: ", e.output, file=sys.stderr)
                print("Error: ", e.stderr, file=sys.stderr)
        print_summary(output_filename, print_dataframe=args.print_dataframe_summary)


def log_operator_inputs(model, example_inputs, model_iter_fn, name, args):
    mode = "training" if args.training else "eval"
    output = os.path.join(os.path.dirname(args.output), f"{name}_{mode}.txt")

    # TODO - add option for coalescing inputs over multiple runs
    if os.path.exists(output):
        print(f"Skipping {name}, {output} already exists")
        return

    print(f"Running {name}")
    try:
        from .microbenchmarks.operator_inp_utils import OperatorInputsMode
    except ImportError:
        from microbenchmarks.operator_inp_utils import OperatorInputsMode

    operator_mode = OperatorInputsMode()
    fake_tensor_mode = FakeTensorMode()

    with torch._subclasses.fake_tensor.FakeCopyMode(fake_tensor_mode):
        model_fake = copy.deepcopy(model)
        example_inputs_fake = copy.deepcopy(example_inputs)
    try:
        with fake_tensor_mode, operator_mode:
            model_iter_fn(model_fake, example_inputs_fake, collect_outputs=False)
    except Exception as e:
        print(f"{name} failed to run with fake tensors, trying real. Exception: {e}")
        operator_mode = OperatorInputsMode()
        try:
            with operator_mode:
                model_iter_fn(model, example_inputs, collect_outputs=False)
        except Exception as e2:
            print(f"{name} failed to run with real. Exception: {e2}")
            raise

    print(f"Writing output to {output}")
    operator_mode.log_to_file(output)


if __name__ == "__main__":
    raise RuntimeError(
        f"You shouldn't run {sys.argv[0]} directly, instead try timm_model.py, torchbench.py or huggingface.py"
    )<|MERGE_RESOLUTION|>--- conflicted
+++ resolved
@@ -131,8 +131,6 @@
     "dlrm",
 }
 
-<<<<<<< HEAD
-=======
 # These models currently fail accuracy with eager Adam optimizer
 # so we use SGD when running the full benchmarks
 # https://github.com/pytorch/pytorch/issues/115966
@@ -247,7 +245,6 @@
 }
 
 
->>>>>>> c05dd2aa
 DO_NOT_CAST_INPUTS = {"stable_diffusion"}
 
 
@@ -1981,16 +1978,12 @@
 
     def init_optimizer(self, name, device, params):
         if device == "cuda" and self.args.training and name not in CI_SKIP_OPTIMIZER:
-<<<<<<< HEAD
-            self.optimizer = torch.optim.SGD(params, lr=0.01, foreach=True)
-=======
             if (name in CI_USE_SGD and self.args.ci) or name in BENCHMARK_USE_SGD:
                 self.optimizer = torch.optim.SGD(params, lr=0.01, foreach=True)
             else:
                 self.optimizer = torch.optim.Adam(
                     params, lr=0.01, capturable=True, foreach=True
                 )
->>>>>>> c05dd2aa
         else:
             self.optimizer = None
 
@@ -2174,6 +2167,7 @@
             self.model_iter_fn(mod, inputs, collect_outputs=False)
         return self.model_iter_fn(mod, inputs, collect_outputs=True)
 
+    @torch._disable_dynamo(recursive=True)
     def optimizer_zero_grad(self, mod):
         if self.optimizer is not None:
             self.optimizer.zero_grad(True)

# Owner(s): ["module: cuda"]

from itertools import product
import collections
import contextlib
from copy import deepcopy
import gc
import os
import pickle
import sys
import tempfile
import threading
import unittest
import warnings
import subprocess
import random
from random import randint
import json

import torch
import torch.cuda
from torch.cuda._memory_viz import profile_plot, _profile_to_snapshot
from torch.cuda._memory_viz import trace_plot
from torch.cuda._memory_viz import segment_plot

from torch import inf, nan
from torch.utils.checkpoint import checkpoint_sequential
from torch.testing._internal.common_utils import TestCase, freeze_rng_state, run_tests, \
    NO_MULTIPROCESSING_SPAWN, skipIfRocm, load_tests, IS_WINDOWS, \
    slowTest, skipCUDANonDefaultStreamIf, skipCUDAMemoryLeakCheckIf, TEST_CUDA, TEST_CUDA_GRAPH, TEST_WITH_ROCM, TEST_NUMPY, \
    get_cycles_per_ms, parametrize, instantiate_parametrized_tests, subtest, IS_JETSON, gcIfJetson, NoTest, IS_LINUX, IS_ARM64
from torch.testing._internal.common_cuda import TEST_CUDNN, TEST_MULTIGPU, \
    _create_scaling_case, _get_torch_cuda_version
from torch.testing._internal.autocast_test_lists import AutocastTestLists
from torch.utils.viz._cycles import observe_tensor_cycles

# load_tests from common_utils is used to automatically filter tests for
# sharding on sandcastle. This line silences flake warnings
load_tests = load_tests

if not TEST_CUDA:
    print('CUDA not available, skipping tests', file=sys.stderr)
    TestCase = NoTest  # noqa: F811

try:
    import torchvision.models  # noqa: F401
    from torchvision.models import resnet18  # noqa: F401

    HAS_TORCHVISION = True
except ImportError:
    HAS_TORCHVISION = False
skipIfNoTorchVision = unittest.skipIf(not HAS_TORCHVISION, "no torchvision")

TEST_CUDAMALLOCASYNC = TEST_CUDA and (torch.cuda.get_allocator_backend() == "cudaMallocAsync")
TEST_LARGE_TENSOR = TEST_CUDA
TEST_MEDIUM_TENSOR = TEST_CUDA
TEST_BF16 = False
TEST_PYNVML = not torch.cuda._HAS_PYNVML
if TEST_CUDA:
    TEST_LARGE_TENSOR = torch.cuda.get_device_properties(0).total_memory >= 12e9
    TEST_MEDIUM_TENSOR = torch.cuda.get_device_properties(0).total_memory >= 6e9
    TEST_BF16 = torch.cuda.is_bf16_supported()

_cycles_per_ms = None


@torch.testing._internal.common_utils.markDynamoStrictTest
class TestCuda(TestCase):
    _do_cuda_memory_leak_check = True
    _do_cuda_non_default_stream = True
    FIFTY_MIL_CYCLES = 50000000

    def setUp(self):
        super().setUp()
        self.autocast_lists = AutocastTestLists(torch.device('cuda:0'))

    def tearDown(self):
        del self.autocast_lists
        super().tearDown()

    def test_pinned_memory_with_cudaregister(self):
        torch.cuda.memory._set_allocator_settings("pinned_use_cuda_host_register:True,pinned_num_register_threads:8")
        t = torch.ones(20)
        self.assertFalse(t.is_pinned())
        try:
            pinned_t = torch.ones(1 << 21).pin_memory()
            self.assertTrue(pinned_t.is_pinned())
            pinned_t = torch.ones(1 << 24).pin_memory()
            self.assertTrue(pinned_t.is_pinned())
        except RuntimeError as e:
            # Some GPUs don't support same address space on host and device side
            pass

    def test_pinned_memory_with_cudaregister_multithread(self):
        num_threads = 4
        threads = [threading.Thread(target=self.test_pinned_memory_with_cudaregister)
                   for t in range(num_threads)]
        for thread in threads:
            thread.start()
        for thread in threads:
            thread.join()

    def test_cudart_register(self):
        t = torch.ones(20)
        self.assertFalse(t.is_pinned())
        cudart = torch.cuda.cudart()
        r = cudart.cudaHostRegister(t.data_ptr(), t.numel() * t.element_size(), 0)
        self.assertEqual(r, 0)
        self.assertTrue(t.is_pinned())
        r = cudart.cudaHostUnregister(t.data_ptr())
        self.assertEqual(r, 0)
        self.assertFalse(t.is_pinned())

    def test_memory_allocation(self):
        gc.collect()
        torch.cuda.empty_cache()
        mem = None
        size = 1
        prev = 0
        try:
            prev = torch.cuda.memory_allocated()
            mem = torch.cuda.caching_allocator_alloc(size)
            self.assertGreater(torch.cuda.memory_allocated(), prev)
        finally:
            if mem is not None:
                torch.cuda.caching_allocator_delete(mem)
                self.assertEqual(torch.cuda.memory_allocated(), prev)

    def test_check_error(self):
        # Assert this call doesn't raise.
        torch.cuda.check_error(0)

        with self.assertRaisesRegex(torch.cuda.CudaError,
                                    "out of memory|hipErrorOutOfMemory"):
            torch.cuda.check_error(2)

    def test_cuda_get_device_name(self):
        # Testing the behaviour with None as an argument
        current_device = torch.cuda.current_device()
        current_device_name = torch.cuda.get_device_name(current_device)
        device_name_None = torch.cuda.get_device_name(None)
        self.assertEqual(current_device_name, device_name_None)

        # Testing the behaviour for No argument
        device_name_no_argument = torch.cuda.get_device_name()
        self.assertEqual(current_device_name, device_name_no_argument)

    def test_cuda_get_device_capability(self):
        # Testing the behaviour with None as an argument
        current_device = torch.cuda.current_device()
        current_device_capability = torch.cuda.get_device_capability(current_device)
        device_capability_None = torch.cuda.get_device_capability(None)
        self.assertEqual(current_device_capability, device_capability_None)

        # Testing the behaviour for No argument
        device_capability_no_argument = torch.cuda.get_device_capability()
        self.assertEqual(current_device_capability, device_capability_no_argument)

    def test_out_of_memory(self):
        tensor = torch.zeros(1024, device='cuda')

        oom_regex = "would exceed allowed memory" if TEST_CUDAMALLOCASYNC else \
                    "Tried to allocate 800000000.00 GiB"
        with self.assertRaisesRegex(RuntimeError, oom_regex):
            torch.empty(1024 * 1024 * 1024 * 800000000, dtype=torch.int8, device='cuda')

        with self.assertRaisesRegex(RuntimeError, "Tried to allocate more than 1EB memory"):
            torch.empty(1024 * 1024 * 1024 * 8000000000, dtype=torch.int8, device='cuda')

        # ensure out of memory error doesn't disturb subsequent kernel
        tensor.fill_(1)
        self.assertTrue((tensor == 1).all())

    @unittest.skipIf(TEST_CUDAMALLOCASYNC or IS_JETSON, "Segmentation fault (core dumped)")
    def test_out_of_memory_retry(self):
        torch.cuda.empty_cache()
        total_memory = torch.cuda.get_device_properties(0).total_memory
        oom_regex = "would exceed allowed memory" if TEST_CUDAMALLOCASYNC else \
                    "Tried to allocate"
        size = int(total_memory * 0.5)
        a = torch.empty(size , dtype=torch.int8, device='cuda')
        with self.assertRaisesRegex(RuntimeError, oom_regex):
            b = torch.empty(size, dtype=torch.int8, device='cuda')
        del a
        b = torch.empty(size, dtype=torch.int8, device='cuda')
        del b
        # We used a lot of memory here, clean up so we don't affect other tests too much
        torch.cuda.empty_cache()
        torch.cuda.reset_peak_memory_stats()

    def test_set_per_process_memory_fraction(self):
        # test invalid fraction value.
        with self.assertRaisesRegex(TypeError, "Invalid type"):
            torch.cuda.set_per_process_memory_fraction(1)
        with self.assertRaisesRegex(ValueError, "Invalid fraction value"):
            torch.cuda.set_per_process_memory_fraction(-0.1)
        with self.assertRaisesRegex(ValueError, "Invalid fraction value"):
            torch.cuda.set_per_process_memory_fraction(2.0)

        tensor = torch.zeros(1024, device='cuda')
        torch.cuda.empty_cache()
        total_memory = torch.cuda.get_device_properties(0).total_memory
        torch.cuda.set_per_process_memory_fraction(0.5, 0)

        # test 0.499 allocation is ok.
        application = int(total_memory * 0.499) - torch.cuda.max_memory_reserved()
        tmp_tensor = torch.empty(application, dtype=torch.int8, device='cuda')
        del tmp_tensor
        torch.cuda.empty_cache()

        application = int(total_memory * 0.5)
        # it will get OOM when try to allocate more than half memory.
        oom_regex = "would exceed allowed memory" if TEST_CUDAMALLOCASYNC else \
                    "out of memory"
        with self.assertRaisesRegex(RuntimeError, oom_regex):
            torch.empty(application, dtype=torch.int8, device='cuda')

        # ensure out of memory error doesn't disturb subsequent kernel
        tensor.fill_(1)
        self.assertTrue((tensor == 1).all())

    def test_copy_non_blocking(self):
        def _test_copy_non_blocking(a, b):
            event = torch.cuda.Event()
            a.copy_(b, non_blocking=True)
            event.record()
            event.synchronize()
            self.assertEqual(a, b)

        # 10MB copies
        x = torch.ones(10000000, dtype=torch.uint8).cuda()
        y = torch.zeros(10000000, dtype=torch.uint8).pin_memory()
        _test_copy_non_blocking(x, y)

        x = torch.zeros(10000000, dtype=torch.uint8).pin_memory()
        y = torch.ones(10000000, dtype=torch.uint8).cuda()
        _test_copy_non_blocking(x, y)

        # Test the case where the pinned data_ptr is not equal to the storage data_ptr.
        x_base = torch.zeros(10000000, dtype=torch.uint8).pin_memory()
        x = x_base[1:]
        self.assertTrue(x.is_pinned())
        self.assertTrue(x_base.is_pinned())
        self.assertNotEqual(x_base.data_ptr(), x.data_ptr())
        self.assertEqual(x_base.storage().data_ptr(), x.storage().data_ptr())
        y = torch.ones(10000000 - 1, dtype=torch.uint8).cuda()
        _test_copy_non_blocking(x, y)

    def test_copy_non_blocking_type_conversion(self):
        a = torch.ones(1, device="cuda")
        b = torch.zeros(1, device="cpu", pin_memory=True)
        c = torch.empty(1, device="cuda", dtype=torch.long)
        torch.cuda._sleep(int(100 * get_cycles_per_ms()))
        b.copy_(a, non_blocking=True)
        c.copy_(b, non_blocking=True)
        self.assertEqual(a, c, exact_dtype=False)

    def test_to_non_blocking(self):
        stream = torch.cuda.current_stream()

        def _test_to_non_blocking(a, non_blocking, dst):
            torch.cuda.synchronize()
            # Pushes an 0.1 second spin to stream so if the copy is non blocking,
            # stream will almost surely be active when we query().
            torch.cuda._sleep(int(100 * get_cycles_per_ms()))
            b = a.to(device=dst, non_blocking=non_blocking)
            self.assertEqual(stream.query(), not non_blocking)
            stream.synchronize()
            self.assertEqual(a, b)
            self.assertTrue(b.is_pinned() == (non_blocking and dst == "cpu"))

        for dst, try_non_blocking in product(("cuda", "cpu"), (True, False)):
            # Creates source on the opposite device from destination.
            src = torch.randn(1000000,
                              device="cuda" if dst == "cpu" else "cpu",
                              pin_memory=True if dst == "cuda" else False)
            _test_to_non_blocking(src, try_non_blocking, dst)

    def test_to_cpu_blocking_by_default(self):
        src = torch.randn(1000000, device="cuda")
        torch.cuda.synchronize()
        torch.cuda._sleep(int(100 * get_cycles_per_ms()))
        dst = src.to(device="cpu")
        self.assertEqual(torch.cuda.current_stream().query(), True)
        self.assertEqual(src, dst)
        self.assertFalse(dst.is_pinned())

    def test_serialization_array_with_storage(self):
        x = torch.randn(5, 5).cuda()
        y = torch.IntTensor(2, 5).fill_(0).cuda()
        q = [x, y, x, y.storage()]
        with tempfile.NamedTemporaryFile() as f:
            torch.save(q, f)
            f.seek(0)
            q_copy = torch.load(f)
        self.assertEqual(q_copy, q, atol=0, rtol=0)
        q_copy[0].fill_(5)
        self.assertEqual(q_copy[0], q_copy[2], atol=0, rtol=0)
        self.assertTrue(isinstance(q_copy[0], torch.cuda.FloatTensor))
        self.assertTrue(isinstance(q_copy[1], torch.cuda.IntTensor))
        self.assertTrue(isinstance(q_copy[2], torch.cuda.FloatTensor))
        self.assertTrue(isinstance(q_copy[3], torch.storage.TypedStorage))
        self.assertTrue(isinstance(q_copy[3]._untyped_storage, torch.UntypedStorage))
        q_copy[1].fill_(10)
        self.assertEqual(q_copy[3], torch.cuda.IntStorage(10).fill_(10))

    @unittest.skipIf(TEST_CUDAMALLOCASYNC or TEST_WITH_ROCM, "temporarily disabled for async")
    @unittest.skipIf(_get_torch_cuda_version() >= (12, 2), "skipped as explicit workspace allocation is removed")
    def test_cublas_workspace_explicit_allocation(self):
        a = torch.randn(7, 7, device='cuda', requires_grad=False)
        default_workspace_size = 4096 * 2 * 1024 + 16 * 8 * 1024  # :4096:2:16:8
        # different size (32 MiB) expected on Hopper GPU
        if torch.cuda.get_device_capability() == (9, 0):
            default_workspace_size = 4096 * 8 * 1024

        def check_workspace_size(inp):
            torch._C._cuda_clearCublasWorkspaces()
            start = torch.torch.cuda.memory_stats()['active_bytes.all.allocated']
            with torch.no_grad():
                torch.matmul(inp, inp)
            finish = torch.torch.cuda.memory_stats()['active_bytes.all.allocated']
            return finish - start

        # check default
        os.environ['CUBLAS_WORKSPACE_CONFIG'] = ''
        self.assertTrue(abs(check_workspace_size(a) - default_workspace_size) < 524288)

        # check default with bad user config
        os.environ['CUBLAS_WORKSPACE_CONFIG'] = '-1'
        self.assertTrue(abs(check_workspace_size(a) - default_workspace_size) < 524288)

        # check valid config
        os.environ['CUBLAS_WORKSPACE_CONFIG'] = ':128:8:64:16:32:32'
        self.assertTrue(abs(check_workspace_size(a) - (3072 * 1024)) < 524288)

        torch._C._cuda_clearCublasWorkspaces()

    def test_cublas_allow_tf32_get_set(self):
        skip_tf32_cublas = 'TORCH_ALLOW_TF32_CUBLAS_OVERRIDE' in os.environ and\
            int(os.environ['TORCH_ALLOW_TF32_CUBLAS_OVERRIDE'])
        if skip_tf32_cublas:
            self.assertTrue(torch.backends.cuda.matmul.allow_tf32)
            return

        orig = torch.backends.cuda.matmul.allow_tf32
        self.assertEqual(torch._C._get_cublas_allow_tf32(), orig)
        torch.backends.cuda.matmul.allow_tf32 = not orig
        self.assertEqual(torch._C._get_cublas_allow_tf32(), not orig)
        torch.backends.cuda.matmul.allow_tf32 = orig

    def test_float32_matmul_precision_get_set(self):
        orig = torch.get_float32_matmul_precision()
        skip_tf32_cublas = 'TORCH_ALLOW_TF32_CUBLAS_OVERRIDE' in os.environ and\
            int(os.environ['TORCH_ALLOW_TF32_CUBLAS_OVERRIDE'])
        # this is really just checking that the environment variable is respected during testing
        # and not overwritten by another function that doesn't revert it to the intitial value
        if not skip_tf32_cublas:
            self.assertFalse(torch.backends.cuda.matmul.allow_tf32)
            self.assertEqual(torch.get_float32_matmul_precision(), 'highest')
        else:
            self.assertTrue(torch.backends.cuda.matmul.allow_tf32)
        for p in ('medium', 'high'):
            torch.set_float32_matmul_precision(p)
            self.assertEqual(torch.get_float32_matmul_precision(), p)
            self.assertTrue(torch.backends.cuda.matmul.allow_tf32)
        torch.set_float32_matmul_precision('highest')
        self.assertEqual(torch.get_float32_matmul_precision(), 'highest')
        self.assertFalse(torch.backends.cuda.matmul.allow_tf32)
        torch.set_float32_matmul_precision(orig)

    def test_cublas_allow_fp16_reduced_precision_reduction_get_set(self):
        orig = torch.backends.cuda.matmul.allow_fp16_reduced_precision_reduction
        self.assertEqual(torch._C._get_cublas_allow_fp16_reduced_precision_reduction(), orig)
        torch.backends.cuda.matmul.allow_fp16_reduced_precision_reduction = not orig
        self.assertEqual(torch._C._get_cublas_allow_fp16_reduced_precision_reduction(), not orig)
        torch.backends.cuda.matmul.allow_fp16_reduced_precision_reduction = orig

    def test_cublas_allow_bf16_reduced_precision_reduction_get_set(self):
        orig = torch.backends.cuda.matmul.allow_bf16_reduced_precision_reduction
        self.assertEqual(torch._C._get_cublas_allow_bf16_reduced_precision_reduction(), orig)
        torch.backends.cuda.matmul.allow_bf16_reduced_precision_reduction = not orig
        self.assertEqual(torch._C._get_cublas_allow_bf16_reduced_precision_reduction(), not orig)
        torch.backends.cuda.matmul.allow_bf16_reduced_precision_reduction = orig

    def test_cudnn_allow_tf32_get_set(self):
        with torch.backends.cudnn.flags(enabled=None, benchmark=None, deterministic=None, allow_tf32=False):
            self.assertFalse(torch.backends.cudnn.allow_tf32)
        with torch.backends.cudnn.flags(enabled=None, benchmark=None, deterministic=None, allow_tf32=True):
            self.assertTrue(torch.backends.cudnn.allow_tf32)

    def test_type_conversions(self):
        x = torch.randn(5, 5)
        self.assertIsInstance(x.float(), torch.FloatTensor)
        self.assertIsInstance(x.cuda().double(), torch.cuda.DoubleTensor)
        self.assertIsInstance(x.cuda().float(), torch.cuda.FloatTensor)
        self.assertIsInstance(x.cuda().float().cpu(), torch.FloatTensor)
        self.assertIsInstance(x.cuda().float().cpu().int(), torch.IntTensor)

        y = x.storage()
        self.assertIsInstance(y.float(), torch.FloatStorage)
        self.assertIsInstance(y.cuda().double(), torch.cuda.DoubleStorage)
        self.assertIsInstance(y.cuda().float(), torch.cuda.FloatStorage)
        self.assertIsInstance(y.cuda().float().cpu(), torch.FloatStorage)
        self.assertIsInstance(y.cuda().float().cpu().int(), torch.IntStorage)

    @unittest.skip("was disabled due to not enough memory, but actually it always fail")
    def test_arithmetic_large_tensor(self):
        x = torch.empty(2**30, device='cuda')

        x.fill_(1)
        self.assertEqual(x.sum(), 2**30)

        x += 1
        self.assertEqual(x.sum(), 2**31)

        x.fill_(1)
        x -= 0.5
        self.assertEqual(x.sum(), 2**29)

        x.fill_(1)
        x *= 2
        self.assertEqual(x.sum(), 2**31)

        x.fill_(1)
        x /= 2
        self.assertEqual(x.sum(), 2**29)

    def test_gather_bool(self):
        t = torch.tensor([[False, True], [True, True]], device='cuda')
        self.assertEqual(torch.gather(t, 1, torch.tensor([[0, 0], [1, 0]], device='cuda')),
                         torch.tensor([[False, False], [True, True]], device='cuda'))

    def test_torch_manual_seed_seeds_cuda_devices(self):
        with freeze_rng_state():
            x = torch.zeros(4, 4).float().cuda()
            torch.manual_seed(2)
            self.assertEqual(torch.cuda.initial_seed(), 2)
            x.uniform_()
            torch.manual_seed(2)
            y = x.clone().uniform_()
            self.assertEqual(x, y)
            self.assertEqual(torch.cuda.initial_seed(), 2)

    def test_manual_seed(self):
        with freeze_rng_state():
            x = torch.zeros(4, 4).float().cuda()
            torch.cuda.manual_seed(2)
            self.assertEqual(torch.cuda.initial_seed(), 2)
            x.uniform_()
            a = torch.bernoulli(torch.full_like(x, 0.5))
            torch.cuda.manual_seed(2)
            y = x.clone().uniform_()
            b = torch.bernoulli(torch.full_like(x, 0.5))
            self.assertEqual(x, y)
            self.assertEqual(a, b)
            self.assertEqual(torch.cuda.initial_seed(), 2)

    def test_specify_improper_device_name(self):
        import os
        fname = "tempfile.pt"
        try:
            with self.assertRaisesRegex(RuntimeError, "Invalid device string"):
                torch.save([torch.nn.Parameter(torch.randn(10, 10))], fname,
                           _use_new_zipfile_serialization=True)
                torch.load(fname, 'cuda0')
        finally:
            if os.path.exists(fname):
                os.remove(fname)

    def test_get_device_index(self):
        from torch.cuda._utils import _get_device_index
        with self.assertRaisesRegex(RuntimeError, "Invalid device string"):
            _get_device_index('cuda0', optional=True)

        with self.assertRaisesRegex(ValueError, "Expected a cuda device"):
            cpu_device = torch.device('cpu')
            _get_device_index(cpu_device, optional=True)

    def test_serialization_array_with_empty(self):
        x = [torch.randn(4, 4).cuda(), torch.cuda.FloatTensor()]
        with tempfile.NamedTemporaryFile() as f:
            torch.save(x, f)
            f.seek(0)
            x_copy = torch.load(f)
        for original, copy in zip(x, x_copy):
            self.assertEqual(copy, original)
            self.assertIs(type(copy), type(original))
            self.assertEqual(copy.get_device(), original.get_device())

    @skipCUDANonDefaultStreamIf(True)
    def test_streams(self):
        default_stream = torch.cuda.current_stream()
        user_stream = torch.cuda.Stream()
        self.assertEqual(torch.cuda.current_stream(), default_stream)
        self.assertNotEqual(default_stream, user_stream)
        self.assertEqual(default_stream.cuda_stream, 0)
        self.assertNotEqual(user_stream.cuda_stream, 0)
        with torch.cuda.stream(user_stream):
            self.assertEqual(torch.cuda.current_stream(), user_stream)
        self.assertTrue(user_stream.query())
        tensor1 = torch.ByteTensor(5).pin_memory()
        tensor2 = tensor1.cuda(non_blocking=True) + 1
        default_stream.synchronize()
        self.assertTrue(default_stream.query())

    def test_stream_event_repr(self):
        s = torch.cuda.current_stream()
        self.assertTrue("torch.cuda.Stream" in s.__repr__())
        e = torch.cuda.Event()
        self.assertTrue("torch.cuda.Event" in e.__repr__())
        s.record_event(e)
        self.assertTrue("torch.cuda.Event" in e.__repr__())

    def test_events(self):
        stream = torch.cuda.current_stream()
        event = torch.cuda.Event(enable_timing=True)
        self.assertTrue(event.query())
        start_event = torch.cuda.Event(enable_timing=True)
        stream.record_event(start_event)
        torch.cuda._sleep(int(50 * get_cycles_per_ms()))
        stream.record_event(event)
        self.assertFalse(event.query())
        event.synchronize()
        self.assertTrue(event.query())
        self.assertGreater(start_event.elapsed_time(event), 0)

    def test_record_stream(self):
        cycles_per_ms = get_cycles_per_ms()

        t = torch.FloatTensor([1, 2, 3, 4]).pin_memory()
        result = torch.cuda.FloatTensor(t.size())
        stream = torch.cuda.Stream()
        ptr = [None]

        # Performs the CPU->GPU copy in a background stream
        def perform_copy():
            with torch.cuda.stream(stream):
                tmp = t.cuda(non_blocking=True)
                ptr[0] = tmp.data_ptr()
            torch.cuda.current_stream().wait_stream(stream)
            tmp.record_stream(torch.cuda.current_stream())
            torch.cuda._sleep(int(50 * cycles_per_ms))  # delay the copy
            result.copy_(tmp)

        perform_copy()
        with torch.cuda.stream(stream):
            tmp2 = torch.cuda.FloatTensor(t.size())
            tmp2.zero_()
            self.assertNotEqual(tmp2.data_ptr(), ptr[0], msg='allocation re-used to soon')

        self.assertEqual(result.tolist(), [1, 2, 3, 4])

        if not TEST_CUDAMALLOCASYNC:
            # In the native allocator, we expect "tmp"'s side-stream-tagged block will be reused
            # in that side stream after result.copy_(tmp) in the main stream finishes.
            torch.cuda.current_stream().synchronize()
            with torch.cuda.stream(stream):
                tmp3 = torch.cuda.FloatTensor(t.size())
                self.assertEqual(tmp3.data_ptr(), ptr[0], msg='allocation not re-used')

    def test_record_stream_on_shifted_view(self):
        # See issue #27366

        # This test detects unexpected block reallocation. For reliable test,
        # the stream to allocate tensors is isolated. The allocator will not
        # reuse free blocks which were allocated from another stream.
        stream_alloc = torch.cuda.Stream()
        with torch.cuda.stream(stream_alloc):
            base = torch.cuda.FloatTensor([10, 10])

        # Record another stream on a shifted view tensor.
        view = base[5:]
        assert view.storage_offset() > 0

        stream_record = torch.cuda.Stream()
        with torch.cuda.stream(stream_record):
            torch.cuda._sleep(int(50 * get_cycles_per_ms()))

        view.record_stream(stream_record)

        # Delete those tensors to make the block free soon.
        data_ptr = base.data_ptr()
        del base, view

        # A new tensor should not be allocated to the block above.
        stream_alloc.synchronize()

        with torch.cuda.stream(stream_alloc):
            try_realloc = torch.cuda.FloatTensor([10, 10])

        self.assertNotEqual(try_realloc.data_ptr(), data_ptr)

    def test_noncontiguous_pinned_memory(self):
        # See issue #3266
        x = torch.arange(0, 10).view((2, 5))
        self.assertEqual(x.t(), x.t().pin_memory())

    def test_caching_pinned_memory(self):
        cycles_per_ms = get_cycles_per_ms()

        # check that allocations are re-used after deletion
        t = torch.FloatTensor([1]).pin_memory()
        ptr = t.data_ptr()
        del t
        t = torch.FloatTensor([1]).pin_memory()
        self.assertEqual(t.data_ptr(), ptr, msg='allocation not reused')

        # check that the allocation is not re-used if it's in-use by a copy
        gpu_tensor = torch.cuda.FloatTensor([0])
        torch.cuda._sleep(int(1000 * cycles_per_ms))  # delay the copy by 1s
        gpu_tensor.copy_(t, non_blocking=True)
        del t
        t = torch.FloatTensor([1]).pin_memory()
        self.assertNotEqual(t.data_ptr(), ptr, msg='allocation re-used too soon')
        self.assertEqual(list(gpu_tensor), [1])

    def test_caching_allocator_record_stream_oom(self):
        """allocations delayed by a record_stream call should still be freed on
        an out-of-memory in cuda_malloc_retry. see issue #19219"""
        stream = torch.cuda.Stream()

        with torch.cuda.stream(stream):
            y = torch.zeros(40 * 1024 * 1024, device='cuda')

        for _ in range(100):
            x = torch.empty(40 * 1024 * 1024, device='cuda')
            with torch.cuda.stream(stream):
                y += x
            # delays re-use of `x` until after all operations in `stream`
            x.record_stream(stream)
            del x

        # we've made a mess by allocating up to the device capacity. free any
        # cached blocks in case it affects future tests.
        torch.cuda.empty_cache()

    # Tests for historic illegal memory access, see #17040.
    def test_reduction_gpu_memory_accessing(self):
        x = torch.ones(512, 8, dtype=torch.float32, device='cuda')
        torch.sum(x, 0)

    def test_sum_fp16(self):
        x = torch.zeros(10, device='cuda', dtype=torch.float16)
        self.assertEqual(x.sum(), 0)

        x = torch.ones(65504, device='cuda', dtype=torch.float16)
        self.assertEqual(x.sum(), 65504)
        self.assertEqual(x.sum(dtype=torch.float32), 65504)

        x = torch.ones(65536, device='cuda', dtype=torch.float16)
        self.assertEqual(x.sum(dtype=torch.float32), 65536)

        a = torch.zeros(1203611).bernoulli_(0.0005)
        x = a.to(device='cuda', dtype=torch.float16)
        self.assertEqual(x.sum().item(), a.sum().item())

        a = torch.zeros(100, 121, 80).bernoulli_(0.0005)
        x = a.to(device='cuda', dtype=torch.float16)
        self.assertEqual(x.sum((0, 2)).float().cpu(), a.sum((0, 2)))

    def test_mean_fp16(self):
        x = torch.ones(65536, device='cuda', dtype=torch.float16)
        self.assertEqual(x.mean(), 1)

        x = torch.ones(65536, device='cuda', dtype=torch.float16)
        self.assertEqual(x.mean(dtype=torch.float32), 1)

    def test_prod_large(self):
        # tests global reduction (should_global_reduce = true) in case of non-zero identity element
        x = torch.ones(240000, device='cuda', dtype=torch.float32)
        self.assertEqual(x.prod(), 1)

        # test for complex types. Note 240k is divisible by 4
        for dtype in [torch.cfloat, torch.cdouble]:
            x = torch.ones(240000, device='cuda', dtype=dtype) * (0 + 1j)
            self.assertEqual(x.prod(), 1)

    def test_multinomial_ext(self):
        # Test two corner cases from older PyTorch (Issue #4858)
        freqs = torch.cuda.FloatTensor([
            0.0, 0.0, 0.0, 0.0, 0.0, 0.0, 0.0, 0.0, 0.0,
            0.03178183361887932, 0.027680952101945877, 0.033176131546497345,
            0.046052902936935425, 0.07742464542388916, 0.11543981730937958,
            0.14148041605949402, 0.15784293413162231, 0.13180233538150787,
            0.08271478116512299, 0.049702685326337814, 0.027557924389839172,
            0.018125897273421288, 0.011851548217236996, 0.010252203792333603,
            0.007422595750540495, 0.005372154992073774, 0.0045109698548913,
            0.0036087757907807827, 0.0035267581697553396, 0.0018864056328311563,
            0.0024605290964245796, 0.0022964938543736935, 0.0018453967059031129,
            0.0010662291897460818, 0.0009842115687206388, 0.00045109697384759784,
            0.0007791675161570311, 0.00020504408166743815, 0.00020504408166743815,
            0.00020504408166743815, 0.00012302644609007984, 0.0,
            0.00012302644609007984, 4.100881778867915e-05, 0.0, 0.0, 0.0, 0.0,
            0.0, 0.0])

        torch.cuda.manual_seed(11042)
        sample = torch.multinomial(freqs, 1000, True)
        self.assertNotEqual(freqs[sample].min(), 0)

        p = torch.zeros(3421, 2, device="cuda", dtype=torch.float)
        p[:, 1] = 1
        torch.cuda.manual_seed(5214)
        r = torch.multinomial(p, 1)
        self.assertNotEqual(r.min().item(), 0)

        # test corner case from Issue #13867
        torch.cuda.manual_seed(33)
        probs = torch.randn(1000000, device='cuda').clamp(min=0) * 3e-5
        samples = probs.multinomial(1000000, replacement=True)
        self.assertGreater(probs[samples].min().item(), 0)

    def _spawn_test_multinomial_invalid_probs_cuda(self, probs):
        import subprocess
        try:
            p = subprocess.Popen([sys.executable, '-c', f"""\
import sys
import torch
from torch import inf, nan
try:
    with torch.random.fork_rng(devices=[0]):
        torch.multinomial(torch.tensor({probs}).to('cuda'), 2, replacement=True)
        torch.cuda.synchronize()
    sys.exit(-1) # Should not be reached
except RuntimeError as e:
    sys.exit(-2)
"""], stdout=subprocess.PIPE, stderr=subprocess.PIPE, universal_newlines=True)
            out, err = p.communicate(timeout=10)
            p.wait(timeout=10)
        except subprocess.TimeoutExpired as e:
            p.kill()
            out, err = p.communicate()
        expected_messages = [
            'device-side assert triggered',  # CUDA
            'Assertion',  # CUDA
            'HSA_STATUS_ERROR_EXCEPTION',  # ROCm
            'Device-side assertion'  # ROCm
        ]
        self.assertTrue(any(msg in out or msg in err for msg in expected_messages))

    @slowTest
    @unittest.skipIf(TEST_WITH_ROCM, "ROCm doesn't support device side asserts")
    @unittest.skipIf(NO_MULTIPROCESSING_SPAWN, "Disabled for environments that \
                     don't support multiprocessing with spawn start method")
    def test_multinomial_invalid_probs_cuda(self):
        self._spawn_test_multinomial_invalid_probs_cuda([1., -1., 1.])
        self._spawn_test_multinomial_invalid_probs_cuda([1., inf, 1.])
        self._spawn_test_multinomial_invalid_probs_cuda([1., -inf, 1.])
        self._spawn_test_multinomial_invalid_probs_cuda([1., 1., nan])

    @staticmethod
    def _mute_init():
        os.dup2(os.open(os.devnull, os.O_WRONLY), sys.stderr.fileno())

    def _spawn_method(self, method, arg):
        ctx = torch.multiprocessing.get_context("spawn")
        with ctx.Pool(1, initializer=self._mute_init) as pool:
            errors = pool.map(method, [arg])
            for e in errors:
                if 'device-side assert triggered' not in str(e):
                    self.fail(e)

    @staticmethod
    def _test_index_bounds_cuda(idx):
        x = torch.arange(10, device="cuda")
        try:
            y = x[torch.tensor([idx])]
            return f"x[torch.tensor([{idx})]={y}"
        except RuntimeError as err:
            return err

    @slowTest
    @unittest.skipIf(NO_MULTIPROCESSING_SPAWN, "Disabled for environments that \
                     don't support multiprocessing with spawn start method")
    @skipIfRocm
    def test_index_out_of_bounds_exception_cuda(self):
        test_method = TestCuda._test_index_bounds_cuda
        # Test in-bound access works fine
        self.assertEqual(test_method(1), "x[torch.tensor([1)]=tensor([1], device='cuda:0')")
        # Test that indexing out of bounds causes assert
        self._spawn_method(test_method, 11)

    @slowTest
    @unittest.skipIf(not TEST_LARGE_TENSOR, "not enough memory")
    def test_huge_index(self):
        src = torch.empty(15000000, 45, device='cuda', dtype=torch.long).random_(0, 2**22)
        idx = torch.randperm(src.shape[0], device='cuda')
        res = src[idx]
        res_cpu = src.cpu()[idx.cpu()]
        self.assertEqual(res.cpu(), res_cpu)

    def test_min_max_inits(self):
        # Testing if THC_reduceAll received the correct index initialization.
        # This affects the result of THC_reduceAll operations at extreme values
        x = torch.cuda.ByteTensor([0])
        y = torch.cuda.ByteTensor([255])
        expected = torch.cuda.LongTensor([0])[0]

        _, v = x.max(dim=0)
        self.assertEqual(v, expected)

        _, v = y.min(dim=0)
        self.assertEqual(v, expected)

    def test_nvtx(self):
        # Just making sure we can see the symbols
        torch.cuda.nvtx.range_push("foo")
        torch.cuda.nvtx.mark("bar")
        torch.cuda.nvtx.range_pop()
        range_handle = torch.cuda.nvtx.range_start("range_start")
        torch.cuda.nvtx.range_end(range_handle)

    def test_bincount_ext(self):
        # ensure CUDA code coverage
        input_size = (100000,)
        w = torch.randn(input_size, dtype=torch.double, device='cuda')
        w_cpu = w.cpu()
        # test shared memory impl
        t = torch.randint(50, input_size, dtype=torch.int8, device='cuda')
        self.assertEqual(t.cpu().bincount(), t.bincount())
        self.assertEqual(t.cpu().bincount(w_cpu), t.bincount(w))
        # test global memory impl
        #   see `CUDAHistogramMemoryType` in SummaryOps.cu
        #   50000 * sizeof(int64_t) == 390 KiB, which should exceed smem of any known GPU
        t = torch.randint(50000, input_size, dtype=torch.int64, device='cuda')
        self.assertEqual(t.cpu().bincount(), t.bincount())
        self.assertEqual(t.cpu().bincount(w_cpu), t.bincount(w))

        t = torch.zeros([10], dtype=torch.int32, device='cuda')
        # 35488 * 65536 as int32 would cause overflow to negative value
        # giving negative bin offset
        t[0] = 35488
        counted = t.bincount(minlength=65536)
        self.assertEqual(torch.sum(counted), 10)

    def test_tiny_half_norm_(self):
        a = torch.arange(25).cuda().float()
        a /= 100000000
        b = a.half()
        self.assertGreater(b.norm().item(), 0)

    def test_norm_type_conversion(self):
        a = torch.ones(65536).cuda().half()
        self.assertEqual(a.norm(p=0, dtype=torch.float32), 65536)

    def test_cuda_memory_leak_detection_propagates_errors(self):
        with self.assertRaisesRegex(RuntimeError, r"The size of tensor a \(3\) must match"):
            with self.assertLeaksNoCudaTensors():
                x = torch.randn(3, 1, device='cuda')
                y = torch.randn(2, 1, device='cuda')
                z = x + y

    @unittest.skipIf(not TEST_MEDIUM_TENSOR, "not enough memory")
    def test_cuda_kernel_loop_overflow(self):
        # Issue #24309: In extreme cases, the loop variable could overflow and continue
        # the kernel loop with a negative index, causing a RuntimeError (invalid write):
        x = torch.randn(1, 1, 1, 2**30 + 1, dtype=torch.float16, device="cuda")
        expected = x[0, 0, 0, 2**30]
        y = torch.nn.functional.avg_pool2d(x, kernel_size=1)
        torch.cuda.synchronize()
        self.assertEqual(y[0, 0, 0, 2**30], expected)

    @unittest.skipIf(not TEST_LARGE_TENSOR, "not enough memory")
    @gcIfJetson
    def test_cuda_kernel_loop_overflow_large(self):
        # Make sure input.numel() > INT_MAX is handled:
        x = torch.randn(1, 1, 1, 2**31, dtype=torch.float16, device="cuda")
        with self.assertRaisesRegex(RuntimeError, "integer out of range"):
            y = torch.nn.functional.avg_pool2d(x, kernel_size=1)

        # Issue #24309: In extreme cases, the loop variable could overflow and continue
        # the kernel loop with a negative index, causing a RuntimeError (invalid write):
        x = torch.randn(1, 1, 1, 2**31 - 1, dtype=torch.float16, device="cuda")
        expected = x[0, 0, 0, 2**31 - 2]
        y = torch.nn.functional.avg_pool2d(x, kernel_size=1)
        torch.cuda.synchronize()
        self.assertEqual(y[0, 0, 0, 2**31 - 2], expected)

    # this might create a reference cycle on self...
    def _make_multiply_in_stream(self):
        class MultiplyInStream(torch.autograd.Function):
            @staticmethod
            def forward(ctx, x, val):
                ctx.val = val
                ctx.stream = torch.cuda.current_stream()
                return x * val

            @staticmethod
            def backward(ctx, grad):
                self.assertEqual(torch.cuda.current_stream(), ctx.stream)
                # delays the operation in the background stream
                torch.cuda._sleep(1000 * 5000)
                return grad * ctx.val, None

        return MultiplyInStream

    @skipCUDANonDefaultStreamIf(True)
    def test_streaming_backwards_sync(self):
        default_stream = torch.cuda.current_stream()
        stream = torch.cuda.Stream()

        MultiplyInStream = self._make_multiply_in_stream()

        # Tests using grads outside the backward() stream context
        # See "Stream semantics of backward passes" on https://pytorch.org/docs/stable/notes/cuda.html
        x = torch.randn(5, 5, device='cuda', requires_grad=True)
        with torch.cuda.stream(stream):
            stream.wait_stream(default_stream)
            output = MultiplyInStream.apply(x, 2)
            output.sum().backward()
        # sync needed
        default_stream.wait_stream(stream)
        self.assertEqual(x.grad, torch.ones_like(x) * 2)
        self.assertEqual(torch.cuda.current_stream(), default_stream)

        # Tests that using grads in the same stream context as backward()
        # is safe regardless what streams bwd ops ran on
        bwd_ambient_stream = torch.cuda.Stream()
        x = torch.randn(5, 5, device='cuda', requires_grad=True)
        with torch.cuda.stream(stream):
            stream.wait_stream(default_stream)
            output = MultiplyInStream.apply(x, 3)
        with torch.cuda.stream(bwd_ambient_stream):
            bwd_ambient_stream.wait_stream(stream)
            output.sum().backward()
            # x was first used on "stream" so its AccumulateGrad leaf should run on "stream".
            # The end of backward() should have synced "bwd_ambient_stream" with "stream"
            # so it should be safe to use x.grad here without any syncs.
            self.assertEqual(x.grad, torch.ones_like(x) * 3)
            self.assertEqual(torch.cuda.current_stream(), bwd_ambient_stream)

    # Skip the test for ROCm as per https://github.com/pytorch/pytorch/issues/53190
    @skipIfRocm(msg="flakey on ROCm https://github.com/pytorch/pytorch/issues/53190")
    def test_streaming_backwards_multiple_streams(self):
        MultiplyInStream = self._make_multiply_in_stream()

        class StreamModel(torch.nn.Module):
            def __init__(self):
                super().__init__()
                self.event = torch.cuda.Event()
                self.stream0 = torch.cuda.Stream()
                self.stream1 = torch.cuda.Stream()

            def forward(self, x, x_first_use_on_ambient):
                if x_first_use_on_ambient:
                    x0 = x.clone()
                self.stream0.wait_stream(torch.cuda.current_stream())
                self.stream1.wait_stream(torch.cuda.current_stream())
                with torch.cuda.stream(self.stream0):
                    if not x_first_use_on_ambient:
                        x0 = x.clone()
                    y0 = MultiplyInStream.apply(x0, 2)
                    self.event.record(stream=torch.cuda.current_stream())

                with torch.cuda.stream(self.stream1):
                    y1 = MultiplyInStream.apply(x, 3)
                    self.stream1.wait_event(self.event)
                    return y0 + y1

        stream = torch.cuda.Stream()

        for x_first_use_on_ambient in (True, False):
            # the out_of_place=False, iters=1 case stresses if proper syncs are inserted
            # when grads are initially None and stolen by backward ops.
            for out_of_place, iters in ((True, 1),
                                        (False, 1),
                                        (False, 5)):
                with torch.cuda.stream(stream):
                    x = torch.randn(5, 5, device='cuda', requires_grad=True)
                    model = StreamModel().cuda()
                    x.register_hook(lambda grad: self.assertEqual(torch.cuda.current_stream(),
                                                                  stream if x_first_use_on_ambient else model.stream0))
                    for p in model.parameters():
                        self.assertTrue(p.grad is None)
                    for i in range(iters):
                        loss = model(x, x_first_use_on_ambient).sum()
                        if out_of_place:
                            x_grad = torch.autograd.grad((loss,), (x,))[0]
                        else:
                            loss.backward()
                # See "Stream semantics of backward passes" on https://pytorch.org/docs/stable/notes/cuda.html
                torch.cuda.current_stream().wait_stream(stream)

                if out_of_place:
                    self.assertEqual(x_grad, torch.ones_like(x) * 5 * iters)
                else:
                    self.assertEqual(x.grad, torch.ones_like(x) * 5 * iters)

    def test_streaming_backwards_sync_graph_root(self):
        # This function tests if bwd ops running on a side stream properly sync with the GraphRoot.
        # The potential bug it targets is a race condition. The test uses multiple trials and
        # torch.cuda._sleep such that if the race condition exists, the test will almost certainly fail,
        # but there's a chance it may spuriously pass. Passing does not guarantee the backend is bug-free,
        # but failure does guarantee there is a bug.
        fwd_bwd_op_stream = torch.cuda.Stream()
        bwd_ambient_stream = torch.cuda.Stream()
        # We need these streams to be different otherwise the test is meaningless.
        self.assertTrue(fwd_bwd_op_stream != bwd_ambient_stream)

        size = int(1e3)

        a = torch.full((size,), 2.0, device="cuda", requires_grad=True)
        b = torch.full((size,), 3.0, device="cuda", requires_grad=True)

        # I don't think we need any manual record_streams below.
        # a and b remain in scope for the entire test.
        # c and grad remain in scope for each iteration, and there's a full sync between iterations.
        for trial in range(5):
            torch.cuda.synchronize()
            a.grad = b.grad = None
            with torch.cuda.stream(fwd_bwd_op_stream):
                c = a * b

            with torch.cuda.stream(bwd_ambient_stream):
                torch.cuda.synchronize()
                # Long-running dummy kernel on bwd_ambient_stream delays filling of grad
                torch.cuda._sleep(int(50 * get_cycles_per_ms()))
                # Fills grad on bwd_ambient_stream
                grad = torch.full((size,), float(trial + 1), device="cuda")

                # Bwd ops still run on fwd_bwd_ops_stream, so the following will likely fail if
                # bwd ops don't sync with bwd_ambient_stream before consuming grad.
                torch.autograd.backward(tensors=c, grad_tensors=grad)

                # See https://github.com/pytorch/pytorch/issues/47028
                # assertEquals below run on bwd_ambient_stream, so this test may also fail
                # if backward() fails to sync with bwd_ambient_stream at the end.
                # Synchronizing here works around the issue until a proper fix can be made.
                torch.cuda.synchronize()
                with torch.no_grad():
                    self.assertEqual(a.grad, grad * b)
                    self.assertEqual(b.grad, grad * a)

    def test_streaming_backwards_callback(self):
        # Tests if autograd callbacks sync properly with respect to leaf streams and
        # the user-facing stream surrounding backward(). If it fails, first suspect is
        # sync logic where  "final_callbacks_" are called in torch/csrc/autograd/engine.cpp
        MultiplyInStream = self._make_multiply_in_stream()

        size = int(1e3)
        a = torch.full((size,), 1, device="cuda", dtype=torch.float, requires_grad=True)
        b = torch.full((size,), 1, device="cuda", dtype=torch.float, requires_grad=True)

        s0 = torch.cuda.Stream()
        s1 = torch.cuda.Stream()
        s2 = torch.cuda.Stream()

        stash = []

        # sets up a nontrivial structure of leaf streams
        s0.wait_stream(torch.cuda.current_stream())
        with torch.cuda.stream(s0):
            c = MultiplyInStream.apply(a, 2)

        s1.wait_stream(torch.cuda.current_stream())
        with torch.cuda.stream(s1):
            d = MultiplyInStream.apply(b, 3)
            s1.wait_stream(s0)
            e = c * d

            def clone_leaf_grads():
                stash.append(a.grad.clone())
                stash.append(b.grad.clone())

            # Use a hook on e to install the callback
            e.register_hook(lambda grad: torch.autograd.Variable._execution_engine.queue_callback(clone_leaf_grads))

        s2.wait_stream(s1)
        with torch.cuda.stream(s2):
            e.sum().backward()
            # The autograd engine should sync s2 with all leaf streams then run the callback clone_leaf_grads on s2.
            # If those things happened properly, checking the values of the cloned grads on s2 should be safe:
            self.assertEqual(stash[0], torch.full_like(a, 6))
            self.assertEqual(stash[1], torch.full_like(a, 6))

    @unittest.skipIf(TEST_WITH_ROCM, "In ROCm, kernel asserts are disabled due to performance overhead")
    def test_fixed_cuda_assert_async(self):
        with self.assertRaisesRegex(RuntimeError, "Boolean value of Tensor with no values is ambiguous"):
            torch._assert_async(torch.tensor([], device="cuda"))
        with self.assertRaisesRegex(RuntimeError, "Boolean value of Tensor with more than one value is ambiguous"):
            torch._assert_async(torch.tensor([0, 0], device="cuda"))

        torch._assert_async(torch.tensor(1, device="cuda"))
        torch._assert_async(torch.tensor(0.1, device="cuda"))
        torch._assert_async(torch.tensor(-0.1, device="cuda"))
        torch._assert_async(torch.tensor(True, device="cuda"))
        torch._assert_async(torch.tensor(0 + 0.1j, device="cuda"))

        fail_stmts = [
            "torch._assert_async(torch.tensor(0, device='cuda'))",
            "torch._assert_async(torch.tensor(0.0, device='cuda'))",
            "torch._assert_async(torch.tensor(False, device='cuda'))",
            "torch._assert_async(torch.tensor(0 + 0j, device='cuda'))",
        ]

        import subprocess
        for stmt in fail_stmts:
            with self.subTest(stmt=stmt):
                r = subprocess.call([sys.executable, '-c', f"""\
import torch

{stmt}
torch.cuda.synchronize()
"""])
                self.assertTrue(r != 0)

    # Compare non-fused optimizer vs fused one as the fused one unscales gradients
    # inside its cuda kernel unlike the other.
    def test_grad_scaling_autocast_fused_optimizers(self):
        for optimizer_ctor, optimizer_kwargs, separate_unscale in list(product(
            (torch.optim.Adam, torch.optim.AdamW),
            ({"fused": True, "amsgrad": False}, {"fused": True, "amsgrad": True}),
            (False, True),
        )) + list(product(
            (torch.optim.SGD,),
            [
                {"momentum": 0.0, "dampening": d, "weight_decay": w, "nesterov": n, "fused": True}
                for d, w, n in product((0.0, 0.5), (0.0, 0.5), (False,))
            ] + [
                {"momentum": 0.5, "dampening": d, "weight_decay": w, "nesterov": n, "fused": True}
                for d, w, n in product((0.0,), (0.0, 0.5), (True, False))
            ],
            (False, True),
        )):
            with self.subTest(optim=optimizer_ctor, kwargs=optimizer_kwargs, separate_unscale=separate_unscale):
                self._grad_scaling_autocast_fused_optimizers(
                    optimizer_ctor=optimizer_ctor, optimizer_kwargs=optimizer_kwargs, separate_unscale=separate_unscale)

    def _grad_scaling_autocast_fused_optimizers(self, optimizer_ctor, optimizer_kwargs, separate_unscale):
        (
            mod_control, mod_scaling, opt_control, opt_scaling, data, loss_fn, _,
        ) = _create_scaling_case(optimizer_ctor=optimizer_ctor, optimizer_kwargs=optimizer_kwargs)
        kwargs = deepcopy(optimizer_kwargs)
        kwargs["fused"] = False
        opt_control = optimizer_ctor(mod_control.parameters(), lr=1.0, **kwargs)

        scaler = torch.cuda.amp.GradScaler(init_scale=128.0)

        for input, target in data:
            opt_control.zero_grad()
            with torch.autocast('cuda'):
                output_control = mod_control(input)
                loss_control = loss_fn(output_control, target)
            scaler.scale(loss_control).backward()
            scaler.step(opt_control)
            scaler.update()

            opt_scaling.zero_grad()
            with torch.autocast('cuda'):
                output_scaling = mod_scaling(input)
                loss_scaling = loss_fn(output_scaling, target)
            scaler.scale(loss_scaling).backward()
            if separate_unscale:
                scaler.unscale_(opt_scaling)
            scaler.step(opt_scaling)
            scaler.update()

            self.assertEqual(loss_control, loss_scaling)
            for param_control, param_scaling in zip(mod_control.parameters(), mod_scaling.parameters()):
                self.assertEqual(param_control.grad, param_scaling.grad)
                self.assertEqual(param_control, param_scaling)

                state_control, state_scaling = opt_control.state[param_control], opt_scaling.state[param_scaling]

                for k in state_control:
                    actual = state_scaling[k]
                    if k == "step":
                        actual = actual.squeeze()
                    self.assertEqual(state_control[k], actual)

    @unittest.skipIf(TEST_CUDAMALLOCASYNC, "FAIL")
    def test_cublas_multiple_threads_same_device(self):
        # Note, these parameters should be very carefully tuned
        # Too small number makes it hard for the racing condition
        # to happen, while too large number sometimes cause hang
        size = 1024
        num_threads = 2
        trials = 3
        test_iters = 100

        weight = torch.ones((size, size), device='cuda')
        results = {}
        barrier = threading.Barrier(num_threads)

        def _worker(t):
            my_stream = torch.cuda.Stream()
            # Hard sync so we don't need to worry about creating and using tensors
            # across streams or the fact that default streams are thread-local.
            # Those issues are not the target of this test.
            torch.cuda.synchronize()
            # Line up threads to increase likelihood of race conditions.
            barrier.wait()
            with torch.cuda.stream(my_stream):
                for i in range(test_iters):
                    # If all threads are sharing the same cublas handle,
                    # the following sequence may occur:
                    # thread 0 calls cublasSetStream()
                    # thread 1 calls cublasSetStream()
                    # thread 0 launches its raw gemm, which it thinks is in
                    #          its own stream, but is actually in thread 1's stream.
                    # thread 0 enqueues its div_, which IS is its own stream,
                    #          but actually now races with its gemm.
                    results[t] = torch.mm(results[t], weight)
                    results[t].div_(float(size))
            torch.cuda.synchronize()

        for _ in range(trials):
            for t in range(num_threads):
                results[t] = torch.ones((size, size), device='cuda')

            threads = [threading.Thread(target=_worker,
                                        args=(t,)) for t in range(num_threads)]

            for thread in threads:
                thread.start()
            for thread in threads:
                thread.join()

            for t in range(num_threads):
                self.assertEqual(results[t].sum().item(), size * size)

    # Test is flaky on Windows (https://github.com/pytorch/pytorch/issues/57401)
    @unittest.skipIf(IS_WINDOWS, 'Test is flaky on Windows (see issue 57401)')
    @unittest.skipIf(not TEST_CUDNN, 'CUDNN not available')
    @skipIfRocm
    def test_cudnn_multiple_threads_same_device(self):
        # This function is intended to test the lazy creation and reuse of per-thread
        # cudnn handles on each device in aten/src/ATen/cudnn/Handles.cpp.
        # Failure here likely indicates something wrong with that logic.
        weight = torch.ones((1, 1, 2, 2), device='cuda')

        results = {}

        num_threads = 2
        trials = 3
        test_iters = 1000
        barrier = threading.Barrier(num_threads)

        with torch.backends.cudnn.flags(enabled=True):
            def _worker(t):
                my_stream = torch.cuda.Stream()
                # Hard sync so we don't need to worry about creating and using tensors
                # across streams or the fact that default streams are thread-local.
                # Those issues are not the target of this test.
                torch.cuda.synchronize()
                # Line up threads to increase likelihood of race conditions.
                barrier.wait()
                with torch.cuda.stream(my_stream):
                    for _ in range(test_iters):
                        # If all threads are sharing the same cudnn handle,
                        # the following sequence may occur:
                        # thread 0 calls setCuDNNStreamToCurrent()
                        # thread 1 calls setCuDNNStreamToCurrent()
                        # thread 0 launches its raw convolution, which it thinks is in
                        #          its own stream, but is actually in thread 1's stream.
                        # thread 0 enqueues its div_, which IS is its own stream,
                        #          but now races with its convolution.
                        results[t] = torch.nn.functional.conv2d(results[t], weight, padding=0)
                        results[t].div_(4.0)
                torch.cuda.synchronize()

            for _ in range(trials):
                for t in range(num_threads):
                    results[t] = torch.ones((1, 1, 2048, 2048), device='cuda')

                threads = [threading.Thread(target=_worker,
                                            args=(t,)) for t in range(num_threads)]

                for thread in threads:
                    thread.start()
                for thread in threads:
                    thread.join()

                for t in range(num_threads):
                    self.assertEqual(results[t].sum().item(),
                                     (2048 - test_iters) * (2048 - test_iters))

    def test_cusparse_multiple_threads_same_device(self):
        size = 1024
        num_threads = 2
        trials = 3
        test_iters = 500

        def ones_sparse(size):
            a = torch.arange(size, device='cuda')
            indices = torch.cartesian_prod(a, a).t()
            values = torch.ones(size * size, device='cuda')
            return torch.sparse_coo_tensor(indices, values)

        weight = ones_sparse(size)
        results = {}
        barrier = threading.Barrier(num_threads)

        def _worker(t):
            my_stream = torch.cuda.Stream()
            # Hard sync so we don't need to worry about creating and using tensors
            # across streams or the fact that default streams are thread-local.
            # Those issues are not the target of this test.
            torch.cuda.synchronize()
            # Line up threads to increase likelihood of race conditions.
            barrier.wait()
            with torch.cuda.stream(my_stream):
                for i in range(test_iters):
                    # If all threads are sharing the same cublas handle,
                    # the following sequence may occur:
                    # thread 0 calls cublasSetStream()
                    # thread 1 calls cublasSetStream()
                    # thread 0 launches its raw gemm, which it thinks is in
                    #          its own stream, but is actually in thread 1's stream.
                    # thread 0 enqueues its div_, which IS is its own stream,
                    #          but actually now races with its gemm.
                    results[t] = weight.mm(results[t])
                    results[t].div_(float(size))
            torch.cuda.synchronize()

        for _ in range(trials):
            for t in range(num_threads):
                results[t] = torch.ones((size, size), device='cuda')

            threads = [threading.Thread(target=_worker,
                                        args=(t,)) for t in range(num_threads)]

            for thread in threads:
                thread.start()
            for thread in threads:
                thread.join()

            for t in range(num_threads):
                self.assertEqual(results[t].sum().item(), size * size)

    def _run_autocast_outofplace(self, op, args, run_as_type, out_type=None, module=torch, add_kwargs=None):
        # helper to cast args
        def cast(val, to_type):
            if isinstance(val, torch.Tensor):
                return val.to(to_type) if val.is_floating_point() else val
            elif isinstance(val, collections.abc.Iterable):
                return type(val)(cast(v, to_type) for v in val)
            else:
                return val

        if add_kwargs is None:
            add_kwargs = {}
        fast_dtype = torch.bfloat16 if run_as_type == torch.bfloat16 else torch.float16
        self.assertFalse(torch.is_autocast_enabled())
        with torch.autocast('cuda', dtype=fast_dtype):
            self.assertTrue(torch.is_autocast_enabled())

            out_type = out_type if out_type is not None else run_as_type
            output = output_method = None

            # Try module.* variant, if requested:
            if module is not None and hasattr(module, op):
                output = getattr(module, op)(*args, **add_kwargs)
                if isinstance(output, torch.Tensor):
                    self.assertTrue(out_type == output.dtype,
                                    f"autocast for torch.{op} produced {output.dtype}, should produce {out_type}")

            # Try Tensor.* variant:
            if hasattr(torch.Tensor, op):
                output_method = getattr(args[0], op)(*args[1:], **add_kwargs)
                if isinstance(output_method, torch.Tensor):
                    self.assertTrue(out_type == output_method.dtype,
                                    "autocast for torch.{} produced {}, should produce torch.{}"
                                    .format(op, output_method.dtype, out_type))

            self.assertTrue((output is not None) or (output_method is not None),
                            f"{op} not found as an attribute on either Tensor or the requested module {module}")

            # Accounts for ops that return Tensors, iterables, and other non-Tensors.
            # For example, lstm_cell returns a tuple and equal returns bool.
            def compare(first, second):
                if isinstance(first, torch.Tensor):
                    return torch.equal(first, second)
                elif isinstance(first, collections.abc.Iterable):
                    return all(compare(f, s) for f, s in zip(first, second))
                else:
                    return first == second

            # If both torch.* and Tensor.* variants were found, check outputs are identical
            if (output is not None) and (output_method is not None):
                self.assertTrue(type(output) == type(output_method))
                comparison = compare(output, output_method)
                self.assertTrue(comparison, f"torch.{op} result did not match Tensor.{op} result")

            # Compare numerics to Python-side "autocasting" that (we expect) does the same thing
            # as the C++-side autocasting, and should be bitwise accurate.
            output_to_compare = output if output is not None else output_method
            with torch.autocast('cuda', enabled=False):
                self.assertFalse(torch.is_autocast_enabled())

                if module is not None and hasattr(module, op):
                    control = getattr(module, op)(*cast(args, run_as_type), **add_kwargs)
                else:
                    control = getattr(args[0].to(run_as_type), op)(*cast(args[1:], run_as_type), **add_kwargs)
                self.assertTrue(type(output_to_compare) == type(control))
                comparison = compare(output_to_compare, control)
                self.assertTrue(comparison, f"torch.{op} result did not match control")
            self.assertTrue(torch.is_autocast_enabled())
        self.assertFalse(torch.is_autocast_enabled())

    def args_maybe_kwargs(self, op_with_args):
        if len(op_with_args) == 2:
            return op_with_args[0], op_with_args[1], {}
        else:
            return op_with_args[0], op_with_args[1], op_with_args[2]

    @unittest.skipIf(not TEST_CUDNN, 'CUDNN not available')
    def test_autocast_torch_fp16(self):
        with torch.backends.cudnn.flags(enabled=True, deterministic=True):
            for op_with_args in self.autocast_lists.torch_fp16:
                skip_test = False
                op, args = op_with_args[0], op_with_args[1]
                if len(op_with_args) == 3:
                    skip_test = op_with_args[2]  # TEST_WITH_ROCM
                if not skip_test:
                    self._run_autocast_outofplace(op, args, torch.float16)

    @unittest.skipIf(not TEST_CUDNN, 'CUDNN not available')
    def test_autocast_torch_bf16(self):
        with torch.backends.cudnn.flags(enabled=True, deterministic=True):
            for op_with_args in self.autocast_lists.torch_fp16:
                skip_test = False
                op, args = op_with_args[0], op_with_args[1]
                if len(op_with_args) == 3:
                    skip_test = op_with_args[2]  # TEST_WITH_ROCM
                should_error_from_cudnn = 'cudnn' in op and \
                    ('TORCH_CUDNN_V8_API_DISABLED' in os.environ and
                     int(os.environ['TORCH_CUDNN_V8_API_DISABLED']) or
                     torch.cuda.get_device_capability() < (8, 0))
                should_error_from_not_implemented = should_error_from_cudnn
                if not skip_test:
                    if should_error_from_not_implemented:
                        with self.assertRaises(RuntimeError, msg=str(op) + ' should not be supported for bfloat16!'):
                            self._run_autocast_outofplace(op, args, torch.bfloat16)
                    else:
                        if torch.cuda.is_bf16_supported():
                            self._run_autocast_outofplace(op, args, torch.bfloat16)
                        else:
                            with self.assertRaisesRegex(RuntimeError, 'Device does not support bfloat16'):
                                self._run_autocast_outofplace(op, args, torch.bfloat16)

    @unittest.skipIf(not TEST_CUDNN, 'CUDNN not available')
    def test_autocast_torch_fp32(self):
        for op_with_args in self.autocast_lists.torch_fp32:
            op, args, maybe_kwargs = self.args_maybe_kwargs(op_with_args)
            self._run_autocast_outofplace(op, args, torch.float32, add_kwargs=maybe_kwargs)

    @unittest.skipIf(not TEST_CUDNN, 'CUDNN not available')
    def test_autocast_torch_need_autocast_promote(self):
        for op, args in self.autocast_lists.torch_need_autocast_promote:
            self._run_autocast_outofplace(op, args, torch.float32)

    @unittest.skipIf(not TEST_CUDNN, 'CUDNN not available')
    def test_autocast_torch_expect_builtin_promote(self):
        for op, args, out_type in self.autocast_lists.torch_expect_builtin_promote:
            self._run_autocast_outofplace(op, args, torch.float32, out_type=out_type)

    @unittest.skipIf(not TEST_CUDNN, 'CUDNN not available')
    def test_autocast_nn_fp16(self):
        with torch.backends.cudnn.flags(enabled=True, deterministic=True):
            for op, args in self.autocast_lists.nn_fp16:
                self._run_autocast_outofplace(op, args, torch.float16, module=torch._C._nn)

    @unittest.skipIf(not TEST_CUDNN, 'CUDNN not available')
    def test_autocast_nn_bf16(self):
        with torch.backends.cudnn.flags(enabled=True, deterministic=True):
            for op, args in self.autocast_lists.nn_fp16:
                if torch.cuda.is_bf16_supported():
                    self._run_autocast_outofplace(op, args, torch.bfloat16, module=torch._C._nn)
                else:
                    with self.assertRaisesRegex(RuntimeError, 'Device does not support bfloat16'):
                        self._run_autocast_outofplace(op, args, torch.bfloat16, module=torch._C._nn)

    @unittest.skipIf(not TEST_CUDNN, 'CUDNN not available')
    def test_autocast_nn_fp32(self):
        for op, args in self.autocast_lists.nn_fp32:
            self._run_autocast_outofplace(op, args, torch.float32, module=torch._C._nn)

    @unittest.skipIf(not TEST_CUDNN, 'CUDNN not available')
    def test_autocast_linalg_fp16(self):
        with torch.backends.cudnn.flags(enabled=True, deterministic=True):
            for op, args in self.autocast_lists.linalg_fp16:
                self._run_autocast_outofplace(op, args, torch.float16, module=torch._C._linalg)

    @unittest.skipIf(not TEST_CUDNN, 'CUDNN not available')
    def test_autocast_methods_fp16(self):
        with torch.backends.cudnn.flags(enabled=True, deterministic=True):
            for op, args in self.autocast_lists.methods_fp16:
                self._run_autocast_outofplace(op, args, torch.float16, module=None)

    @unittest.skipIf(not TEST_CUDNN, 'CUDNN not available')
    def test_autocast_methods_fp32(self):
        for op, args in self.autocast_lists.methods_fp32:
            self._run_autocast_outofplace(op, args, torch.float32, module=None)

    @unittest.skipIf(not TEST_CUDNN, 'CUDNN not available')
    def test_autocast_methods_expect_builtin_promote(self):
        for op, args, out_type in self.autocast_lists.methods_expect_builtin_promote:
            self._run_autocast_outofplace(op, args, torch.float32, module=None, out_type=out_type)

    def test_autocast_banned(self):
        with torch.autocast('cuda'):
            for op, args, module in self.autocast_lists.banned:
                with self.assertRaises(RuntimeError):
                    getattr(module, op)(*args)

    def test_autocast_ignored_types(self):
        with torch.autocast('cuda'):
            for ignore_type in (torch.double, torch.int32):
                a_ignore = torch.ones((8, 8), dtype=ignore_type, device="cuda:0")
                b_ignore = torch.ones((8, 8), dtype=ignore_type, device="cuda:0")
                c_16 = torch.ones((8, 8), dtype=torch.float16, device="cuda:0")

                # Tests if CastPolicy::fp16 ops ignore double and int
                # Currently, no ops belonging to this policy support integer inputs.
                if ignore_type is torch.double:
                    with self.assertRaises(RuntimeError):
                        torch.mm(a_ignore, c_16)
                    with torch.autocast('cuda', enabled=False):
                        type_no_autocast = torch.mm(a_ignore, b_ignore).dtype
                    self.assertTrue(torch.mm(a_ignore, b_ignore).dtype is type_no_autocast)

                # Tests if CastPolicy::fp32 ops ignore double and int
                with torch.autocast('cuda', enabled=False):
                    type_no_autocast = torch.pow(a_ignore, 2.0).dtype
                self.assertTrue(torch.pow(a_ignore, 2.0).dtype is type_no_autocast)

                # Tests if CastPolicy::fp32_set_opt_dtype ops ignore double and int
                with torch.autocast('cuda', enabled=False):
                    type_no_autocast = torch.sum(a_ignore).dtype
                self.assertTrue(torch.sum(a_ignore).dtype is type_no_autocast)

                # Tests if CastPolicy::fp32_append_dtype ops ignore double and int
                # Currently, no ops belonging to this policy support integer inputs.
                if ignore_type is torch.double:
                    with torch.autocast('cuda', enabled=False):
                        type_no_autocast = torch.norm(a_ignore).dtype
                    self.assertTrue(torch.norm(a_ignore).dtype is type_no_autocast)

    def test_autocast_custom_enabled(self):
        class MyMM(torch.autograd.Function):
            @staticmethod
            @torch.cuda.amp.custom_fwd
            def forward(ctx, a, b):
                self.assertTrue(a.dtype is torch.float32)
                self.assertTrue(b.dtype is torch.float32)
                self.assertTrue(torch.is_autocast_enabled())
                ctx.save_for_backward(a, b)
                return a.mm(b)

            @staticmethod
            @torch.cuda.amp.custom_bwd
            def backward(ctx, grad):
                self.assertTrue(torch.is_autocast_enabled())
                a, b = ctx.saved_tensors
                a_grad, b_grad = grad.mm(b.t()), a.t().mm(grad)
                self.assertTrue(a_grad.dtype is dtype and b_grad.dtype is dtype)
                return a_grad, b_grad

        mymm = MyMM.apply

        x = torch.randn((8, 8), device="cuda", dtype=torch.float32, requires_grad=True)
        y = torch.randn((8, 8), device="cuda", dtype=torch.float32, requires_grad=True)

        dtypes = (torch.float16, torch.bfloat16) if TEST_BF16 else (torch.float16,)
        for dtype in dtypes:
            with torch.cuda.amp.autocast(dtype=dtype):
                output = mymm(x, y)
                self.assertTrue(output.dtype is dtype)
                loss = output.sum()
            loss.backward()

    def test_autocast_custom_cast_inputs(self):
        class MyMM(torch.autograd.Function):
            @staticmethod
            @torch.cuda.amp.custom_fwd(cast_inputs=torch.float32)
            def forward(ctx, a, container, expect_type):
                b = container[1][0]
                self.assertTrue(a.dtype is expect_type)
                self.assertTrue(b.dtype is expect_type)
                self.assertFalse(torch.is_autocast_enabled())
                ctx.save_for_backward(a, b)
                return a.mm(b)

            @staticmethod
            @torch.cuda.amp.custom_bwd
            def backward(ctx, grad):
                self.assertFalse(torch.is_autocast_enabled())
                a, b = ctx.saved_tensors
                return grad.mm(b.t()), None, None

        mymm = MyMM.apply

        x = torch.randn((8, 8), device="cuda", dtype=torch.float16, requires_grad=True)
        # Puts one input tensor in a nested container.  y's contained Tensor won't receive a gradient,
        # because torch.autograd.Function can't hand gradients back to non-Tensor forward arguments.
        # Sets requires_grad=False explicitly so we don't lie about expecting a gradient.
        y = (0, {0: torch.randn((8, 8), device="cuda", dtype=torch.float16, requires_grad=False)})

        with torch.autocast('cuda', ):
            output = mymm(x, y, torch.float32)
            self.assertTrue(output.dtype is torch.float32)
            loss = output.sum()
        loss.backward()

        # Tests if custom_fwd becomes a no-op when mymm runs outside an autocast-enabled region.
        output = mymm(x, y, torch.float16)
        self.assertTrue(output.dtype is torch.float16)
        loss = output.sum()
        loss.backward()

    def test_autocast_cat_jit(self):
        # Reported at https://github.com/pytorch/pytorch/issues/38958

        class Model(torch.nn.Module):
            def forward(self):
                a = torch.randn(1)
                b = torch.randn(1)
                c = torch.cat((a, b), 0)
                d = torch.stack([c, c], 0)
                return d

        # The JIT here doesn't really matter, we just need to call
        # cat via the boxed API
        model = Model()
        model_jit_script = torch.jit.script(model)

        with torch.autocast('cuda', enabled=True):
            model()
            model_jit_script()

    # cudnn RNNs require special backend handling (weights are cast to FP16 and reflattened)
    # so they get a dedicated test.
    # Despite the large number of RNN cases it tries, the test takes < 15 seconds on a Titan V (similar to V100).
    @unittest.skipIf(not TEST_CUDNN, 'CUDNN not available')
    def test_autocast_rnn(self):
        with torch.backends.cudnn.flags(enabled=True, deterministic=True):
            # seq, batch, features, hidden size
            clses = ("RNN", "GRU", "LSTM")
            T, B, F, H = 3, 4, 5, 6
            dtypes = (torch.float16, torch.float32)
            input_layouts = ("seq_first", "batch_first", "packed")

            for (cls, num_layers, bias, input_layout, bidirectional, try_nonpreflattened_weights,
                 input_dtype, hidden_dtype, weight_dtype) in \
                    product(clses, (1, 2), (True, False), input_layouts, (True, False), (True, False),
                            dtypes, dtypes, dtypes):
                if input_layout == "seq_first":
                    batch_first = False
                    x = torch.randn((T, B, F), device="cuda", dtype=input_dtype)
                elif input_layout == "batch_first":
                    batch_first = True
                    x = torch.randn((B, T, F), device="cuda", dtype=input_dtype)
                elif input_layout == "packed":
                    batch_first = False
                    x = torch.nn.utils.rnn.pack_padded_sequence(torch.randn((T, B, F),
                                                                            device="cuda", dtype=input_dtype),
                                                                lengths=(3, 2, 1, 3),
                                                                enforce_sorted=False)

                rnn = getattr(torch.nn, cls)(F, H, num_layers=num_layers, bidirectional=bidirectional,
                                             bias=bias, batch_first=batch_first).cuda().to(dtype=weight_dtype)

                if try_nonpreflattened_weights:
                    for p in rnn.parameters():
                        with torch.no_grad():
                            p.set_(p.clone())

                h = torch.randn((num_layers * (2 if bidirectional else 1), B, H),
                                device="cuda", dtype=hidden_dtype)
                if cls == "LSTM":
                    c = torch.randn((num_layers * (2 if bidirectional else 1), B, H),
                                    device="cuda", dtype=hidden_dtype)
                    h = (h, c)

                with torch.autocast('cuda', ):
                    out, h_out = rnn(x, h)
                out = out.data if input_layout == "packed" else out
                self.assertEqual(out.dtype, torch.float16)
                # Autocast wrapper requires at::_cudnn_rnn is autograd-exposed.  This check can't guarantee
                # at::_cudnn_rnn is autograd-exposed, but if it fires, it indicates some funny business has
                # occurred and we should double check that at::_cudnn_rnn remains autograd-exposed.
                self.assertEqual(out.grad_fn.name(), "MiopenRnnBackward0" if torch.version.hip else "CudnnRnnBackward0")
                out.sum().backward()
                grads = [p.grad.clone() for p in rnn.parameters()]

                rnn.zero_grad()

                if cls == "LSTM":
                    out_control, h_out_control = rnn.to(dtype=torch.float16)(x.half(), (h[0].half(), h[1].half()))
                else:
                    out_control, h_out_control = rnn.to(dtype=torch.float16)(x.half(), h.half())
                out_control = out_control.data if input_layout == "packed" else out_control
                out_control.sum().backward()
                grads_control = [p.grad.clone() for p in rnn.parameters()]

                # Compares with default tolerances, even for FP16 execution.  Barring nondeterminism,
                # autocast and control results should be bitwise identical.
                self.assertEqual(out, out_control)

                if cls == "LSTM":
                    self.assertTrue(h_out[0].dtype is torch.float16 and h_out[1].dtype is torch.float16)
                    self.assertEqual(h_out[0], h_out_control[0])
                    self.assertEqual(h_out[1], h_out_control[1])
                else:
                    self.assertEqual(h_out.dtype, torch.float16)
                    self.assertEqual(h_out, h_out_control)
                for grad, grad_control in zip(grads, grads_control):
                    self.assertEqual(grad.half(), grad_control)

    def test_autocast_cache_leak(self):
        # Reported at https://github.com/pytorch/pytorch/issues/48049
        # Test is used to check, if autocast recaches the same parameters
        # when executed in a `torch.no_grad()` block.

        linear = torch.nn.Linear(10, 10).to('cuda')
        data = torch.randn(1, 10, device='cuda')

        with torch.autocast('cuda', ):
            with torch.no_grad():
                out = linear(data)
                first_iter_mem = torch.cuda.memory_allocated()
                for _ in range(3):
                    out = linear(data)
                self.assertTrue(first_iter_mem == torch.cuda.memory_allocated())

    def test_autocast_checkpointing(self):
        model = torch.nn.Sequential(torch.nn.Linear(8, 8),
                                    torch.nn.Linear(8, 8),
                                    torch.nn.Linear(8, 8)).cuda()
        input = torch.rand((8, 8), device="cuda", dtype=torch.float16, requires_grad=True)
        with torch.autocast('cuda', ):
            output = checkpoint_sequential(model, 2, input, use_reentrant=True)
        self.assertTrue(output.requires_grad)
        self.assertTrue(output.dtype is torch.float16)
        output.sum().backward()

    @slowTest
    @unittest.skipIf(not TEST_LARGE_TENSOR, "not enough memory")
    def test_max_large_axis(self):
        x = torch.zeros(2**32, device='cuda', dtype=torch.int8)
        x[-1] = 1
        val, idx = x.max(0)
        self.assertEqual(val, 1)
        self.assertEqual(idx, x.shape[0] - 1)

    @unittest.skipIf(not TEST_NUMPY, "Numpy not found")
    def test_to_numpy(self):
        self.assertRaises(TypeError, lambda: torch.empty(1, device="cuda").numpy())

    def test_graph_is_current_stream_capturing(self):
        self.assertFalse(torch.cuda.is_current_stream_capturing())

        if TEST_CUDA and (not TEST_WITH_ROCM):
            s = torch.cuda.Stream()
            with torch.cuda.stream(s):
                g = torch.cuda.CUDAGraph()
                self.assertFalse(torch.cuda.is_current_stream_capturing())
                g.capture_begin()
                self.assertTrue(torch.cuda.is_current_stream_capturing())
                g.capture_end()

    @unittest.skipIf(not TEST_CUDA_GRAPH, "CUDA >= 11.0 or ROCM >= 5.3 required for graphs")
    def test_graph_capture_simple(self):
        s = torch.cuda.Stream()

        with torch.cuda.stream(s):
            a = torch.full((1000,), 1, device="cuda")
            g = torch.cuda.CUDAGraph()
            torch.cuda.empty_cache()
            g.capture_begin()
            b = a
            for _ in range(10):
                b = b + 1
            g.capture_end()
        torch.cuda.current_stream().wait_stream(s)

        g.replay()

        self.assertTrue(b.sum().item() == 11000.)

    @unittest.skipIf(
        not TEST_CUDA_GRAPH, "CUDA >= 11.0 or ROCM >= 5.3 required for graphs"
    )
    def test_graphsafe_set_get_rng_state(self):

        # Define a function to create generator states, with optional graph registration
        def create_states(generator):
            """Initializes generator states and registers them with a CUDA graph if provided."""
            # Ensure the CUDA generator is initialized
            torch.rand(1, device="cuda")
            generator.manual_seed(0)

            # Save the current state of the generator
            old_state = generator.graphsafe_get_state()
            # Create and save a cloned state of the generator
            new_state = generator.clone_state()
            # Return the original generator and its two states
            return generator, old_state, new_state

        def register_states_to_graph(generator_state, graph):
            generator, old_state, new_state = generator_state
            graph.register_generator_state(old_state)
            graph.register_generator_state(new_state)

        # Define a function to perform specific RNG actions using the generator's states
        def perform_random_generation_steps(generator_state):
            generator, old_state, new_state = generator_state
            random_values = []

            # Generate random numbers with the new generator state
            generator.graphsafe_set_state(new_state)
            random_values.append(torch.rand(5, device="cuda", generator=generator))

            # Generate random numbers twice with the old generator state
            generator.graphsafe_set_state(old_state)
            random_values.extend(
                [torch.rand(5, device="cuda", generator=generator) for _ in range(2)]
            )

            return random_values

        # Define a function to retrieve the final offsets of the original and new generator states
        def get_final_offsets_of_states(generator_state):
            generator, old_state, new_state = generator_state
            old_state_offset = old_state.get_offset()
            new_state_offset = new_state.get_offset()
            return old_state_offset, new_state_offset

        # Set up and test a new CUDA generator
        generator = torch.Generator(device="cuda")
        generator_state = create_states(generator)

        # Set up and test the default CUDA generator with a CUDA Graph
        g = torch.cuda.CUDAGraph()
        s = torch.cuda.Stream()
        default_generator = torch.cuda.default_generators[0]
        default_generator_state = create_states(default_generator)
        register_states_to_graph(default_generator_state, g)

        # Perform random number generation within a CUDA graph
        with torch.cuda.stream(s):
            g.capture_begin()
            graphed_random_values = perform_random_generation_steps(
                default_generator_state
            )
            g.capture_end()

        # Synchronize the streams and replay the graph
        torch.cuda.current_stream().wait_stream(s)
        for _ in range(3):
            random_values = perform_random_generation_steps(generator_state)
            g.replay()
            offset = get_final_offsets_of_states(generator_state)
            graph_offset = get_final_offsets_of_states(default_generator_state)

            # Compare the final offsets of states for both generators to ensure consistency
            self.assertTrue(offset == graph_offset)
            # Compare the states generated outside and inside the graph
            self.assertEqual(random_values, graphed_random_values)

    @unittest.skipIf(not TEST_CUDA_GRAPH, "CUDA >= 11.0 or ROCM >= 5.3 required for graphs")
    def test_graph_capture_reset_recapture(self):
        s = torch.cuda.Stream()

        with torch.cuda.stream(s):
            a = torch.full((1000,), 1, device="cuda")
            g = torch.cuda.CUDAGraph()
            torch.cuda.empty_cache()
            g.capture_begin()
            b = a
            for _ in range(10):
                b = b + 1
            g.capture_end()
        torch.cuda.current_stream().wait_stream(s)

        g.replay()

        self.assertTrue(b.sum().item() == 11000.)

        g.reset()

        with torch.cuda.stream(s):
            g.capture_begin()
            b.fill_(2.0)
            for _ in range(10):
                b = b + 2
            g.capture_end()
        torch.cuda.current_stream().wait_stream(s)

        g.replay()
        self.assertTrue(b.sum().item() == 22000.)

        g.reset()
        del g

    @unittest.skipIf(not TEST_CUDA_GRAPH, "CUDA >= 11.0 or ROCM >= 5.3 required for graphs")
    def test_graph_error(self):
        # We need to run this test in a separate thread as the error we trigger
        # puts the cuda context in a bad state
        script = """
import torch

g = torch.cuda.CUDAGraph()
try:
    g.capture_begin()
except RuntimeError as e:
    if "CUDA graphs must be captured on a non-default stream." in str(e):
        exit(0)
    else:
        exit(1)
exit(2)
"""
        try:
            a = subprocess.check_output(
                [sys.executable, '-c', script],
                stderr=subprocess.STDOUT,
                # On Windows, opening the subprocess with the default CWD makes `import torch`
                # fail, so just set CWD to this script's directory
                cwd=os.path.dirname(os.path.realpath(__file__)),)
        except subprocess.CalledProcessError as e:
            if e.returncode == 1:
                self.assertTrue(False, "Error raise by starting capture without a stream is not the expected one")
            elif e.returncode == 2:
                self.assertTrue(False, "Error raised by starting capture without a stream was not caught")

    @unittest.skipIf((not TEST_CUDA) or
                     TEST_WITH_ROCM or
                     int(torch.version.cuda.split(".")[0]) < 11, "CUDA >= 11.0 required for graphs")
    def test_graph_warn_if_has_zero_nodes(self):
        with warnings.catch_warnings(record=True) as caught:
            g = torch.cuda.CUDAGraph()
            s = torch.cuda.Stream()
            with torch.cuda.stream(s):
                g.capture_begin()
                g.capture_end()
        self.assertTrue(any("The CUDA Graph is empty" in str(w.message) for w in caught))

    @unittest.skipIf(not TEST_CUDA_GRAPH, "CUDA >= 11.0 or ROCM >= 5.3 required for graphs")
    def test_graph_capture_oom(self):
        oom_regex = "would exceed allowed memory" if TEST_CUDAMALLOCASYNC else \
                    "out of memory"
        with self.assertRaisesRegex(RuntimeError, oom_regex):
            with torch.cuda.graph(torch.cuda.CUDAGraph()):
                torch.zeros(2 ** 40, device="cuda")

    @unittest.skipIf(not TEST_CUDA_GRAPH, "CUDA >= 11.0 or ROCM >= 5.3 required for graphs")
    def test_repeat_graph_capture_cublas_workspace_memory(self):
        (x, y, z) = 1024, 512, 64
        a = torch.rand((x, y), device='cuda')
        b = torch.rand((y, z), device='cuda')

        # warmup
        torch.mm(a, b)

        free_bytes_before, total_bytes = torch.cuda.mem_get_info()
        used_gb_before = (total_bytes - free_bytes_before) / 1e9

        for i in range(100):
            torch_graph = torch.cuda.CUDAGraph()
            with torch.cuda.graph(torch_graph):
                torch.mm(a, b)
            torch_graph.replay()

        free_bytes_after, _ = torch.cuda.mem_get_info()
        used_gb_after = (total_bytes - free_bytes_after) / 1e9

        self.assertFalse(used_gb_before + 0.1 < used_gb_after)

    @unittest.skipIf(not TEST_CUDA_GRAPH, "CUDA >= 11.0 or ROCM >= 5.3 required for graphs")
    def test_graph_rng_functional(self):
        ops_with_kwargs = ((torch.nn.functional.dropout, {"p": 0.1}),
                           (torch.nn.functional.rrelu, {"training": True}),)
        size = 10000

        def run(op, kwargs):
            a = torch.randn((size,), device="cuda", dtype=torch.float)

            # Control
            torch.cuda.manual_seed(5)
            eager_out = a
            for _ in range(6):
                eager_out = op(eager_out, **kwargs)

            graph_in = a.clone()
            stream = torch.cuda.Stream()
            stream.wait_stream(torch.cuda.current_stream())
            with torch.cuda.stream(stream):
                torch.cuda.manual_seed(5)

                g = torch.cuda.CUDAGraph()
                torch.cuda.empty_cache()
                g.capture_begin()
                graph_out = graph_in
                for _ in range(2):
                    graph_out = op(graph_out, **kwargs)
                g.capture_end()
            torch.cuda.current_stream().wait_stream(stream)

            # Runs a graphed->eager->graphed sequence of RNG ops.
            # replay() plays 2 invocations of the op, so the sequence has 6
            # invocations total, matching Control.
            # replay() reads from graph_in and writes to graph_out.
            g.replay()
            out = op(graph_out, **kwargs)
            out = op(out, **kwargs)
            graph_in.copy_(out)
            g.replay()

            # If replay() updated RNG state correctly, graph_out
            # should now hold data equal to eager_out.
            try:
                self.assertEqual(eager_out, graph_out)
            except Exception as e:
                raise RuntimeError("Failed on ", op) from e

            # Do the same operations varying seeds
            seeds = [6, 128, 9999]

            for seed in seeds:
                torch.cuda.manual_seed(seed)
                graph_in.copy_(a)
                for _ in range(3):
                    g.replay()

                # If the random seed was not updated then the graph would
                # generate the same output as in previous check.
                try:
                    self.assertNotEqual(eager_out, graph_out)
                except Exception as e:
                    raise RuntimeError("Failed on ", op) from e

                # Now repeat the same operations in non-graphed mode.
                torch.cuda.manual_seed(seed)
                for _ in range(3):
                    eager_out.copy_(a)
                    eager_out = op(eager_out, **kwargs)
                    eager_out = op(eager_out, **kwargs)

                # In the end, graph_out and eager_out must be equal
                # as they went under the same set of operations.
                try:
                    self.assertEqual(eager_out, graph_out)
                except Exception as e:
                    raise RuntimeError("Failed on ", op) from e

            # We hold references to all tensors used across streams up til this sync,
            # so no need to call record_stream on those tensors.
            torch.cuda.synchronize()

        for op, kwargs in ops_with_kwargs:
            run(op, kwargs)

    @unittest.skipIf(not TEST_CUDA_GRAPH, "CUDA >= 11.0 or ROCM >= 5.3 required for graphs")
    def test_graph_rng_distributions(self):
        size = 10000
        input = torch.rand((size,), device="cuda", dtype=torch.float)
        alloc = torch.empty((size,), device="cuda", dtype=torch.float)

        # Torch ops to test with sample args (tuple) and kwargs (dict)
        torch_with_args = (("bernoulli", (input.clone(),), {}),
                           # multinomial uses some uncapturable CUDA calls.
                           # TODO: reenable multinomial tests if/when the implementation is capturable.
                           # ("multinomial", (input.clone(), size, True), {}),
                           # ("multinomial", (input.clone(), size // 2, False), {}),
                           # TODO: reenable normal test, where std is a device
                           # tensor, when graph test failures are fixed
                           # ("normal", (input.clone() + 1, input.clone()), {}),
                           ("normal", (input.clone() + 1, 1.0), {}),
                           ("poisson", (input.clone(),), {}),
                           ("rand", (size,), {"device": "cuda", "dtype": torch.float}),
                           ("randint", (0, 3, (size,)), {"device": "cuda", "dtype": torch.float}),
                           ("randn", (size,), {"device": "cuda", "dtype": torch.float}),)

        # Tensor methods to test with sample args (tuple)
        tensor_with_args = (("bernoulli_", (input.clone(),)),
                            ("cauchy_", ()),
                            ("exponential_", ()),
                            ("geometric_", (0.3,)),
                            ("log_normal_", ()),
                            ("normal_", ()),
                            ("random_", ()),
                            ("uniform_", ()),)

        def run(module, op, args, kwargs):
            torch.cuda.manual_seed(5)

            # Each path runs a dummy op to increment the state a bit before creating controls.
            if (module == "torch"):
                dummy = getattr(torch, op)(*args, **kwargs)
                control1 = getattr(torch, op)(*args, **kwargs)
                control2 = getattr(torch, op)(*args, **kwargs)
            else:
                dummy = alloc.clone()
                control1 = alloc.clone()
                control2 = alloc.clone()
                getattr(dummy, op)(*args)
                getattr(control1, op)(*args)
                getattr(control2, op)(*args)

            stream = torch.cuda.Stream()
            stream.wait_stream(torch.cuda.current_stream())
            with torch.cuda.stream(stream):
                torch.cuda.manual_seed(5)

                g = torch.cuda.CUDAGraph()
                torch.cuda.empty_cache()
                if (module == "torch"):
                    g.capture_begin()
                    t1 = getattr(torch, op)(*args, **kwargs)
                    t2 = getattr(torch, op)(*args, **kwargs)
                    g.capture_end()
                else:
                    t1 = alloc.clone()
                    t2 = alloc.clone()
                    g.capture_begin()
                    getattr(t1, op)(*args)
                    getattr(t2, op)(*args)
                    g.capture_end()
            torch.cuda.current_stream().wait_stream(stream)

            if not TEST_CUDAMALLOCASYNC:
                # Makes sure values haven't been populated yet
                # (in other words, makes sure capture didn't actually run ops).
                # We can only try this with the native allocator, for which captured
                # addresses are already backed by cudaMalloced memory.
                # If we try it with cudaMallocAsync, CUDA won't event consider
                # the captured addresses allocated until replay(), and if we
                # access them before replay() we get IMAs.
                try:
                    self.assertNotEqual(control1, t1)
                    self.assertNotEqual(control2, t2)
                except Exception as e:
                    raise RuntimeError("Failed on " + module + "." + op) from e

            # Set a new seed to check if graph would use it
            for seed in [6, 314, 271]:
                torch.cuda.manual_seed(seed)
                # Runs a dummy op prelude, as for controls, to make sure replay()
                # picks up the dummy op's state increment.
                if (module == "torch"):
                    dummy = getattr(torch, op)(*args, **kwargs)
                    control1 = getattr(torch, op)(*args, **kwargs)
                    control2 = getattr(torch, op)(*args, **kwargs)
                else:
                    getattr(dummy, op)(*args)
                    getattr(control1, op)(*args)
                    getattr(control2, op)(*args)

                torch.cuda.manual_seed(seed)
                if (module == "torch"):
                    dummy = getattr(torch, op)(*args, **kwargs)
                else:
                    getattr(dummy, op)(*args)

                # see above comment on TEST_CUDAMALLOCASYNC
                if not TEST_CUDAMALLOCASYNC:
                    t1.copy_(alloc)
                    t2.copy_(alloc)

                # Runs RNG ops that fill t1 and t2.
                g.replay()

                try:
                    self.assertEqual(control1, t1)
                    self.assertEqual(control2, t2)
                except Exception as e:
                    raise RuntimeError("Failed on " + module + "." + op) from e

            # We hold references to all tensors used across streams up til this sync,
            # so no need to call record_stream on those tensors.
            torch.cuda.synchronize()

        for op_with_args in torch_with_args:
            run("torch", *op_with_args)

        for meth_with_args in tensor_with_args:
            # Adds an empty dict for kwargs, which none of the Tensor methods use
            run("Tensor", *(meth_with_args + ({},)))

    @unittest.skipIf(not TEST_CUDA_GRAPH, "CUDA >= 11.0 or ROCM >= 5.3 required for graphs")
    def test_graph_two_successive(self):
        torch.cuda.empty_cache()

        size = 1000
        kSmallBuffer = 2097152

        def func_with_temps(t, val):
            x = t.clone() + val
            y = t.clone() + val
            return x + y

        s = torch.cuda.Stream()

        for share_mem in ("Don't share", "via pool()", "via graph_pool_handle()"):
            g0 = torch.cuda.CUDAGraph()
            g1 = torch.cuda.CUDAGraph()

            a = torch.ones((size,), device="cuda")

            s.wait_stream(torch.cuda.current_stream())
            with torch.cuda.stream(s):
                g0_args = (torch.cuda.graph_pool_handle(),) if share_mem == "via graph_pool_handle()" else ()
                g0.capture_begin(*g0_args)
                b = a.clone()
                for _ in range(5):
                    b = func_with_temps(b, 1)
                g0.capture_end()

                g1_args = (g0.pool(),) if share_mem == "via pool()" else g0_args
                g1.capture_begin(*g1_args)
                for _ in range(5):
                    b = func_with_temps(b, 1)
                g1.capture_end()
            torch.cuda.current_stream().wait_stream(s)

            # mixes unrelated eager ops with replays
            c = a.clone()
            for _ in range(2):
                c = func_with_temps(c, 3)
            g0.replay()
            for _ in range(2):
                c = func_with_temps(c, 3)
            g1.replay()
            for _ in range(2):
                c = func_with_temps(c, 3)

            self.assertEqual(b.sum().item(), size * 3070)
            self.assertEqual(c.sum().item(), size * 442)

            if not TEST_CUDAMALLOCASYNC:
                # These stat checks are specific to the native allocator.
                if share_mem != "Don't share":
                    self.assertEqual(reserved_no_sharing - torch.cuda.memory_stats()["reserved_bytes.all.current"],  # noqa: F821
                                     kSmallBuffer)
                else:
                    reserved_no_sharing = torch.cuda.memory_stats()["reserved_bytes.all.current"]

            del a, b, c, g0, g1
            # Tensors used across streams (a and b) were held until just now, so no need to call record_stream on them.
            torch.cuda.synchronize()
            torch.cuda.empty_cache()

    @unittest.skipIf((not TEST_CUDA_GRAPH) or
                     IS_WINDOWS or  # appears to still be broken on Windows as of 11.4+
                     (torch.version.cuda and
                     int(torch.version.cuda.split(".")[0]) == 11 and
                     int(torch.version.cuda.split(".")[1]) < 4),
                     "Graph bindings disallow concurrent replay for CUDA < 11.4, see " +
                     "https://github.com/pytorch/pytorch/pull/57556")
    @unittest.skipIf(not TEST_CUDA_GRAPH, "CUDA >= 11.0 or ROCM >= 5.3 required for graphs")
    def test_graph_concurrent_replay(self):
        torch.cuda.empty_cache()

        size = 1000000  # largeish to help expose race conditions

        def func_with_temps(t, val):
            x = t.clone() + val
            y = t.clone() + val
            return x + y

        s = torch.cuda.Stream()

        for share_mem in ("Don't share", "via pool()", "via graph_pool_handle()"):
            g0 = torch.cuda.CUDAGraph()
            g1 = torch.cuda.CUDAGraph()

            s0 = torch.cuda.Stream()
            s1 = torch.cuda.Stream()

            a = torch.ones((size,), device="cuda")

            s.wait_stream(torch.cuda.current_stream())
            with torch.cuda.stream(s):
                g0_args = (torch.cuda.graph_pool_handle(),) if share_mem == "via graph_pool_handle()" else ()
                g0.capture_begin(*g0_args)
                b = a.clone()
                for _ in range(5):
                    b = func_with_temps(b, 1)
                g0.capture_end()

                g1_args = (g0.pool(),) if share_mem == "via pool()" else g0_args
                g1.capture_begin(*g1_args)
                c = a.clone()
                for _ in range(5):
                    c = func_with_temps(c, 2)
                g1.capture_end()

            # To reproduce data corruption, I need g0 and g1's kernels to run concurrently.
            # But replay() (especially cudaGraphLaunch) can incur significant CPU overhead.
            # The following pattern helps align device-side execution of g0 and g1's kernels.
            torch.cuda.synchronize()
            with torch.cuda.stream(s0):
                torch.cuda._sleep(1000000)
                s1.wait_stream(s0)
                g0.replay()
            with torch.cuda.stream(s1):
                g1.replay()
            torch.cuda.current_stream().wait_stream(s0)
            torch.cuda.current_stream().wait_stream(s1)

            if (not TEST_CUDAMALLOCASYNC) and (share_mem != "Don't share"):
                # If we used the native allocator and shared mempools,
                # we expect the concurrent replays corrupted each other.
                self.assertNotEqual(b.sum().item(), size * 94)
                self.assertNotEqual(c.sum().item(), size * 156)
            else:
                # If we EITHER
                #   - used the native allocator without sharing mempools, OR
                #   - used cudaMallocAsync, which ignores graph pool-sharing hints and should always be safe
                # we don't expect memory corruption.
                self.assertEqual(b.sum().item(), size * 94)
                self.assertEqual(c.sum().item(), size * 156)

            del a, b, c, g0, g1
            # Tensors used across streams (a, b, c) were held until just now, so no need to call record_stream on them.
            torch.cuda.synchronize()
            torch.cuda.empty_cache()

    @unittest.skipIf(not TEST_CUDA_GRAPH, "CUDA >= 11.0 or ROCM >= 5.3 required for graphs")
    def test_graph_three_successive(self):
        torch.cuda.empty_cache()

        size = 1000

        s = torch.cuda.Stream()

        for share_mem in ("Don't share", "via pool()", "via graph_pool_handle()"):
            a = torch.ones((size,), device="cuda")

            g0 = torch.cuda.CUDAGraph()
            g1 = torch.cuda.CUDAGraph()
            g2 = torch.cuda.CUDAGraph()

            s.wait_stream(torch.cuda.current_stream())
            with torch.cuda.stream(s):
                g0_args = (torch.cuda.graph_pool_handle(),) if share_mem == "via graph_pool_handle()" else ()
                g0.capture_begin(*g0_args)
                b = a.clone()
                c = b + 1
                d = b + 2
                g0.capture_end()

                args = (g0.pool(),) if share_mem == "via pool()" else g0_args

                g1.capture_begin(*args)
                e = c + 3
                del c
                g1.capture_end()

                g2.capture_begin(*args)
                f = d + 4
                g2.capture_end()
            torch.cuda.current_stream().wait_stream(s)

            # Tests that replaying in capture order is valid
            g0.replay()
            g1.replay()
            g2.replay()

            self.assertEqual(e.sum().item(), size * 5)
            self.assertEqual(f.sum().item(), size * 7)

            # Tests that replaying as g0, g2, g1 is only valid if they don't share a pool
            g0.replay()
            g2.replay()
            g1.replay()

            expect_corruption = (not TEST_CUDAMALLOCASYNC) and (share_mem != "Don't share")
            # If we used the native allocator and shared mempools, g2's capture should have reused c's memory for f.
            # We replayed g2 then g1, so we expect g1's captured "e = c + 3" mistakenly filled e with "f's vals + 3".
            self.assertEqual(e.sum().item(), size * (7 + 3) if expect_corruption else size * 5)
            self.assertEqual(f.sum().item(), size * 7)

            del a, b, d, e, f, g0, g1, g2
            # Tensors used across streams (a, e, f) were held until just now, so no need to call record_stream on them.
            torch.cuda.synchronize()
            torch.cuda.empty_cache()

    @unittest.skipIf((not TEST_CUDA_GRAPH) or
                     TEST_CUDAMALLOCASYNC , "CUDA >= 11.0 or ROCM >= 5.3 required for graphs")
    def test_graph_memory_stats_and_use_result_after_destroy_graph(self):
        kSmallSize = 1048576
        kSmallBuffer = 2097152
        kLargeBuffer = 20971520
        kMinLargeAlloc = 10485760
        kRoundLarge = 2097152

        elem = 4

        # this was annoying to write but stresses the expectations pretty rigorously
        cases = ((512 // elem, 1, kSmallBuffer, kSmallBuffer, "small_pool"),
                 (kSmallSize // elem, 2, 2 * kSmallBuffer, kSmallBuffer, "small_pool"),
                 ((kSmallSize + 512) // elem, 1, kLargeBuffer, kLargeBuffer, "large_pool"),
                 ((kMinLargeAlloc - 512) // elem, 2, 2 * kLargeBuffer, kLargeBuffer, "large_pool"),
                 ((kMinLargeAlloc + 512) // elem, 3,
                  3 * (kRoundLarge * ((kMinLargeAlloc + 512 + kRoundLarge - 1) // kRoundLarge)),
                  kRoundLarge * ((kMinLargeAlloc + 512 + kRoundLarge - 1) // kRoundLarge),
                  "large_pool"),)

        stats_to_check = ("segment.",
                          "reserved_bytes.",
                          "active.",
                          "active_bytes.")

        gc.collect()
        torch.cuda.empty_cache()

        # Warm up the RNG seed and offset by creating and executing a simple CUDA graph.
        # This process ensures that the one-element RNG seed and offset holders are allocated
        # within the default generator. After this initial setup, these elements will be
        # present and correctly initialized in the generator.

        s = torch.cuda.Stream()
        with torch.cuda.stream(s):
            g = torch.cuda.CUDAGraph()
            g.capture_begin()
            torch.rand(1, device="cuda")  # Execute a simple random number generation.
            g.capture_end()

        torch.cuda.current_stream().wait_stream(s)
        g.replay()

        torch.cuda.current_stream().wait_stream(s)
        del g
        gc.collect()
        torch.cuda.empty_cache()
        # Since the RNG seed and offset holders have been initialized during the warmup,
        # there is no need to track or calculate any changes (delta) to these buffers afterwards.

        for (
            numel,
            delta_cudaMallocs,
            delta_cudaMalloc_bytes,
            delta_cudaMalloc_bytes_post_del_g,
            pool_string,
        ) in cases:
            delta_active_blocks = 1
            delta_active_bytes = numel * elem

            g = torch.cuda.CUDAGraph()
            s.wait_stream(torch.cuda.current_stream())
            with torch.cuda.stream(s):
                # Allocation stat estimates assume input is created on the same stream as capture_begin()
                # (in other words, the same stream silo as the rng offset holder, which is not allocated from the
                # capture's private pool).
                a = torch.ones((numel,), device="cuda")

                precapture_stats = torch.cuda.memory_stats()

                g.capture_begin()
                b = a.clone()
                for _ in range(5):
                    b = b.clone() + 1
                g.capture_end()
            torch.cuda.current_stream().wait_stream(s)

            gc.collect()

            postcapture_stats = torch.cuda.memory_stats()

            expecteds = (delta_cudaMallocs,
                         delta_cudaMalloc_bytes,
                         delta_active_blocks,
                         delta_active_bytes)
            # Double checks replay and stats before and after a call to empty_cache
            for i in range(2):
                for stat, expected in zip(stats_to_check, expecteds):
                    stat = stat + pool_string + ".current"
                    current = postcapture_stats[stat] - precapture_stats[stat]
                    self.assertEqual(current, expected, "Pre to post capture delta of " +
                                     stat + f" = {current}, expected = {expected}, numel = {numel}")

                g.replay()
                self.assertEqual(b.sum().item(), 6 * numel)
                if i == 0:
                    torch.cuda.empty_cache()

            del g
            gc.collect()
            torch.cuda.empty_cache()
            postdel_stats = torch.cuda.memory_stats()

            # Uses graph result b after graph has been deleted
            self.assertEqual(b.sum().item(), 6 * numel)

            # b should be the only live reference remaining from the graph's private pool
            expecteds = (1, delta_cudaMalloc_bytes_post_del_g, 1, numel * elem)
            for stat, expected in zip(stats_to_check, expecteds):
                stat = stat + pool_string + ".current"
                current = postdel_stats[stat] - precapture_stats[stat]
                self.assertEqual(current, expected, "Pre capture to post graph delete delta of " +
                                 stat + f" = {current}, expected = {expected}, numel = {numel}")

            # del a, b before the next case is essential, otherwise overwriting a and b in the next case
            # can throw off its allocation/deallocation counts.
            del a, b
            # Tensors used across streams (a and b) were held until just now, so no need to call record_stream on them.
            torch.cuda.synchronize()
            torch.cuda.empty_cache()

    @unittest.skipIf(not TEST_CUDA_GRAPH, "CUDA >= 11.0 or ROCM >= 5.3 required for graphs")
    def test_graph_record_stream(self):
        # Makes sure graph capture defers attempting to reclaim allocations used across streams. See
        # "Q. Why skip process_events if a capture might be underway?" in c10/cuda/CUDACachingAllocator.cpp
        torch.cuda.empty_cache()

        potential_problem = torch.zeros((3,), device="cuda")
        a = torch.zeros((3,), device="cuda")
        s0 = torch.cuda.Stream()
        s1 = torch.cuda.Stream()
        s2 = torch.cuda.Stream()
        g = torch.cuda.CUDAGraph()

        torch.cuda.synchronize()
        with torch.cuda.stream(s0):
            potential_problem.record_stream(s0)
            torch.cuda._sleep(TestCuda.FIFTY_MIL_CYCLES)
            potential_problem.fill_(1.)
        del potential_problem

        with torch.cuda.stream(s1):
            g.capture_begin()
            # potential_problem's allocation should still be outstanding. if DeviceCachingAllocator::malloc
            # mistakenly calls process_events, it will trigger cudaEventQueries on potential_problem's end-of-life
            # event, which will cause the capture to error.
            b = a.clone()

            # Let's also see what happens if we record_stream on a tensor during capture.
            s2.wait_stream(s1)
            with torch.cuda.stream(s2):
                b.fill_(1.)
                b.record_stream(s2)  # dummy record_stream
                del b
            s1.wait_stream(s2)
            g.capture_end()
        torch.cuda.synchronize()

        # dummy allocation triggers process_events, Hopefully successfully processes b's end-of-life event.
        c = torch.zeros((3,), device="cuda")

    @skipIfRocm
    @unittest.skipIf(not TEST_CUDA_GRAPH, "CUDA >= 11.0 or ROCM >= 5.3 required for graphs")
    # If this test is the first in the process to try cudnn rnns with dropout, it'll initialize
    # DropoutState's long-lived internal buffer. Calling code perceives this (correct) behavior
    # as a memory leak unless we skip the leak check.
    @skipCUDAMemoryLeakCheckIf(True)
    def test_graph_cudnn_dropout(self):
        # Tests the interaction of cuda graph capture with DropoutState's syncs in ATen/native/cudnn/RNN.cpp.
        # In particular, if user runs a sequence of captured and noncaptured cudnn rnns, DropoutState should
        # avoid syncing noncapturing streams with captured events or vice versa.
        torch.cuda.empty_cache()

        model = torch.nn.LSTM(512, 512, 2, dropout=0.5).cuda()
        x = torch.ones(100, 192, 512, device="cuda")

        y = model(x)

        g = torch.cuda.CUDAGraph()
        s = torch.cuda.Stream()
        s.wait_stream(torch.cuda.current_stream())
        with torch.cuda.stream(s):
            g.capture_begin()
            y = model(x)
            g.capture_end()
        torch.cuda.current_stream().wait_stream(s)

        g.replay()

        y = model(x)

    @unittest.skipIf(not TEST_CUDA_GRAPH, "CUDA >= 11.0 or ROCM >= 5.3 required for graphs")
    def test_graph_grad_scaling(self):
        for foreach, fused in ((False, False), (True, False), (False, True)):
            self._test_graph_grad_scaling(foreach, fused)

    def _test_graph_grad_scaling(self, foreach, fused):
        torch.cuda.empty_cache()

        scaler = torch.cuda.amp.GradScaler(init_scale=4.)
        g = torch.cuda.CUDAGraph()
        s = torch.cuda.Stream()

        weight = torch.ones((100,), device="cuda", requires_grad=True)
        opt = torch.optim.SGD([weight], lr=0.1, foreach=foreach, fused=fused)
        static_input = torch.ones_like(weight)
        static_grad = torch.ones_like(weight)

        # warmup
        s = torch.cuda.Stream()
        s.wait_stream(torch.cuda.current_stream())
        with torch.cuda.stream(s):
            loss = (weight.half() * static_input).sum()
            scaler.scale(loss).backward()
        torch.cuda.current_stream().wait_stream(s)

        opt.zero_grad(set_to_none=True)

        # capture
        with torch.cuda.stream(s):
            g.capture_begin()
            loss = (weight.half() * static_input).sum()
            scaler.scale(loss).backward()
            g.capture_end()

        input_vals = [5, 20000, 5, 40000]
        # If the scale gets updated properly, these are the scale, growth tracker,
        # and grad values we expect.
        expected_scales = [4, 2, 2, 1]
        expected_growth_trackers = [1, 0, 1, 0]
        expected_grad_vals = [5 * 4, float("inf"), 5 * 2, float("inf")]

        for data, scale, growth_tracker, grad_val in zip(input_vals,
                                                         expected_scales,
                                                         expected_growth_trackers,
                                                         expected_grad_vals):
            static_input.fill_(data)
            g.replay()
            self.assertEqual(weight.grad, torch.full_like(weight.grad, grad_val))
            scaler.step(opt)
            scaler.update()
            self.assertEqual(scaler._scale, scale)
            self.assertEqual(scaler._growth_tracker, growth_tracker)

    @unittest.skipIf(not TEST_CUDA_GRAPH, "CUDA >= 11.0 or ROCM >= 5.3 required for graphs")
    @parametrize(
        "with_amp,cache_enabled,allow_unused_input",
        [
            subtest((False, False, True), decorators=[skipIfRocm]),
            subtest((True, False, True), decorators=[skipIfRocm]),
            subtest((True, True, True), decorators=[unittest.expectedFailure]),
            subtest((False, False, False), decorators=[unittest.expectedFailure]),
        ],
        name_fn=lambda x, y, z: "{}{}{}".format(
            {True: "with_amp", False: "without_amp"}[x],
            {True: "_cache_enabled", False: "_cache_disabled"}[y] if x else "",
            {True: "_allow_unused_input", False: "_not_allow_unused_input"}[z],
        ),
    )
    def test_graph_make_graphed_callables(
        self, with_amp, cache_enabled, allow_unused_input
    ):
        torch.manual_seed(5)
        torch.cuda.manual_seed(5)

        N, D_in, H, D_out = 640, 4096, 2048, 1024

        class MLP1(torch.nn.Module):
            def __init__(self, D_in: int, H: int, D_out: int):
                super().__init__()
                self.net_1 = torch.nn.Sequential(
                    torch.nn.Linear(D_in, H), torch.nn.Dropout(p=0.1)
                ).cuda()
                self.net_2 = torch.nn.Sequential(
                    torch.nn.Linear(H, D_out), torch.nn.Dropout(p=0.2)
                ).cuda()

            def forward(self, input_dict: dict):
                x = input_dict["x"]
                return self.net_2(self.net_1(x))

        class MLP2(torch.nn.Module):
            def __init__(self, D_in: int, H: int, D_out: int):
                super().__init__()
                self.net_1 = torch.nn.Sequential(
                    torch.nn.Linear(D_in, H), torch.nn.Dropout(p=0.1)
                ).cuda()
                self.net_2 = torch.nn.Sequential(
                    torch.nn.Linear(H, D_out), torch.nn.Dropout(p=0.2)
                ).cuda()

            def forward(self, x):
                return {"output": self.net_2(self.net_1(x))}

        models = []
        for _ in range(2):
            model_section1 = MLP1(D_in, H, H).cuda()
            model_section2 = MLP2(H, H, D_out).cuda()
            models.append(torch.nn.Sequential(model_section1, model_section2))

        model_graphed = models[0]
        model_control = models[1]

        model_graphed.load_state_dict(model_control.state_dict())

        opt_graphed = torch.optim.SGD(model_graphed.parameters(), lr=0.1)
        opt_control = torch.optim.SGD(model_control.parameters(), lr=0.1)

        x = torch.randn(N, D_in, device="cuda")
        h = torch.randn(N, H, device="cuda", requires_grad=True)
        unused_input = torch.randn(N, H, device="cuda", requires_grad=True)
        y_pred = torch.randn(N, D_out, device="cuda", requires_grad=True)
        y = torch.randn(N, D_out, device="cuda")

        loss_fn_control = torch.nn.functional.mse_loss
        relu_control = torch.nn.functional.relu

        # This is a good stress test. It graphs four callables: two Modules and two python functions.
        with torch.cuda.amp.autocast(with_amp, cache_enabled=cache_enabled):
            (
                model_graphed[0],
                model_graphed[1],
                relu_graphed,
                loss_fn_graphed,
            ) = torch.cuda.make_graphed_callables(
                (model_graphed[0], model_graphed[1], relu_control, loss_fn_control),
                (
                    ({"x": x, "unused_input": unused_input},),
                    (h,),
                    (y_pred,),
                    (y_pred, y),
                ),
                allow_unused_input=allow_unused_input,
            )

        real_inputs = [torch.rand_like(x) for _ in range(10)]
        real_targets = [torch.rand_like(y) for _ in range(10)]

        for m, opt, relu, loss_fn in zip(
            (model_graphed, model_control),
            (opt_graphed, opt_control),
            (relu_graphed, relu_control),
            (loss_fn_graphed, loss_fn_control),
        ):
            # Resets RNC states before iterations for graphed and ungraphed models,
            # so dropout math should be bitwise identical for both.
            torch.manual_seed(5)
            torch.cuda.manual_seed(5)
            for data, target in zip(real_inputs, real_targets):
                opt.zero_grad(set_to_none=True)
                with torch.cuda.amp.autocast(with_amp, cache_enabled=cache_enabled):
                    y_pred = m({"x": data, "unused_input": unused_input})["output"]
                    y_pred = relu(y_pred)
                    loss = loss_fn(y_pred, target)
                    loss.backward()
                opt.step()

        for p, pc in zip(model_graphed.parameters(), model_control.parameters()):
            self.assertEqual(p, pc)

        # We graphed the models in training mode. Eval should still run ungraphed.
        model_graphed.eval()
        model_control.eval()
        self.assertEqual(
            model_graphed({"x": real_inputs[0]}), model_control({"x": real_inputs[0]})
        )

    @unittest.skipIf(not TEST_CUDA_GRAPH, "CUDA >= 11.0 or ROCM >= 5.3 required for graphs")
    def test_graph_make_graphed_callables_same_pool(self):
        torch.manual_seed(5)
        torch.cuda.manual_seed(5)
        models = []
        num_models = 3
        for _ in range(num_models):
            models.append(
                torch.nn.Sequential(
                    torch.nn.Linear(32, 128),
                    torch.nn.ReLU(),
                    torch.nn.Linear(128, 128),
                ).cuda()
            )
        # we will reuse the same pool for all graph captures
        mempool = torch.cuda.graph_pool_handle()
        graphed_models = []
        for model in models:
            x = torch.randn([64, 32], device="cuda")
            graphed_model = deepcopy(model)
            graphed_model = torch.cuda.make_graphed_callables(graphed_model, (x,), pool=mempool)
            graphed_models.append(graphed_model)

        for model, graphed_model in zip(models, graphed_models):
            x = torch.randn([64, 32], device="cuda")
            y = model(x)
            yg = graphed_model(x)
            l = y.norm()
            lg = yg.norm()
            l.backward()
            lg.backward()

            self.assertEqual(y, yg)
            self.assertEqual(l, lg)
            for p, pg in zip(model.parameters(), graphed_model.parameters()):
                self.assertEqual(p, pg)
                self.assertEqual(p.grad, pg.grad)
                self.assertNotEqual(p.data_ptr(), pg.data_ptr())
                self.assertNotEqual(p.grad.data_ptr, pg.grad.data_ptr)

    def _test_graphed_optimizer(self, steps_warmup, steps_train, optimizer_ctor, kwargs):
        for actually_do_graphs in (True, False):
            params = [
                torch.randn((i + 5, i + 5), device="cuda") for i in range(2)
            ] + [torch.randn((), device="cuda")]
            params_control = [p.clone().requires_grad_() for p in params]
            params_graphed = [p.clone().requires_grad_() for p in params]

            grads = [[torch.randn_like(p) for p in params] for _ in range(steps_warmup + steps_train)]

            # Control (capturable=False)

            opt = optimizer_ctor(params_control, capturable=False, **kwargs)

            for i in range(steps_warmup + steps_train):
                for j, p in enumerate(params_control):
                    p.grad = grads[i][j]
                opt.step()

            # capturable=True

            opt = optimizer_ctor(params_graphed, capturable=True, **kwargs)

            for i in range(steps_warmup):
                for j, p in enumerate(params_graphed):
                    p.grad = grads[i][j]
                opt.step()

            if actually_do_graphs:
                g = torch.cuda.CUDAGraph()
                with torch.cuda.graph(g):
                    opt.step()

            for i in range(steps_train):
                if actually_do_graphs:
                    for j, p in enumerate(params_graphed):
                        p.grad.copy_(grads[i + steps_warmup][j])
                    g.replay()
                else:
                    # Passing capturable=True to the constructor and running without graphs should still be
                    # numerically correct, even if it's not ideal for performance.
                    for j, p in enumerate(params_graphed):
                        p.grad = grads[i + steps_warmup][j]
                    opt.step()

            for p_control, p_graphed in zip(params_control, params_graphed):
                self.assertEqual(p_control, p_graphed)

    @unittest.skipIf(not TEST_CUDA_GRAPH, "CUDA >= 11.0 or ROCM >= 5.3 required for graphs")
    def test_graph_optims(self):
        # Needs generalization if we want to extend this test to non-Adam-like optimizers.
        cases = [
            (optimizer_ctor, {"lr": 0.1, "betas": (0.8, 0.7), "foreach": foreach,
                              "decoupled_weight_decay": decoupled_weight_decay, "weight_decay": weight_decay})
            for optimizer_ctor, foreach, decoupled_weight_decay, weight_decay in product(
                (torch.optim.NAdam, torch.optim.RAdam,), (False, True,), (False, True,), (0.0, 0.1,))
        ] + [
            (optimizer_ctor, {"lr": 0.1, "betas": (0.8, 0.7), "foreach": foreach, "amsgrad": amsgrad})
            for optimizer_ctor, foreach, amsgrad in product(
                (torch.optim.Adam, torch.optim.AdamW), (False, True), (False, True),)
        ] + [
            (optimizer_ctor, {"lr": 0.1, "betas": (0.8, 0.7), "fused": True, "amsgrad": amsgrad})
            for optimizer_ctor, amsgrad in product((torch.optim.Adam, torch.optim.AdamW), (False, True))
        ] + [
            (optimizer_ctor, {"lr": 0.1, "foreach": foreach, "maximize": maximize, "weight_decay": weight_decay})
            for optimizer_ctor, foreach, maximize, weight_decay in product((torch.optim.Adamax, torch.optim.ASGD,
<<<<<<< HEAD
                                                                            torch.optim.RMSprop), (False, True),
=======
                                                                            torch.optim.Adadelta), (False, True),
>>>>>>> 4eaa000a
                                                                           (False, True), (0, 0.1))
        ]

        for optimizer_ctor, kwargs in cases:
            with self.subTest(optimizer_ctor=optimizer_ctor, kwargs=kwargs):
                self._test_graphed_optimizer(3, 2, optimizer_ctor, kwargs)

    @unittest.skipIf(not TEST_CUDA_GRAPH, "CUDA >= 11.0 or ROCM >= 5.3 required for graphs")
    def test_graph_optims_with_explicitly_capturable_param_groups(self):
        # mimicking `_test_graphed_optimizer` maladroitly to pass two param_groups to optimizer.__init__
        n_warmup, n_replay = 3, 2
        for optimizer, second_param_group_capturable in product((torch.optim.Adam, torch.optim.AdamW,
                                                                 torch.optim.ASGD, torch.optim.Adamax,
                                                                 torch.optim.NAdam, torch.optim.RAdam,
                                                                 torch.optim.Adadelta), (True, False)):
            ref_p1, param1 = (torch.nn.Parameter(torch.ones(1, device="cuda")) for _ in range(2))
            ref_p2, param2 = (torch.nn.Parameter(torch.ones(1, device="cuda")) for _ in range(2))
            grads1, grads2 = ([torch.randn_like(param1) for _ in range(n_warmup + n_replay)] for _ in range(2))
            ref_grads1, ref_grads2 = ([t.clone() for t in tensors] for tensors in (grads1, grads2))
            params = [
                {"params": [param1], "capturable": True},
                {"params": [param2], "capturable": second_param_group_capturable},
            ]
            opt = optimizer(params)
            opt_ = optimizer([
                {"params": [ref_p1], "capturable": False},
                {"params": [ref_p2], "capturable": False},
            ])

            for i in range(n_warmup + n_replay):
                ref_p1.grad = ref_grads1[i]
                ref_p2.grad = ref_grads2[i]
                opt_.step()

            for i in range(n_warmup):
                param1.grad = grads1[i]
                param2.grad = grads2[i]
                opt.step()

            g = torch.cuda.CUDAGraph()
            if not second_param_group_capturable:
                with self.assertRaisesRegex(RuntimeError, "Attempting CUDA graph"):
                    with torch.cuda.graph(g):
                        opt.step()
            else:
                with torch.cuda.graph(g):
                    opt.step()

                for i in range(n_replay):
                    param1.grad.copy_(grads1[n_warmup + i])
                    param2.grad.copy_(grads2[n_warmup + i])
                    g.replay()
                self.assertEqual(ref_p1, param1)
                self.assertEqual(ref_p2, param2)

    @unittest.skipIf(not TEST_CUDA_GRAPH, "CUDA >= 11.0 or ROCM >= 5.3 required for graphs")
    def test_graph_scaling_fused_optimizers(self):
        cases = [
            (optimizer_ctor, {"lr": 0.1, "betas": (0.8, 0.7), "fused": True, "amsgrad": amsgrad})
            for optimizer_ctor, amsgrad in product((torch.optim.Adam, torch.optim.AdamW), (False, True))
        ] + list(product(
            (torch.optim.SGD,),
            [
                {"lr": 0.1, "momentum": 0.0, "dampening": d, "weight_decay": w, "nesterov": n, "fused": True}
                for d, w, n in product((0.0, 0.5), (0.0, 0.5), (False,))
            ] + [
                {"lr": 0.1, "momentum": 0.5, "dampening": d, "weight_decay": w, "nesterov": n, "fused": True}
                for d, w, n in product((0.0,), (0.0, 0.5), (True, False))
            ],
        ))

        steps_warmup = 3
        steps_train = 2

        for OptClass, kwargs in cases:
            has_capturable_arg = OptClass in (torch.optim.Adam, torch.optim.AdamW)
            for actually_do_graphs in (True, False) if has_capturable_arg else (True,):
                params = [torch.randn((i + 5, i + 5), device="cuda") for i in range(2)]
                params_control = [p.clone().requires_grad_() for p in params]
                params_graphed = [p.clone().requires_grad_() for p in params]

                # `GradScaler` in-place updates gradients thus it's necessary to duplicate gradients.
                grads = [[torch.randn_like(p) for p in params] for _ in range(steps_warmup + steps_train)]
                with torch.no_grad():
                    grads_control = [[g.clone() for g in gs] for gs in grads]
                    grads_graphed = [[g.clone() for g in gs] for gs in grads]

                # Gradient Scaler
                scaler_for_control = torch.cuda.amp.GradScaler(init_scale=128.0)
                with torch.no_grad():
                    scaler_for_control._lazy_init_scale_growth_tracker(torch.device("cuda"))

                scaler_for_graphed = torch.cuda.amp.GradScaler()
                scaler_for_graphed.load_state_dict(scaler_for_control.state_dict())
                with torch.no_grad():
                    scaler_for_graphed._lazy_init_scale_growth_tracker(torch.device("cuda"))

                # Control (capturable=False)
                if has_capturable_arg:
                    kwargs["capturable"] = False
                opt = OptClass(params_control, **kwargs)

                for i in range(steps_warmup + steps_train):
                    for j, p in enumerate(params_control):
                        p.grad = grads_control[i][j]
                    scaler_for_control.step(opt)
                    scaler_for_control.update()

                # capturable=True
                if has_capturable_arg:
                    kwargs["capturable"] = True
                opt = OptClass(params_graphed, **kwargs)

                for i in range(steps_warmup):
                    for j, p in enumerate(params_graphed):
                        p.grad = grads_graphed[i][j]
                    scaler_for_graphed.step(opt)
                    scaler_for_graphed.update()

                if actually_do_graphs:
                    g = torch.cuda.CUDAGraph()
                    with torch.cuda.graph(g):
                        scaler_for_graphed.step(opt)
                        scaler_for_graphed.update()

                for i in range(steps_train):
                    if actually_do_graphs:
                        for j, p in enumerate(params_graphed):
                            p.grad.copy_(grads_graphed[i + steps_warmup][j])
                        g.replay()
                    else:
                        # Passing capturable=True to the constructor and running without graphs should still be
                        # numerically correct, even if it's not ideal for performance.
                        for j, p in enumerate(params_graphed):
                            p.grad = grads_graphed[i + steps_warmup][j]
                        scaler_for_graphed.step(opt)
                        scaler_for_graphed.update()

                for p_control, p_graphed in zip(params_control, params_graphed):
                    self.assertEqual(p_control, p_graphed)

    @unittest.skipIf(not TEST_CUDA_GRAPH, "CUDA >= 11.0 or ROCM >= 5.3 required for graphs")
    def test_cuda_graph_error_options(self):
        def fn():
            x = torch.zeros([2000], device="cuda")
            y = x + x + x
            return y

        mem = None

        def raw_malloc():
            global mem
            mem = None
            stream = torch.cuda.Stream()
            try:
                with torch.cuda.stream(stream):
                    mem = torch.cuda.caching_allocator_alloc(1024)
            except BaseException:
                if mem is None:
                    return
            try:
                torch.cuda.caching_allocator_delete(mem)
                mem = None
                return None
            except BaseException:
                pass

        def throws_on_cuda_event(capture_error_mode):
            graph = torch.cuda.CUDAGraph()
            torch.cuda.synchronize()
            stream = torch.cuda.Stream()
            stream.wait_stream(torch.cuda.current_stream())
            with torch.cuda.stream(stream):
                fn()
            stream.synchronize()
            torch.cuda.current_stream().wait_stream(stream)
            torch.cuda.synchronize()
            try:
                with torch.cuda.graph(graph, stream=stream, capture_error_mode=capture_error_mode):
                    out = fn()
                    thread = threading.Thread(target=raw_malloc)
                    thread.start()
                    thread.join()
            except Exception:
                if mem is not None:
                    torch.cuda.caching_allocator_delete(mem)
                return True

            return False

        self.assertFalse(throws_on_cuda_event("thread_local"))
        self.assertFalse(throws_on_cuda_event("relaxed"))

        # Exception would Corrupt Process and make other tests fail
        # self.assertTrue(throws_on_cuda_event("global"))

    @unittest.skipIf(not TEST_CUDA_GRAPH, "CUDA >= 11.0 or ROCM >= 5.3 required for graphs")
    def test_cuda_graph_allocator_propagates_stream(self):
        segments = torch.cuda.memory_snapshot()
        existing_pools = {s["segment_pool_id"] for s in segments}
        x = torch.randn(10240000, device="cuda")
        y = torch.rand_like(x)
        g = torch.cuda.CUDAGraph()
        s0 = torch.cuda.Stream()
        s1 = torch.cuda.Stream()
        s0.wait_stream(torch.cuda.current_stream())
        with torch.cuda.stream(s0):
            g.capture_begin()
            z = x + y
        with torch.cuda.stream(s1):
            s1.wait_stream(s0)
            w = z + y
        s0.wait_stream(s1)
        with torch.cuda.stream(s0):
            g.capture_end()
        segments = torch.cuda.memory_snapshot()
        x = [s["segment_pool_id"] for s in segments if s["segment_pool_id"] not in existing_pools]
        self.assertEqual(len(x), 2)
        self.assertEqual(x[0], x[1])

    def test_batch_norm_gather_stats(self):
        input = torch.randn(1, 3, 3, 3, device='cuda')
        mean, invstd = torch.batch_norm_gather_stats(
            input, mean=torch.ones(2, 3, device='cuda'), invstd=torch.ones(2, 3, device='cuda'),
            running_mean=None, running_var=None  , momentum=.1, eps=1e-5, count=2
        )
        self.assertEqual(mean, torch.ones(3, device='cuda'))
        self.assertEqual(invstd, torch.ones(3, device='cuda'))

    def test_matmul_memory_use(self):
        def get_max_used():
            torch.cuda.synchronize()
            val = torch.cuda.max_memory_allocated()
            torch.cuda.reset_peak_memory_stats()
            return val

        a = torch.rand(1, 32, 32, device="cuda")
        b = torch.rand(24, 32, 1, device="cuda")

        get_max_used()

        torch.matmul(a, b)

        matmul_mem = get_max_used()

        a = a.expand(24, 32, 32)
        torch.matmul(a, b)

        matmul_expand_mem = get_max_used()

        torch.bmm(a, b)

        bmm_mem = get_max_used()

        self.assertEqual(matmul_expand_mem, matmul_mem)
        self.assertEqual(bmm_mem, matmul_mem)

    @unittest.skipIf(not TEST_WITH_ROCM, "ROCm-only test")
    def test_rocm_backward_pass_guard(self):
        # The test exercises a ROCm-specific feature.

        class MyFunction(torch.autograd.Function):
            @staticmethod
            def forward(ctx, tensor, constant):
                self.assertFalse(torch._C._rocm_is_backward_pass())
                ctx.constant = constant
                return tensor * constant

            @staticmethod
            def backward(ctx, grad_output):
                self.assertTrue(torch._C._rocm_is_backward_pass())
                return grad_output * ctx.constant, None

        class MyModule(torch.nn.Module):
            def __init__(self):
                super().__init__()
                self.a = torch.nn.Parameter(torch.randn(()))

            def forward(self, x):
                return MyFunction.apply(x, self.a)

        model = MyModule()
        criterion = torch.nn.MSELoss(reduction='sum')
        optimizer = torch.optim.SGD(model.parameters(), lr=1e-6)

        x = torch.randn(5, 5)
        result = model(x)
        loss = criterion(result, x)
        optimizer.zero_grad()
        loss.backward()
        optimizer.step()

    def test_matmul_device_mismatch(self):
        cpu = torch.rand((10, 10))
        cuda = cpu.cuda()
        with self.assertRaisesRegex(RuntimeError, "Expected all tensors to be on the same device"):
            cpu @ cuda
        with self.assertRaisesRegex(RuntimeError, "Expected all tensors to be on the same device"):
            cuda @ cpu

        for s, m1, m2 in product((cpu, cuda), repeat=3):
            if s.device == m1.device == m2.device:
                torch.addmm(s, m1, m2)
            else:
                with self.assertRaisesRegex(RuntimeError, "Expected all tensors to be on the same device"):
                    torch.addmm(s, m1, m2)

    @unittest.skipIf(TEST_MULTIGPU, "Testing on one GPU is sufficient")
    def test_lazy_init(self):
        """ Validate that no CUDA calls are made during `import torch` call"""
        def check_output(script: str) -> str:
            return subprocess.check_output([sys.executable, "-c", script]).decode("ascii").strip()

        VISIBLE_DEVICES = "HIP_VISIBLE_DEVICES" if TEST_WITH_ROCM else "CUDA_VISIBLE_DEVICES"
        test_script = f"import os; import torch;os.environ['{VISIBLE_DEVICES}']='32';print(torch.cuda.device_count())"
        rc = check_output(test_script)
        self.assertEqual(rc, "0")
        if not TEST_WITH_ROCM:
            # Check that `cuInit` was not called during the import
            # By using ctypes and calling cuDeviceCountGet() and expect CUDA_ERROR_NOT_INITIALIZED == 3
            # See https://github.com/pytorch/pytorch/issues/116276 for more details
            libcuda_name = "libcuda.so.1" if not IS_WINDOWS else "nvcuda.dll"
            cuda_driver_api_call = f"ctypes.CDLL('{libcuda_name}').cuDeviceGetCount(ctypes.byref(x))"
            rc = check_output(f"import torch; import ctypes;x=ctypes.c_int(-1);print({cuda_driver_api_call})")
            self.assertEqual(rc, "3")


@torch.testing._internal.common_utils.markDynamoStrictTest
class TestCudaMallocAsync(TestCase):
    @unittest.skipIf(TEST_CUDAMALLOCASYNC, "setContextRecorder not supported by CUDAMallocAsync")
    def test_memory_snapshot(self):
        try:
            torch.cuda.memory.empty_cache()
            torch.cuda.memory._record_memory_history("state", stacks="python")
            # make x the second block in a segment
            torch.rand(2 * 311, 411, device='cuda')
            unused = torch.rand(310, 410, device='cuda')
            x = torch.rand(311, 411, device='cuda')

            # create a bunch of tensors that all will tile into the
            # same segment to  exercise the history merging code
            # 512B is the minimum block size,
            # so we allocate all the tensors to this size to make sure
            # they tile evenly
            tensors = [torch.rand(128, device='cuda') for _ in range(1000)]
            while tensors:
                del tensors[randint(0, len(tensors) - 1)]

            # exercise the history trimming code
            torch.rand(128 * 5, device='cuda')

            ss = torch.cuda.memory._snapshot()
            found_it = False
            for seg in ss['segments']:
                self.assertTrue('frames' in seg)
                for b in seg['blocks']:
                    if b['requested_size'] == 311 * 411 * 4:
                        self.assertTrue('test_cuda' in b['frames'][0]['filename'])
                        found_it = True
                        self.assertEqual(x.untyped_storage().data_ptr(), b['address'])
            self.assertTrue(found_it)

            if not IS_WINDOWS:
                with tempfile.NamedTemporaryFile() as f:
                    torch.cuda.memory._save_segment_usage(f.name)
                    with open(f.name) as f2:
                        self.assertTrue('test_cuda.py' in f2.read())
            del unused
            del x
            torch.cuda.empty_cache()
            ss = torch.cuda.memory._snapshot()
            self.assertTrue(ss['device_traces'][0][-1]['action'] in ('segment_free', 'segment_unmap'))

        finally:
            torch.cuda.memory._record_memory_history(None)

    @unittest.skipIf(IS_ARM64 or not IS_LINUX, "x86 linux only cpp unwinding")
    def test_direct_traceback(self):
        from torch._C._profiler import gather_traceback, symbolize_tracebacks
        c = gather_traceback(True, True, True)
        r, = symbolize_tracebacks([c])
        r = str(r)
        self.assertTrue("test_cuda.py" in r)
        self.assertTrue("unwind" in r)

    @unittest.skipIf(TEST_CUDAMALLOCASYNC, "setContextRecorder not supported by CUDAMallocAsync")
    @unittest.skipIf(IS_ARM64 or not IS_LINUX, "cpp contexts are x86 linux only")
    def test_memory_snapshot_with_cpp(self):
        try:
            torch.cuda.memory.empty_cache()
            torch.cuda.memory._record_memory_history("state", stacks="all")
            x = torch.rand(311, 411, device='cuda')

            ss = torch.cuda.memory._snapshot()['segments']
            found_it = False
            for seg in ss:
                for b in seg['blocks']:
                    if b['requested_size'] == 311 * 411 * 4:
                        self.assertTrue('::rand' in str(b['frames']))
                        found_it = True
            self.assertTrue(found_it)

        finally:
            torch.cuda.memory._record_memory_history(None)

    @skipIfRocm
    def test_memory_profiler_viz(self):
        with torch.profiler.profile(
            with_stack=True,
            profile_memory=True,
            record_shapes=True
        ) as prof:
            x = torch.rand(128, 128, device='cuda')
            x * x + x * x
        plot = profile_plot(prof)
        plot = json.dumps(_profile_to_snapshot(prof))
        self.assertTrue("test_cuda.py" in plot)
        self.assertTrue("test_memory_profiler_viz" in plot)
        self.assertTrue('category' in plot)

    @unittest.skipIf(TEST_CUDAMALLOCASYNC, "setContextRecorder not supported by CUDAMallocAsync")
    @unittest.skipIf(IS_ARM64 or not IS_LINUX, "cpp contexts are x86 linux only")
    def test_cycles(self):
        fired = False

        def observer(html):
            nonlocal fired
            fired = True
            self.assertTrue('torch.Tensor' in html)
            self.assertTrue('test_cuda' in html)
            self.assertTrue('cell_contents' in html)

        disarm = observe_tensor_cycles(observer)

        def noop():
            pass

        try:
            def create():
                x = torch.empty(3, 4, device='cuda')

                def foo(p):
                    if p:
                        return foo(not p)
                    else:
                        return x
                return foo
            create()
            gc.collect()
            # the callback has to run outside of the collect
            # call so it doesn't actual fire until the next
            # method call after a gc.collect
            noop()
            self.assertTrue(fired)
        finally:
            disarm()

    @unittest.skipIf(TEST_CUDAMALLOCASYNC, "setContextRecorder not supported by CUDAMallocAsync")
    @unittest.skipIf(IS_ARM64 or not IS_LINUX, "cpp contexts are x86 linux only")
    def test_memory_plots(self):
        for context, stacks in (("all", "all" if IS_LINUX else "python"), ("all", "python"), (None, "python")):
            try:
                torch.cuda.memory.empty_cache()
                torch.cuda.memory._record_memory_history("all", context=context, stacks=stacks)

                def run():
                    x = torch.rand(128, 128, device='cuda')
                    x * x + x * x

                run()
                cpp = stacks == "all"
                record_context = context is not None
                ss = torch.cuda.memory._snapshot()

                tplot = trace_plot(ss)
                splot = segment_plot(ss)
                text = json.dumps(ss)

                self.assertTrue(record_context == ("test_memory_plots" in text))
                self.assertTrue(cpp == ("::rand" in text))
                self.assertTrue(str(128 * 128 * 4) in text)

            finally:
                torch.cuda.memory._record_memory_history(None)

    @unittest.skipIf(TEST_CUDAMALLOCASYNC, "setContextRecorder not supported by CUDAMallocAsync")
    @unittest.skipIf(IS_ARM64 or not IS_LINUX, "cpp contexts are x86 linux only")
    def test_memory_plots_free_stack(self):
        for context in ["alloc", "all", "state"]:
            try:
                torch.cuda.memory.empty_cache()
                torch.cuda.memory._record_memory_history(context=context)
                x = None

                def thealloc():
                    nonlocal x
                    x = torch.rand(3, 4, device='cuda')

                def thefree():
                    nonlocal x
                    del x

                thealloc()
                thefree()
                ss = json.dumps(torch.cuda.memory._snapshot())
                self.assertTrue(('thefree' in ss) == (context == 'all'))
                self.assertTrue(('thealloc' in ss) == (context != 'state'))
            finally:
                torch.cuda.memory._record_memory_history(None)

    @unittest.skipIf(TEST_CUDAMALLOCASYNC, "setContextRecorder not supported by CUDAMallocAsync")
    @unittest.skipIf(IS_ARM64 or not IS_LINUX, "cpp contexts are x86 linux only")
    def test_memory_plots_history_context(self):
        try:
            torch.cuda.memory.empty_cache()
            x = None

            def should_capture1():
                nonlocal x
                x = torch.rand(4, 4, device='cuda')

            def should_not_capture():
                nonlocal x
                x = torch.rand(3, 4, device='cuda')

            def should_capture2():
                nonlocal x
                x = torch.rand(4, 4, device='cuda')

            # Recording with context and python call stacks should capture the call stack.
            torch.cuda.memory._record_memory_history(context="all", stacks="python")
            should_capture1()
            # Recording with context=None should not capture the call stack.
            torch.cuda.memory._record_memory_history(context=None)
            should_not_capture()
            # Recording with context and python call stacks should capture the call stack.
            torch.cuda.memory._record_memory_history(context="all", stacks="python")
            should_capture2()

            ss = json.dumps(torch.cuda.memory._snapshot())
            self.assertTrue('should_capture1' in ss)
            self.assertTrue('should_not_capture' not in ss)
            self.assertTrue('should_capture2' in ss)
        finally:
            torch.cuda.memory._record_memory_history(None)

    @unittest.skipIf(TEST_CUDAMALLOCASYNC, "setContextRecorder not supported by CUDAMallocAsync")
    @unittest.skipIf(IS_ARM64 or not IS_LINUX, "cpp contexts are x86 linux only")
    def test_memory_plots_free_segment_stack(self):
        for context in ["alloc", "all", "state"]:
            try:
                torch.cuda.memory.empty_cache()
                torch.cuda.memory._record_memory_history(context=context)
                x = torch.rand(3, 4, device='cuda')
                del x
                torch.cuda.memory.empty_cache()

                ss = json.dumps(torch.cuda.memory._snapshot())
                self.assertTrue(('empty_cache' in ss) == (context == 'all'))
            finally:
                torch.cuda.memory._record_memory_history(None)

    @unittest.skipIf(TEST_CUDAMALLOCASYNC, "setContextRecorder not supported by CUDAMallocAsync")
    def test_memory_snapshot_script(self):
        try:
            torch.cuda.memory.empty_cache()
            torch.cuda.memory._record_memory_history("state", stacks="python")

            @torch.jit.script
            def foo():
                return torch.rand(311, 411, device='cuda')

            x = foo()

            ss = torch.cuda.memory._snapshot()['segments']
            found_it = False
            for seg in ss:
                for b in seg['blocks']:
                    if b['requested_size'] == 311 * 411 * 4:
                        self.assertTrue(b['frames'][0]['name'] == 'foo')
                        found_it = True
            self.assertTrue(found_it)

        finally:
            torch.cuda.memory._record_memory_history(None)

    def test_allocator_settings(self):
        def power2_div(size, div_factor):
            pow2 = 1
            while pow2 < size:
                pow2 = pow2 * 2
            if pow2 == size:
                return pow2
            step = pow2 / 2 / div_factor
            ret = pow2 / 2
            while ret < size:
                ret = ret + step
            return ret

        torch.cuda.memory.empty_cache()
        key_allocated = 'active_bytes.all.allocated' if not TEST_CUDAMALLOCASYNC else 'allocated_bytes.all.current'
        key_requested = 'requested_bytes.all.allocated'

        nelems = 21 * 1024 * 1024
        nbytes = 4 * nelems  # floats are 4 bytes

        nelems_big = 100 * 1024 * 1024
        nbytes_big = 4 * nelems_big  # floats are 4 bytes

        start_mem = torch.cuda.memory_stats()[key_allocated]
        torch.cuda.memory._set_allocator_settings("")
        x = torch.rand(nelems, device='cuda')

        # test roundup_power2_divisions single value syntax
        reg_mem = torch.cuda.memory_stats()[key_allocated]
        start_requested = torch.cuda.memory_stats()[key_requested]
        torch.cuda.memory._set_allocator_settings("roundup_power2_divisions:4")
        y = torch.rand(nelems, device='cuda')

        pow2_div4_mem = torch.cuda.memory_stats()[key_allocated]
        current_requested = torch.cuda.memory_stats()[key_requested]

        self.assertTrue(reg_mem - start_mem == nbytes)
        if not TEST_CUDAMALLOCASYNC:
            # not supported with the cudaMallocAsync backend
            self.assertTrue(pow2_div4_mem - reg_mem == power2_div(nbytes, 4))
            self.assertTrue(current_requested - start_requested == nbytes)

        torch.cuda.memory._set_allocator_settings("garbage_collection_threshold:0.5")
        torch.cuda.memory._set_allocator_settings("garbage_collection_threshold:0.5,max_split_size_mb:40")

        # should have reset the power2 divisions now
        torch.cuda.memory.empty_cache()
        start_mem = torch.cuda.memory_stats()[key_allocated]
        z = torch.rand(nelems, device='cuda')
        reg_mem = torch.cuda.memory_stats()[key_allocated]
        self.assertTrue(reg_mem - start_mem == nbytes)

        # roundup_power2_divisions knob array syntax
        torch.cuda.memory.empty_cache()
        torch.cuda.memory._set_allocator_settings(
            "garbage_collection_threshold:0.5,roundup_power2_divisions:[64:8,128:2,256:2,512:2,1024:1,>:1]")
        start_mem = torch.cuda.memory_stats()[key_allocated]
        w = torch.rand(nelems, device='cuda')

        pow2_div8_mem = torch.cuda.memory_stats()[key_allocated]
        if not TEST_CUDAMALLOCASYNC:
            # not supported with the cudaMallocAsync backend
            self.assertTrue(pow2_div8_mem - start_mem == power2_div(nbytes, 8))

        torch.cuda.memory.empty_cache()
        start_mem = torch.cuda.memory_stats()[key_allocated]
        v = torch.rand(nelems_big, device='cuda')

        pow2_div2_mem = torch.cuda.memory_stats()[key_allocated]
        if not TEST_CUDAMALLOCASYNC:
            # not supported with the cudaMallocAsync backend
            self.assertTrue(pow2_div2_mem - start_mem == power2_div(nbytes_big, 2))

        torch.cuda.memory.empty_cache()
        torch.cuda.memory._set_allocator_settings("release_lock_on_cudamalloc:True")
        start_mem = torch.cuda.memory_stats()[key_allocated]
        w = torch.rand(nelems, device='cuda')
        reg_mem = torch.cuda.memory_stats()[key_allocated]
        self.assertTrue(reg_mem - start_mem == nbytes)

        with self.assertRaises(RuntimeError):
            torch.cuda.memory._set_allocator_settings("foo:1,bar:2")

        with self.assertRaises(RuntimeError):
            torch.cuda.memory._set_allocator_settings("garbage_collection_threshold:1.2")

        with self.assertRaises(RuntimeError):
            torch.cuda.memory._set_allocator_settings("max_split_size_mb:2")

        with self.assertRaises(RuntimeError):
            torch.cuda.memory._set_allocator_settings("release_lock_on_cudamalloc:none")

        with self.assertRaises(RuntimeError):
            torch.cuda.memory._set_allocator_settings("pinned_use_cuda_host_register:none")

        with self.assertRaises(RuntimeError):
            torch.cuda.memory._set_allocator_settings("pinned_num_register_threads:none")

        with self.assertRaises(RuntimeError):
            torch.cuda.memory._set_allocator_settings("pinned_num_register_threads:1024")

    @parametrize(
        "max_split_size_mb_setting", [False, True]
    )
    def test_raises_oom(self, max_split_size_mb_setting):
        if max_split_size_mb_setting:
            # CudaCachingAllocator does early return when searching available blocks
            # if max_split_size_mb is not set
            # Setting this triggers more parts of the code
            torch.cuda.memory._set_allocator_settings("max_split_size_mb:1024")
            torch.cuda.memory.empty_cache()
        with self.assertRaises(torch.cuda.OutOfMemoryError):
            torch.empty(1024 * 1024 * 1024 * 1024, device='cuda')

    @unittest.skipIf(not (IS_LINUX and os.uname().machine == "x86_64"), 'cpp traces only on linux')
    @unittest.skipIf(TEST_CUDAMALLOCASYNC, "setContextRecorder not supported by CUDAMallocAsync")
    def test_cpp_memory_snapshot_pickle(self):
        from torch.utils.cpp_extension import load_inline
        source = """
        #include <torch/csrc/cuda/memory_snapshot.h>
        py::object do_snapshot() {
            std::string data = torch::cuda::_memory_snapshot_pickled();
            return py::bytes(data);
        }
        void record(bool e, bool ctx) {
            torch::cuda::_record_memory_history(e, ctx, 10, ctx, ctx);
        }
        """
        m = load_inline(name='snapshot', cpp_sources=[source], functions=['do_snapshot', 'record'])
        for ctx in (False, True):
            try:
                m.record(True, ctx)

                @torch.jit.script
                def the_script_fn():
                    return torch.rand(311, 411, device='cuda')

                def run():
                    t = the_script_fn()
                    return pickle.loads(m.do_snapshot())

                mem = run()
                found = False
                for s in mem['segments']:
                    for b in s['blocks']:
                        if b['state'] == 'active_allocated':
                            if b['requested_size'] == 311 * 411 * 4:
                                if ctx:
                                    frame_text = str(b['frames'])
                                    # C++ frame
                                    self.assertTrue('::rand' in frame_text)
                                    # script frame
                                    self.assertTrue('the_script_fn' in frame_text)
                                    # python frame
                                    self.assertTrue('case.py' in frame_text)
                                found = True
                last_action = mem['device_traces'][0][-1]
                self.assertTrue(last_action['action'] == 'alloc')
                self.assertTrue(last_action['size'] == 311 * 411 * 4)
                self.assertTrue(found)
            finally:
                m.record(False, False)

    @unittest.skipIf(TEST_CUDAMALLOCASYNC, "temporarily disabled")
    def test_notifies_oom(self):
        x = False

        def cb(device, alloc, device_alloc, device_free):
            nonlocal x
            x = True
        torch._C._cuda_attach_out_of_memory_observer(cb)
        with self.assertRaises(torch.cuda.OutOfMemoryError):
            torch.empty(1024 * 1024 * 1024 * 1024, device='cuda')
        self.assertTrue(x)

    def test_allocator_fuzz(self):
        # fuzz
        state = random.getstate()
        random.seed(123)
        N = 10000
        try:
            mem = []
            total = 0
            c = 0

            def alloc():
                nonlocal total, c
                b = random.randrange(2 * 1024 * 1024 // 4, 200 * 1024 * 1024 // 4)
                mem.append((c, torch.full((b,), c, dtype=torch.int32, device='cuda')))
                c += 1
                total += b

            def free():
                nonlocal total
                idx = random.randrange(0, len(mem))
                v, x = mem.pop(idx)
                assert torch.all(v == x)
                total -= x.numel()

            choices = [alloc, free, torch.cuda.memory.empty_cache]
            for i in range(N):
                while total >= 1024 * 1024 * 1024 / 4:
                    free()
                action, = random.choices(choices, weights=[1, 1 if mem else 0, .1])
                action()
        finally:
            random.setstate(state)

    @unittest.skipIf(TEST_PYNVML, "pynvml is not available")
    def test_nvml_get_handler(self):
        self.assertTrue(torch.cuda._get_pynvml_handler() is not None)

    @unittest.skipIf(TEST_PYNVML, "pynvml is not available")
    def test_temperature(self):
        self.assertTrue(0 <= torch.cuda.temperature() <= 150)

    @unittest.skipIf(TEST_PYNVML, "pynvml is not available")
    def test_power_draw(self):
        self.assertTrue(torch.cuda.power_draw() >= 0)

    @unittest.skipIf(TEST_PYNVML, "pynvml is not available")
    def test_clock_speed(self):
        self.assertTrue(torch.cuda.clock_rate() >= 0)


MIN_BLOCK_SIZE = 512
SMALL_SIZE = 1048576
SMALL_BUFFER = 2097152
LARGE_BUFFER = 20971520

def get_cudagraph_segments(pool_id):
    segments = torch.cuda.memory_snapshot()
    return [segment for segment in segments if segment["segment_pool_id"] == pool_id]

def get_all_cudagraph_segments():
    segments = torch.cuda.memory_snapshot()
    return [segment for segment in segments if segment["segment_pool_id"] != (0, 0)]

def cudagraphify(fn, inputs, pool=None):
    if not TEST_CUDA_GRAPH:
        raise unittest.SkipTest("cuda graph test is skipped")

    torch.cuda.synchronize()
    stream = torch.cuda.Stream()
    stream.wait_stream(torch.cuda.current_stream())
    with torch.cuda.stream(stream):
        fn(*inputs)
    stream.synchronize()
    torch.cuda.current_stream().wait_stream(stream)
    torch.cuda.synchronize()

    graph = torch.cuda.CUDAGraph()
    with torch.cuda.graph(graph, stream=stream, pool=pool):
        static_outputs = fn(*inputs)

    return graph, static_outputs

def int8_cuda(size):
    return torch.ones([size], device="cuda", dtype=torch.uint8)

def live_blocks(pool_id):
    blocks = 0
    seg = get_cudagraph_segments(pool_id)
    for segment in get_cudagraph_segments(pool_id):
        for block in segment["blocks"]:
            blocks += block["state"] == "active_allocated"
    return blocks


def tensor_metadata(x):
    return {
        "nbytes": x.untyped_storage().nbytes(),
        "data_ptr": x.untyped_storage().data_ptr(),
        "size": x.shape,
        "stride": x.stride(),
        "dtype": x.dtype,
        "device": x.device,
        "storage_offset": x.storage_offset(),
    }


def reconstruct_from_tensor_metadata(metadata):
    s = torch._C._construct_storage_from_data_pointer(
        metadata["data_ptr"], metadata["device"], metadata["nbytes"]
    )
    t = torch.empty([0], device=metadata["device"], dtype=metadata["dtype"])
    t.set_(
        source=s,
        storage_offset=metadata["storage_offset"],
        size=metadata["size"],
        stride=metadata["stride"],
    )
    return t


@unittest.skipIf(TEST_CUDAMALLOCASYNC or TEST_WITH_ROCM, "NYI")
@torch.testing._internal.common_utils.markDynamoStrictTest
class TestBlockStateAbsorption(TestCase):

    def checkCheckpointedBlock(self, before_block, after_block):
        for field in ("size", "state"):
            self.assertEqual(before_block[field], after_block[field])

    def checkCheckpointedState(self, before_segments, after_segments):
        # after may contain additional segments, but all of the segments in before
        # should be exactly equivalent to after
        after_ptr_to_segment = {segment["address"] : segment for segment in after_segments}

        for before_segment in before_segments:
            self.assertTrue(before_segment["address"] in after_ptr_to_segment)
            after_segment = after_ptr_to_segment[before_segment["address"]]

            for field in ("device", "total_size", "allocated_size", "active_size", "segment_type", "segment_pool_id"):
                self.assertEqual(before_segment[field], after_segment[field])

            self.assertEqual(len(before_segment["blocks"]), len(after_segment["blocks"]))
            for before_block, after_block in zip(before_segment["blocks"], after_segment["blocks"]):
                self.checkCheckpointedBlock(before_block, after_block)

    @staticmethod
    def setCheckpointPoolState(device, state, stale_storages_ptr, storages_deleters=None):
        stale_storages_ptr = [t.untyped_storage()._cdata for t in stale_storages_ptr]
        storages_deleters = [] if not storages_deleters else [t.untyped_storage()._cdata for t in storages_deleters]
        torch._C._cuda_setCheckpointPoolState(device, state, stale_storages_ptr, storages_deleters)

    def checkFunction(self, fn, inputs, pool=None):
        graph, outputs = cudagraphify(fn, inputs, pool=pool)

        pool_id = graph.pool()
        device = outputs[0].device.index

        segments_before_checkpoint = get_cudagraph_segments(pool_id)

        state = torch._C._cuda_getCheckpointState(device, pool_id)
        self.setCheckpointPoolState(device, state, [], [])

        self.checkCheckpointedState(segments_before_checkpoint, get_cudagraph_segments(pool_id))

    def setUp(self):
        super().setUp()
        self.segment_length = len(get_all_cudagraph_segments())

    def tearDown(self):
        torch.cuda.synchronize()
        gc.collect()
        torch.cuda.empty_cache()

        self.assertEqual(len(get_all_cudagraph_segments()), self.segment_length)

        super().tearDown()

    def test_simple(self):

        def foo():
            x = torch.zeros([SMALL_SIZE * 8], device="cuda", dtype=torch.uint8)
            x = x + x
            x1 = int8_cuda(SMALL_SIZE) + int8_cuda(SMALL_SIZE) + int8_cuda(SMALL_SIZE)
            y = int8_cuda(SMALL_SIZE) + x1
            z = int8_cuda(SMALL_SIZE)
            return x, y, z

        self.checkFunction(foo, [])

    def test_allocated_in_middle_of_segment(self):

        def foo():
            small_buffers = [int8_cuda(MIN_BLOCK_SIZE) for _ in range(11)]
            return small_buffers[5].add_(2)

        self.checkFunction(foo, [])

    def test_multiple_middle_allocations(self):

        def foo():
            small_buffers = [int8_cuda(MIN_BLOCK_SIZE) for _ in range(11)]
            return small_buffers[5], small_buffers[8]

        self.checkFunction(foo, [])

    def test_middle_allocations_contiguous(self):
        def foo():
            small_buffers = [int8_cuda(MIN_BLOCK_SIZE) for _ in range(11)]
            return small_buffers[5], small_buffers[6]

        self.checkFunction(foo, [])

    def test_additional_free_following_checkpoint(self):

        def foo():
            return int8_cuda(MIN_BLOCK_SIZE),

        def foo2():
            return int8_cuda(MIN_BLOCK_SIZE),

        graph, outputs = cudagraphify(foo, [])
        pool_id = graph.pool()

        segments_before_checkpoint = get_cudagraph_segments(pool_id)

        state = torch._C._cuda_getCheckpointState(outputs[0].device.index, pool_id)

        graph2, outputs2 = cudagraphify(foo2, [], pool=graph.pool())


        self.setCheckpointPoolState(outputs[0].device.index, state, outputs2, [])

        del outputs2

        self.checkCheckpointedState(segments_before_checkpoint, get_cudagraph_segments(pool_id))

    # TODO: re-enable
    # def test_additional_free_error(self):
    #     def foo():
    #         return int8_cuda(MIN_BLOCK_SIZE),

    #     def foo2():
    #         return int8_cuda(MIN_BLOCK_SIZE),

    #     graph, outputs = cudagraphify(foo, [])
    #     pool_id = graph.pool()

    #     segments_before_checkpoint = get_cudagraph_segments(pool_id)

    #     state = torch._C._cuda_getCheckpointState(outputs[0].device.index, pool_id)

        # graph2, outputs2 = cudagraphify(foo2, [], pool=graph.pool())
        # with self.assertRaisesRegex(Exception, "being manually freed must be passed"):
        #     self.setCheckpointPoolState(outputs[0].device.index, state, [], [])

    def test_tensor_dies_after_checkpoint(self):

        def foo():
            return int8_cuda(MIN_BLOCK_SIZE), int8_cuda(MIN_BLOCK_SIZE)

        graph, outputs = cudagraphify(foo, [])
        pool_id = graph.pool()
        device = outputs[0].device.index

        segments_before_checkpoint = get_cudagraph_segments(pool_id)
        state = torch._C._cuda_getCheckpointState(outputs[0].device.index, pool_id)

        output_data_ptrs = [output.data_ptr() for output in outputs]

        del outputs

        self.setCheckpointPoolState(device, state, [], [])

        self.assertEqual(live_blocks(pool_id), 2)
        torch._C._cuda_cudaCachingAllocator_raw_delete(output_data_ptrs[0])
        self.assertEqual(live_blocks(pool_id), 1)
        torch._C._cuda_cudaCachingAllocator_raw_delete(output_data_ptrs[1])
        self.assertEqual(live_blocks(pool_id), 0)

    def test_assigning_back_deleter_fns_to_tensor(self):

        def foo(x):
            return int8_cuda(SMALL_BUFFER) + x, int8_cuda(SMALL_BUFFER) + x, int8_cuda(LARGE_BUFFER) + x

        inp = torch.tensor([1], device="cuda")
        graph, outputs = cudagraphify(foo, [inp])
        pool_id = graph.pool()
        graph.replay()

        device = outputs[0].device.index

        for i in range(len(outputs)):
            self.assertTrue(outputs[i].mean(dtype=torch.float) == 2)

        state = torch._C._cuda_getCheckpointState(outputs[0].device.index, pool_id)

        output_ptrs = [output.untyped_storage().data_ptr() for output in outputs]
        ten_metadata = [tensor_metadata(t) for t in outputs]

        self.assertEqual(live_blocks(pool_id), 3)

        del outputs

        self.assertEqual(live_blocks(pool_id), 0)

        reconstructed_tensors = [reconstruct_from_tensor_metadata(metadata) for metadata in ten_metadata]

        for i in range(len(reconstructed_tensors)):
            self.assertTrue(reconstructed_tensors[i].mean(dtype=torch.float) == 2)

        inp.add_(1)
        graph.replay()

        for i in range(len(reconstructed_tensors)):
            self.assertTrue(reconstructed_tensors[i].mean(dtype=torch.float) == 3)

        self.setCheckpointPoolState(device, state, [], [reconstructed_tensors[0], reconstructed_tensors[1]])

        self.assertEqual(live_blocks(pool_id), 3)

        reconstructed_tensors[0] = None
        self.assertEqual(live_blocks(pool_id), 2)

        reconstructed_tensors[1] = None
        self.assertEqual(live_blocks(pool_id), 1)

        # should not change, we did not pass it in to swap data ptrs
        reconstructed_tensors[2] = None
        self.assertEqual(live_blocks(pool_id), 1)

        torch._C._cuda_cudaCachingAllocator_raw_delete(output_ptrs[2])

        self.assertEqual(live_blocks(pool_id), 0)

    @skipIfNoTorchVision
    def test_resnet(self):
        import torchvision
        m = torchvision.models.resnet50()
        m.eval()
        m = m.cuda()

        inp = torch.rand([1, 3, 255, 255], device="cuda")
        self.checkFunction(m, [inp])

    def test_check_pool_live_allocations(self):

        def foo():
            return torch.ones([4], device="cuda")

        pool = torch.cuda.graph_pool_handle()
        graph, outputs = cudagraphify(foo, [], pool=pool)

        index = outputs[0].device.index

        def check(live_dps):
            return torch._C._cuda_checkPoolLiveAllocations(index, pool, live_dps)

        self.assertTrue(check({outputs[0].data_ptr()}))

        self.assertFalse(check({outputs[0].data_ptr(), 0}))
        self.assertFalse(check(set()))

        del outputs
        self.assertTrue(check(set()))


    def test_allocate_in_thread_to_pool(self):

        def foo():
            return torch.rand([4], device="cuda")

        pool = torch.cuda.graph_pool_handle()
        graph, outputs = cudagraphify(foo, [], pool=pool)
        device = outputs[0].device.index
        del outputs

        @contextlib.contextmanager
        def _use_cuda_memory_pool_manager(device, mem_pool):
            """
            Context manager to use cuda graph pool for new allocations. If you use this manager
            all cudagraph tensors in use should be reflected in the allocator or they will be overwritten.
            existing_graph should already have been used in a capture, and the mem_pool must already exist.
            """
            torch.cuda.synchronize()
            stream = torch.cuda.Stream()
            stream.wait_stream(torch.cuda.current_stream())
            stream_context = torch.cuda.stream(stream)
            stream_context.__enter__()
            torch._C._cuda_beginAllocateCurrentStreamToPool(device, mem_pool)
            try:
                yield
            finally:
                torch._C._cuda_endAllocateCurrentStreamToPool(device, mem_pool)
                torch._C._cuda_releasePool(device, mem_pool)
                stream_context.__exit__(None, None, None)


        segments = get_cudagraph_segments(pool)
        self.assertEqual(len(get_cudagraph_segments(pool)), 1)

        def use_pool():
            def alloc_three():
                a = int8_cuda(LARGE_BUFFER)
                b = int8_cuda(LARGE_BUFFER)
                c = a + b

            with _use_cuda_memory_pool_manager(device, pool):
                # three allocations
                for _ in range(10):
                    alloc_three()

            # three more allocations not in pool
            alloc_three()


        def no_pool():
            # two allocations
            for _ in range(10):
                a = int8_cuda(LARGE_BUFFER)
                b = int8_cuda(LARGE_BUFFER)
                del a, b

        graph_thread = threading.Thread(target=use_pool)
        no_graph_thread = threading.Thread(target=no_pool)
        graph_thread.start()
        no_graph_thread.start()

        graph_thread.join()
        no_graph_thread.join()

        self.assertEqual(len(get_cudagraph_segments(pool)), 4)

        del graph

        torch.cuda.synchronize()
        gc.collect()
        torch.cuda.empty_cache()

        self.assertEqual(len(get_cudagraph_segments(pool)), 0)


    def test_no_triton_on_import(self):
        """ Test that Trition is not imported on first GPU use """
        script = "import sys; import torch; torch.rand(2, device='cuda'); print('triton' in sys.modules)"

        rc = subprocess.check_output(
            [sys.executable, '-c', script],
            # On Windows, opening the subprocess with the default CWD makes `import torch`
            # fail, so just set CWD to this script's directory
            cwd=os.path.dirname(os.path.realpath(__file__))).strip().decode('ascii')
        self.assertEqual(rc, "False", "Triton was imported when importing torch!")


instantiate_parametrized_tests(TestCuda)
instantiate_parametrized_tests(TestCudaMallocAsync)

if __name__ == '__main__':
    run_tests()<|MERGE_RESOLUTION|>--- conflicted
+++ resolved
@@ -2850,12 +2850,8 @@
         ] + [
             (optimizer_ctor, {"lr": 0.1, "foreach": foreach, "maximize": maximize, "weight_decay": weight_decay})
             for optimizer_ctor, foreach, maximize, weight_decay in product((torch.optim.Adamax, torch.optim.ASGD,
-<<<<<<< HEAD
-                                                                            torch.optim.RMSprop), (False, True),
-=======
-                                                                            torch.optim.Adadelta), (False, True),
->>>>>>> 4eaa000a
-                                                                           (False, True), (0, 0.1))
+                                                                            torch.optim.Adadelta, torch.optim.RMSprop),
+                                                                           (False, True), (False, True), (0, 0.1))
         ]
 
         for optimizer_ctor, kwargs in cases:

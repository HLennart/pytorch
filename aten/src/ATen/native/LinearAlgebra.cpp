--- conflicted
+++ resolved
@@ -38,10 +38,6 @@
 #include <ATen/ops/_linalg_slogdet_native.h>
 #include <ATen/ops/_unsafe_view.h>
 #include <ATen/ops/_weight_int4pack_mm_native.h>
-<<<<<<< HEAD
-#include <ATen/ops/_weight_int8pack_mm_native.h>
-=======
->>>>>>> c66d68ba
 #include <ATen/ops/addbmm_native.h>
 #include <ATen/ops/addmm_native.h>
 #include <ATen/ops/addr.h>
@@ -3398,41 +3394,22 @@
 // Weight Only Quantization Gemm
 DEFINE_DISPATCH(weight_to_int4pack_stub);
 DEFINE_DISPATCH(int4pack_mm_stub);
-<<<<<<< HEAD
-DEFINE_DISPATCH(int8pack_mm_stub);
-=======
->>>>>>> c66d68ba
 
 Tensor _convert_weight_to_int4pack_cpu(
     const Tensor& in,
     int64_t innerKTiles) {
 
   TORCH_CHECK(in.dim() == 2,
-<<<<<<< HEAD
-      "_convert_weight_to_int4pack: expect weight to be 2D tensor.");
-  TORCH_CHECK(in.dtype() == at::kInt,
-      "_convert_weight_to_int4pack: expect weight to be kInt.");
-=======
       __func__, " : expect weight to be 2D tensor.");
   TORCH_CHECK(in.dtype() == at::kInt,
       __func__, " : expect weight to be kInt.");
   TORCH_CHECK(innerKTiles == 2 || innerKTiles == 4 || innerKTiles == 8,
       __func__, " : innerKTiles need to be 2, 4, or 8, got ", innerKTiles);
->>>>>>> c66d68ba
 
   auto weight = in.contiguous();
   auto N = weight.size(0);
   auto K = weight.size(1);
 
-<<<<<<< HEAD
-  TORCH_CHECK(N % 16 == 0,
-      "_convert_weight_to_int4pack: expect N to be dividable by 16");
-  TORCH_CHECK(K % 2 == 0,
-      "_convert_weight_to_int4pack: expect K to be dividable by 2");
-
-  auto weight_packed = at::empty({N, K / 2}, weight.options().dtype(kByte));
-  weight_to_int4pack_stub(kCPU, weight_packed, weight);
-=======
   // Create fake shapes for cpu. The meta registration in dynamo requires
   // operator has the same output shape for each device. So creating a fake
   // shape {N / 8, K / (16 * innerKTiles), 32, innerKTiles / 2}
@@ -3452,7 +3429,6 @@
       at::TensorOptions().dtype(at::kInt));
 
   weight_to_int4pack_stub(kCPU, weight_packed, weight, N, K);
->>>>>>> c66d68ba
   return weight_packed;
 }
 
@@ -3462,15 +3438,10 @@
     int64_t qGroupSize,
     const Tensor& qScaleAndZeros) {
 
-<<<<<<< HEAD
-  auto M = A.size(0);
-  auto N = B.size(0);
-=======
   constexpr int64_t kNTileSize = 8;
 
   auto M = A.size(0);
   auto N = B.size(0) * kNTileSize;
->>>>>>> c66d68ba
   auto K = A.size(1);
 
   TORCH_CHECK(A.dtype() == kBFloat16,
@@ -3480,21 +3451,12 @@
   TORCH_CHECK(A.dim() == 2,
       __func__, " : expect A to be 2D tensor.");
 
-<<<<<<< HEAD
-  TORCH_CHECK(B.dtype() == kByte,
-      __func__, " : expect B to be uint8 tensor.");
-  TORCH_CHECK(B.is_contiguous(),
-      __func__, " : expect B to be contiguous.");
-  TORCH_CHECK(B.size(1) == K / 2,
-      __func__, " : expect B.size(1) to be K/2, got ", B.size(1));
-=======
   TORCH_CHECK(B.dtype() == kInt,
       __func__, " : expect B to be int32 tensor.");
   TORCH_CHECK(B.is_contiguous(),
       __func__, " : expect B to be contiguous.");
   TORCH_CHECK(B.dim() == 4,
       __func__, " : expect B to 4d tensor.");
->>>>>>> c66d68ba
 
   TORCH_CHECK(qGroupSize == 32 || qGroupSize == 64 || qGroupSize == 128
       || qGroupSize == 256,
@@ -3505,43 +3467,7 @@
       __func__, ": expect qScaleAndZeros to be 3d tensor with sizes [:, ", N, ", 2]");
 
   auto C = at::empty({M, N}, A.options());
-<<<<<<< HEAD
-  int4pack_mm_stub(kCPU, C, A, B, qGroupSize, qScaleAndZeros);
-
-  return C;
-}
-
-Tensor _weight_int8pack_mm_cpu(
-    const Tensor& A,
-    const Tensor& B,
-    const Tensor& scales) {
-
-  auto M = A.size(0);
-  auto N = B.size(0);
-  auto K = A.size(1);
-
-  TORCH_CHECK(A.dtype() == kBFloat16,
-      __func__, " : expect A to be bfloat16 tensor.");
-  TORCH_CHECK(A.is_contiguous(),
-      __func__, " : expect A to be contiguous.");
-  TORCH_CHECK(A.dim() == 2,
-      __func__, " : expect A to be 2D tensor.");
-
-  TORCH_CHECK(B.dtype() == kChar,
-      __func__, " : expect B to be int8 tensor.");
-  TORCH_CHECK(B.is_contiguous(),
-      __func__, " : expect B to be contiguous.");
-  TORCH_CHECK(B.size(1) == K,
-      __func__, " : expect B.size(1) == ", K);
-
-  TORCH_CHECK(scales.dim() == 1 && scales.size(0) == N,
-      __func__, " : expect scales to be 1d tensor with size ", N);
-
-  auto C = at::empty({M, N}, A.options());
-  int8pack_mm_stub(kCPU, C, A, B, scales);
-=======
   int4pack_mm_stub(kCPU, C, A, B, qGroupSize, qScaleAndZeros, N, K);
->>>>>>> c66d68ba
 
   return C;
 }

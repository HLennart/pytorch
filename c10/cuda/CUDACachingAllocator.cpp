--- conflicted
+++ resolved
@@ -833,10 +833,6 @@
   // Indicates that a current stream should be allocated to a pool
   // rather than the global memory.
   ska::flat_hash_map<cudaStream_t, MempoolId_t> stream_to_pool_map;
-
-  // Maps a thread to a private pool in case we are allocating
-  // to a private pool but not capturing a cuda graph stream.
-  ska::flat_hash_map<std::thread::id, MempoolId_t> thread_to_pool_map;
 
   // XXX - maybe we should generalize and have multiple events
   std::vector<OutOfMemoryObserver> oom_observers_;
@@ -1305,14 +1301,6 @@
     reset_peak_stat(stats.oversize_allocations);
     reset_peak_stat(stats.oversize_segments);
   }
-
-  void allocateThreadToPrivatePool(MempoolId_t mempool_id) {
-    std::lock_guard<std::recursive_mutex> lock(mutex);
-    thread_to_pool_map[std::this_thread::get_id()] = mempool_id;
-    TORCH_CHECK(
-        graph_pools.count(mempool_id),
-        "Current api usage expects an existing pool. Please file an issue");
-  };
 
   /* Checkpoint the state of a private pool necessary to return it to its
    * current state */
@@ -1702,21 +1690,9 @@
   void endAllocateStreamToPool(cudaStream_t stream) {
     std::lock_guard<std::recursive_mutex> lock(mutex);
     captures_underway--;
-<<<<<<< HEAD
-    auto it = capture_to_pool_map.find(graph_id);
-    TORCH_INTERNAL_ASSERT(it != capture_to_pool_map.end());
-    capture_to_pool_map.erase(it);
-
-    auto thread_mapping_it =
-        thread_to_pool_map.find(std::this_thread::get_id());
-    if (thread_mapping_it != thread_to_pool_map.end()) {
-      thread_to_pool_map.erase(thread_mapping_it);
-    }
-=======
     auto it = stream_to_pool_map.find(stream);
     TORCH_INTERNAL_ASSERT(it != stream_to_pool_map.end());
     stream_to_pool_map.erase(it);
->>>>>>> 6339ee5d
   }
 
   // Called by CUDAGraph::reset
@@ -1905,32 +1881,9 @@
     // capture, so it's usually 0, and we can short-circuit
     // cudaStreamCaptureStatus (which does a TLS lookup).
     if (C10_UNLIKELY(captures_underway)) {
-<<<<<<< HEAD
-      MempoolId_t pool_id = {0, 0};
-      CaptureId_t id;
-      cudaStreamCaptureStatus status;
-      C10_CUDA_CHECK(cudaStreamGetCaptureInfo(stream, &status, &id));
-      if (status != cudaStreamCaptureStatus::cudaStreamCaptureStatusNone) {
-        TORCH_INTERNAL_ASSERT(
-            status !=
-            cudaStreamCaptureStatus::cudaStreamCaptureStatusInvalidated);
-        // Retrieves the private pool assigned to this capture.
-        auto it0 = capture_to_pool_map.find(id);
-        TORCH_INTERNAL_ASSERT(it0 != capture_to_pool_map.end());
-        pool_id = it0->second;
-      } else {
-        auto it0 = thread_to_pool_map.find(std::this_thread::get_id());
-        if (it0 != thread_to_pool_map.end()) {
-          pool_id = it0->second;
-        }
-      }
-      if (pool_id != MempoolId_t{0, 0}) {
-        auto it1 = graph_pools.find(pool_id);
-=======
       auto it0 = stream_to_pool_map.find(stream);
       if (it0 != stream_to_pool_map.end()) {
         auto it1 = graph_pools.find(it0->second);
->>>>>>> 6339ee5d
         TORCH_INTERNAL_ASSERT(it1 != graph_pools.end());
         if (size <= kSmallSize) {
           return it1->second->small_blocks;
@@ -2600,11 +2553,6 @@
     return cpd;
   }
 
-  void allocateThreadToPrivatePool(int device, MempoolId_t mempool_id)
-      override {
-    device_allocator[device]->allocateThreadToPrivatePool(mempool_id);
-  }
-
   DataPtr allocate(size_t size) const override {
     constexpr size_t one_exa_bytes = 1152921504606846976ULL;
     TORCH_CHECK_WITH(
